--- conflicted
+++ resolved
@@ -5,13 +5,9 @@
 Open Source Token Swap and Pool Liquidity Portal
 
 ## Project setup
-<<<<<<< HEAD
-Node Version: `12.18.2`
-=======
 
 Node Version: `12.18.2`
 
->>>>>>> a1322e80
 ```
 yarn install
 ```
