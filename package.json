--- conflicted
+++ resolved
@@ -1,10 +1,6 @@
 {
   "name": "bancor-ui",
-<<<<<<< HEAD
-  "version": "2.1.75",
-=======
-  "version": "2.1.72",
->>>>>>> 1b260d88
+  "version": "2.1.76",
   "private": false,
   "scripts": {
     "start": "npm run serve",
