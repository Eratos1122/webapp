module.exports = {
  root: true,
  env: {
    node: true
  },
  plugins: [
    '@typescript-eslint',
  ],
  extends: [
    'plugin:vue/strongly-recommended',
    '@vue/prettier',
    '@vue/typescript'
  ],
  rules: {
<<<<<<< HEAD
    'no-console': process.env.NODE_ENV === 'production' ? 'error' : 'off',
    'no-debugger': process.env.NODE_ENV === 'production' ? 'error' : 'off',
    'prettier/prettier': ['warn', { singleQuote: false, semi: true }],
    "no-unused-vars": "off",
    "@typescript-eslint/no-unused-vars": 'warn'
    // '@typescript-eslint/no-floating-promises': 'warn'
=======
    "no-console": process.env.NODE_ENV === "production" ? "error" : "off",
    "no-debugger": process.env.NODE_ENV === "production" ? "error" : "off",
    "prettier/prettier": ["warn", { singleQuote: false, semi: true }],
    "no-var": "off"
>>>>>>> d1214ffd
  },
  parserOptions: {
    parser: '@typescript-eslint/parser',
    project: './tsconfig.json',
    tsconfigRootDir: __dirname,
  }
}<|MERGE_RESOLUTION|>--- conflicted
+++ resolved
@@ -12,19 +12,13 @@
     '@vue/typescript'
   ],
   rules: {
-<<<<<<< HEAD
     'no-console': process.env.NODE_ENV === 'production' ? 'error' : 'off',
     'no-debugger': process.env.NODE_ENV === 'production' ? 'error' : 'off',
     'prettier/prettier': ['warn', { singleQuote: false, semi: true }],
     "no-unused-vars": "off",
-    "@typescript-eslint/no-unused-vars": 'warn'
+    "@typescript-eslint/no-unused-vars": 'warn',
     // '@typescript-eslint/no-floating-promises': 'warn'
-=======
-    "no-console": process.env.NODE_ENV === "production" ? "error" : "off",
-    "no-debugger": process.env.NODE_ENV === "production" ? "error" : "off",
-    "prettier/prettier": ["warn", { singleQuote: false, semi: true }],
-    "no-var": "off"
->>>>>>> d1214ffd
+    "no-var": "warn"
   },
   parserOptions: {
     parser: '@typescript-eslint/parser',
