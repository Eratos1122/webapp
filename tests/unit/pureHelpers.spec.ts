--- conflicted
+++ resolved
@@ -4,10 +4,7 @@
   expandToken,
   miningBntReward,
   miningTknReward,
-<<<<<<< HEAD
-=======
   prettifyNumber,
->>>>>>> 80898d7e
   groupPositionsArray,
   calculateLimits
 } from "@/api/pureHelpers";
@@ -502,11 +499,6 @@
   });
 });
 
-<<<<<<< HEAD
-describe("calculateLimits", () => {
-  test("calculate proper limits", () => {
-    const {tknLimitWei, bntLimitWei} = calculateLimits(
-=======
 describe("Prettify Numbers", () => {
   test("convert numbers to strings with comma separator and pre-defined decimal precision", () => {
     const numbers: number[] = [
@@ -622,23 +614,10 @@
 describe("calculateLimits", () => {
   test("calculate proper limits", () => {
     const { tknLimitWei, bntLimitWei } = calculateLimits(
->>>>>>> 80898d7e
       "50000000000000000000000",
       "10000000000000000000000",
       "26554714837518616832230",
       "16725525059808512049638",
-<<<<<<< HEAD
-      "27688994896013371337745",
-    )
-
-    BigNumber.set({EXPONENTIAL_AT: 25});
-    expect(tknLimitWei.toString()).toEqual("14147951967419454727944.8873357485195903336563")
-    expect(bntLimitWei.toString()).toEqual("26554714837518616832230")
-  });
-
-  test("calculate proper limits when falling back to default", () => {
-    const {tknLimitWei, bntLimitWei} = calculateLimits(
-=======
       "27688994896013371337745"
     );
 
@@ -651,19 +630,10 @@
 
   test("calculate proper limits when falling back to default", () => {
     const { tknLimitWei, bntLimitWei } = calculateLimits(
->>>>>>> 80898d7e
       "0",
       "50000000000000000000000",
       "26554714837518616832230",
       "16725525059808512049638",
-<<<<<<< HEAD
-      "27688994896013371337745",
-    )
-
-    BigNumber.set({EXPONENTIAL_AT: 25});
-    expect(tknLimitWei.toString()).toEqual("14147951967419454727944.8873357485195903336563")
-    expect(bntLimitWei.toString()).toEqual("26554714837518616832230")
-=======
       "27688994896013371337745"
     );
 
@@ -672,6 +642,5 @@
       "14147951967419454727944.8873357485195903336563"
     );
     expect(bntLimitWei.toString()).toEqual("26554714837518616832230");
->>>>>>> 80898d7e
   });
 });