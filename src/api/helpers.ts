--- conflicted
+++ resolved
@@ -731,11 +731,13 @@
 export const getCountryCode = async () => {
   return fetch(`https://ipapi.co/json`, { referrerPolicy: "no-referrer" })
     .then(res => res.json())
-<<<<<<< HEAD
     .then(res => res.country_code_iso3 as string);
-=======
-    .then(res => res.country_code_iso3);
->>>>>>> 123913f5
+};
+
+export const getRootUrl = () => {
+  const host = window.location.hostname;
+  if (host === "localhost") return "http://localhost:8080";
+  else return "https://" + host;
 };
 
 export const getRootUrl = () => {
