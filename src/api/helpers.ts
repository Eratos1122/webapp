import axios, { AxiosResponse } from "axios";
import { vxm } from "@/store";
import { JsonRpc } from "eosjs";
import Onboard from "bnc-onboard";
import { Asset, asset_to_number, Sym, number_to_asset } from "eos-common";
import { rpc } from "./eos/rpc";
import {
  TokenBalances,
  EosMultiRelay,
  TokenMeta,
  BaseToken,
  TokenBalanceReturn,
  TokenBalanceParam,
  Step,
  OnUpdate,
  ViewToken,
  ModalChoice
} from "@/types/bancor";
import Web3 from "web3";
import { EosTransitModule } from "@/store/modules/wallet/eosWallet";
import wait from "waait";
import { buildConverterContract } from "./eth/contractTypes";
import { shrinkToken } from "./eth/helpers";
import { sortByNetworkTokens } from "./sortByNetworkTokens";

export const networkTokens = ["BNT", "USDB"];

export const isOdd = (num: number) => num % 2 == 1;

interface TaskItem {
  description: string;
  task: (state?: any) => Promise<any>;
}

export const multiSteps = async ({
  items,
  onUpdate
}: {
  items: TaskItem[];
  onUpdate?: OnUpdate;
}) => {
  let state: any = {};
  for (const todo in items) {
    let steps = items.map(
      (todo, index): Step => ({
        name: String(index),
        description: todo.description
      })
    );
    if (typeof onUpdate == "function") {
      onUpdate(Number(todo), steps);
    } else if (typeof onUpdate !== "undefined") {
      throw new Error("onUpdate should be either a function or undefined");
    }

    let newState = await items[todo].task(state);
    if (typeof newState !== "undefined") {
      state = newState;
    }
  }
  return state;
};

const eosRpc: JsonRpc = rpc;

interface TraditionalStat {
  supply: Asset;
  max_supply: Asset;
}

export const getSxContracts = async () => {
  const res = (await rpc.get_table_rows({
    code: "registry.sx",
    table: "swap",
    scope: "registry.sx"
  })) as {
    rows: {
      contract: string;
      ext_tokens: { sym: string; contract: string }[];
    }[];
  };
  return res.rows.map(set => ({
    contract: set.contract,
    tokens: set.ext_tokens.map(token => ({
      contract: token.contract,
      symbol: new Sym(token.sym).code().to_string()
    }))
  }));
};

export const findOrThrow = <T>(
  arr: readonly T[],
  iteratee: (obj: T, index: number, arr: readonly T[]) => unknown,
  message?: string
) => {
  const res = arr.find(iteratee);
  if (!res)
    throw new Error(message || "Failed to find object in find or throw");
  return res;
};

export const compareToken = (
  a: TokenBalanceParam | TokenBalanceReturn | BaseToken,
  b: TokenBalanceParam | TokenBalanceReturn | BaseToken
): boolean =>
  compareString(a.contract, b.contract) && compareString(a.symbol, b.symbol);

const replaceLastChar = (str: string, char: string) => {
  return str.slice(0, str.length - 1) + char;
};

export const formatNumber = (num: number, size: number = 4) => {
  if (num === 0) return 0;
  const reduced = num.toFixed(size);
  const isZero = Number(reduced) == 0;
  if (isZero) {
    return `< ${replaceLastChar(reduced, "1")}`;
  }
  return reduced;
};

export const compareString = (stringOne: string, stringTwo: string) => {
  const strings = [stringOne, stringTwo];
  if (!strings.every(str => typeof str == "string"))
    throw new Error(
      `String one: ${stringOne} String two: ${stringTwo} one of them are falsy or not a string`
    );
  return stringOne.toLowerCase() == stringTwo.toLowerCase();
};

export const fetchBinanceUsdPriceOfBnt = async (): Promise<number> => {
  const res = await axios.get<{ mins: number; price: string }>(
    "https://api.binance.com/api/v3/avgPrice?symbol=BNTUSDT"
  );
  return Number(res.data.price);
};

export const fetchUsdPriceOfBntViaRelay = async (
  relayContractAddress = "0xE03374cAcf4600F56BDDbDC82c07b375f318fc5C"
): Promise<number> => {
  const contract = buildConverterContract(relayContractAddress);
  const res = await contract.methods
    .getReturn(
      "0x1F573D6Fb3F13d689FF844B4cE37794d79a7FF1C",
      "0x309627af60F0926daa6041B8279484312f2bf060",
      "1000000000000000000"
    )
    .call();
  return Number(shrinkToken(res["0"], 18));
};

export const updateArray = <T>(
  arr: T[],
  conditioner: (element: T) => boolean,
  updater: (element: T) => T
) => arr.map(element => (conditioner(element) ? updater(element) : element));

export type Wei = string | number;
export type Ether = string | number;

export let web3 = new Web3(
  Web3.givenProvider ||
    "https://mainnet.infura.io/v3/da059c364a2f4e6eb89bfd89600bce07"
);

export const selectedWeb3Wallet = "SELECTED_WEB3_WALLET";

export enum EthNetworks {
  Mainnet = 1,
  Ropsten = 3,
  Rinkeby = 4,
  Goerli = 5
}

export const onboard = Onboard({
  dappId: process.env.VUE_APP_BLOCKNATIVE,
  networkId: 1,
  hideBranding: true,
  subscriptions: {
    address: address => {
      vxm.ethWallet.accountChange(address);
    },
    balance: balance => vxm.ethWallet.nativeBalanceChange(balance),
    network: (network: EthNetworks) => {
      if (network == EthNetworks.Mainnet || network == EthNetworks.Ropsten) {
        onboard.config({ networkId: network });
        vxm.ethWallet.onNetworkChange(network);
      }
    },
    wallet: wallet => {
      if (wallet.name) {
        localStorage.setItem(selectedWeb3Wallet, wallet.name);
      }
      web3.setProvider(wallet.provider);
    }
  }
});

export const fetchReserveBalance = async (
  converterContract: any,
  reserveTokenAddress: string,
  versionNumber: number | string
): Promise<string> => {
  try {
    const res = await converterContract.methods[
      Number(versionNumber) >= 17 ? "getConnectorBalance" : "getReserveBalance"
    ](reserveTokenAddress).call();
    return res;
  } catch (e) {
    try {
      const res = await converterContract.methods[
        Number(versionNumber) >= 17
          ? "getReserveBalance"
          : "getConnectorBalance"
      ](reserveTokenAddress).call();
      return res;
    } catch (e) {
      throw new Error("Failed getting reserve balance" + e);
    }
  }
};

export const fetchTokenSymbol = async (
  contractName: string,
  symbolName: string
): Promise<Sym> => {
  const statRes: {
    rows: { supply: string; max_supply: string; issuer: string }[];
  } = await rpc.get_table_rows({
    code: contractName,
    scope: symbolName,
    table: "stat"
  });
  if (statRes.rows.length == 0)
    throw new Error(
      `Unexpected stats table return from tokenContract ${contractName} ${symbolName}`
    );
  const maxSupplyAssetString = statRes.rows[0].max_supply;
  const maxSupplyAsset = new Asset(maxSupplyAssetString);
  return maxSupplyAsset.symbol;
};

export const getBalance = async (
  contract: string,
  symbolName: string,
  precision?: number
): Promise<string> => {
  const account = isAuthenticatedViaModule(vxm.eosWallet);
  const res: { rows: { balance: string }[] } = await rpc.get_table_rows({
    code: contract,
    scope: account,
    table: "accounts",
    limit: 99
  });
  const balance = res.rows.find(balance =>
    compareString(
      new Asset(balance.balance).symbol.code().to_string(),
      symbolName
    )
  );

  if (!balance) {
    if (typeof precision == "number") {
      return number_to_asset(0, new Sym(symbolName, precision)).to_string();
    } else {
      const symbol = await fetchTokenSymbol(contract, symbolName);
      return number_to_asset(0, symbol).to_string();
    }
  }
  return balance.balance;
};

export const fetchTokenStats = async (
  contract: string,
  symbol: string
): Promise<TraditionalStat> => {
  const tableResult = await eosRpc.get_table_rows({
    code: contract,
    table: "stat",
    scope: symbol,
    limit: 1
  });
  const tokenExists = tableResult.rows.length > 0;
  if (!tokenExists) throw new Error("Token does not exist");
  const { supply, max_supply } = tableResult.rows[0];
  return {
    supply: new Asset(supply),
    max_supply: new Asset(max_supply)
  };
};

export const retryPromise = async <T>(
  promise: () => Promise<T>,
  maxAttempts = 10,
  interval = 1000
): Promise<T> => {
  return new Promise(async (resolve, reject) => {
    for (let i = 0; i < maxAttempts; i++) {
      try {
        return resolve(await promise());
      } catch (e) {
        await wait(interval);
        if (i == maxAttempts) reject(e);
      }
    }
  });
};
const isValidBalance = (data: any): boolean =>
  typeof data.contract == "string" &&
  typeof data.symbol == "string" &&
  data.contract.length > 0 &&
  data.symbol.length > 0;

export const getTokenBalances = async (
  accountName: string
): Promise<TokenBalances> => {
  const res = await axios.get<TokenBalances>(
    `https://eos.eosn.io/v2/state/get_tokens?account=${accountName}`
  );
  return {
    ...res.data,
    tokens: res.data.tokens.filter(isValidBalance)
  };
};

export const identifyVersionBySha3ByteCodeHash = (sha3Hash: string): string => {
  if (
    sha3Hash ==
    "0xf0a5de528f6d887b14706f0e66b20bee0d4c81078b6de9f395250e287e09e55f"
  )
    return "11";
  throw new Error("Failed to identify version of Pool");
};

export type EosAccount = string;
export type EthereumAddress = string;
export type ContractAccount = EosAccount | EthereumAddress;

export interface Token {
  symbol: string;
  contract: string;
  decimals: number;
  network: string;
}

export enum PoolType {
  Liquid = 0,
  Traditional = 1,
  ChainLink = 2
}
export interface PoolToken {
  reserveId: string;
  poolToken: Token;
}

interface LiqDepth {
  liqDepth: number;
}

export const sortByLiqDepth = (a: LiqDepth, b: LiqDepth) => {
  if (isNaN(a.liqDepth) && isNaN(b.liqDepth)) return 0;
  if (isNaN(a.liqDepth)) return 1;
  if (isNaN(b.liqDepth)) return -1;
  return b.liqDepth - a.liqDepth;
};

export const sortAlongSide = <T>(
  arr: T[],
  selector: (item: T) => string,
  sortedArr: string[]
): T[] => {
  const res = arr.slice().sort((a, b) => {
    const aIndex = sortedArr.findIndex(sort =>
      compareString(sort, selector(a))
    );
    const bIndex = sortedArr.findIndex(sort =>
      compareString(sort, selector(b))
    );

    if (aIndex == -1 && bIndex == -1) return 0;
    if (aIndex == -1) return 1;
    if (bIndex == -1) return -1;
    return aIndex - bIndex;
  });

  return res;
};

export const reserveIncludedInEosRelay = (reserveId: string) => (
  relay: EosMultiRelay
) => relay.reserves.some(reserve => compareString(reserve.id, reserveId));

export const reserveIncludedInRelay = (reserveId: string) => (relay: Relay) =>
  relay.reserves.some(reserve => compareString(reserve.contract, reserveId));

export const viewTokenToModalChoice = (token: ViewToken): ModalChoice => ({
  id: token.id,
  symbol: token.symbol,
  img: token.logo,
  contract: token.contract
});

export interface PoolContainer {
  poolContainerAddress: string;
  poolTokens: PoolToken[];
}

export type SmartToken = Token;
export type Anchor = SmartToken | PoolContainer;

interface TokenWithWeight extends Token {
  reserveWeight: number;
}
export interface Relay {
  id: string;
  reserves: TokenWithWeight[];
  anchor: Anchor;
  contract: ContractAccount;
  isMultiContract: boolean;
  fee: number;
  network: string;
  version: string;
  converterType: PoolType;
  owner: string;
}

export interface RelayWithReserveBalances extends Relay {
  reserveBalances: { id: string; amount: string }[];
}

export interface TraditionalRelay extends Relay {
  anchor: SmartToken;
}

export interface ChainLinkRelay extends Relay {
  anchor: PoolContainer;
}

const isAuthenticatedViaModule = (module: EosTransitModule) => {
  const isAuthenticated =
    module.wallet && module.wallet.auth && module.wallet.auth.accountName;
  if (!isAuthenticated) throw new Error("Not logged in");
  return isAuthenticated;
};

export const getBankBalance = async (): Promise<
  {
    id: number;
    quantity: string;
    symbl: string;
  }[]
> => {
  const account = isAuthenticatedViaModule(vxm.eosWallet);
  const res: {
    rows: {
      id: number;
      quantity: string;
      symbl: string;
    }[];
  } = await rpc.get_table_rows({
    code: process.env.VUE_APP_MULTICONTRACT!,
    scope: account,
    table: "accounts"
  })!;
  return res.rows;
};

export enum Feature {
  Trade,
  Wallet,
  Liquidity,
  CreatePool
}

export interface Service {
  namespace: string;
  features: Feature[];
}

export const services: Service[] = [
  {
    namespace: "eos",
    features: [
      Feature.Trade,
      Feature.Liquidity,
      Feature.Wallet,
      Feature.CreatePool
    ]
  },
  {
    namespace: "eth",
    features: [Feature.Trade, Feature.Liquidity, Feature.CreatePool]
  }
];

export interface ReserveTableRow {
  contract: string;
  ratio: number;
  balance: string;
}

export interface SettingTableRow {
  currency: string;
  owner: string;
  stake_enabled: boolean;
  fee: number;
}

export interface ConverterV2Row {
  currency: string;
  fee: number;
  metadata_json: string[];
  owner: string;
  protocol_features: string[];
  reserve_balances: {
    key: string;
    value: {
      quantity: string;
      contract: string;
    };
  }[];
  reserve_weights: {
    key: string;
    value: number;
  }[];
}

interface BaseSymbol {
  symbol: string;
  precision: number;
}

const symToBaseSymbol = (symbol: Sym): BaseSymbol => ({
  symbol: symbol.code().to_string(),
  precision: symbol.precision()
});

const assetStringtoBaseSymbol = (assetString: string): BaseSymbol => {
  const asset = new Asset(assetString);
  return symToBaseSymbol(asset.symbol);
};

export const buildTokenId = ({ contract, symbol }: BaseToken): string =>
  contract + "-" + symbol;

export const fetchMultiRelays = async (): Promise<EosMultiRelay[]> => {
  const contractName = process.env.VUE_APP_MULTICONTRACT!;

  const rawRelays: {
    rows: ConverterV2Row[];
    more: boolean;
  } = await rpc.get_table_rows({
    code: process.env.VUE_APP_MULTICONTRACT,
    table: "converter.v2",
    scope: process.env.VUE_APP_MULTICONTRACT,
    limit: 99
  });
  if (rawRelays.more) {
    console.warn("Warning, there are more than 99 multi relays!");
  }
  const parsedRelays = rawRelays.rows;
  const passedRelays = parsedRelays
    .filter(
      relay =>
        relay.reserve_weights.reduce(
          (acc, reserve) => reserve.value + acc,
          0
        ) == 1000000
    )
    .filter(relay => relay.reserve_balances.length == 2);

  const smartTokenContract = process.env.VUE_APP_SMARTTOKENCONTRACT!;

  const relays: EosMultiRelay[] = passedRelays.map(relay => ({
    id: buildTokenId({
      contract: smartTokenContract,
      symbol: symToBaseSymbol(new Sym(relay.currency)).symbol
    }),
    reserves: relay.reserve_balances.map(({ value }) => ({
      ...assetStringtoBaseSymbol(value.quantity),
      id: buildTokenId({
        contract: value.contract,
        symbol: assetStringtoBaseSymbol(value.quantity).symbol
      }),
      contract: value.contract,
      network: "eos",
      amount: asset_to_number(new Asset(value.quantity))
    })),
    contract: contractName,
    owner: relay.owner,
    isMultiContract: true,
    smartToken: {
      ...symToBaseSymbol(new Sym(relay.currency)),
      id: buildTokenId({
        contract: smartTokenContract,
        symbol: symToBaseSymbol(new Sym(relay.currency)).symbol
      }),
      contract: smartTokenContract!,
      amount: 0,
      network: "eos"
    },
    fee: relay.fee / 1000000
  }));

  return relays;
};

export const fetchMultiRelay = async (
  smartTokenSymbol: string
): Promise<EosMultiRelay> => {
  const relays = await fetchMultiRelays();
  const relay = findOrThrow(
    relays,
    relay => compareString(relay.smartToken.symbol, smartTokenSymbol),
    `failed to find multi relay with smart token symbol of ${smartTokenSymbol}`
  );
  return {
    ...relay,
    reserves: sortByNetworkTokens(relay.reserves, reserve => reserve.symbol, [
      "BNT"
    ])
  };
};

const tokenMetaDataEndpoint =
  "https://raw.githubusercontent.com/eoscafe/eos-airdrops/master/tokens.json";

const hardCoded: () => TokenMeta[] = () =>
  [
    {
      name: "EOS",
      logo:
        "https://storage.googleapis.com/bancor-prod-file-store/images/communities/359b8290-0767-11e8-8744-97748b632eaf.png",
      logo_lg:
        "https://storage.googleapis.com/bancor-prod-file-store/images/communities/359b8290-0767-11e8-8744-97748b632eaf.png",
      symbol: "EOS",
      account: "eosio.token",
      chain: "eos"
    },
    {
      name: "Prochain",
      logo:
        "https://storage.googleapis.com/bancor-prod-file-store/images/communities/EPRA.png",
      logo_lg:
        "https://storage.googleapis.com/bancor-prod-file-store/images/communities/EPRA.png",
      symbol: "EPRA",
      account: "epraofficial",
      chain: "eos"
    },
    {
      name: "Gold Tael",
      logo:
        "https://storage.googleapis.com/bancor-prod-file-store/images/communities/f146c8c0-1e6c-11e9-96e6-590b33725e90.jpeg",
      logo_lg:
        "https://storage.googleapis.com/bancor-prod-file-store/images/communities/f146c8c0-1e6c-11e9-96e6-590b33725e90.jpeg",
      symbol: "TAEL",
      account: "realgoldtael",
      chain: "eos"
    },
    {
      name: "ZOS",
      logo:
        "https://storage.googleapis.com/bancor-prod-file-store/images/communities/636a3e10-328f-11e9-99c6-21750f32c67e.jpeg",
      logo_lg:
        "https://storage.googleapis.com/bancor-prod-file-store/images/communities/636a3e10-328f-11e9-99c6-21750f32c67e.jpeg",
      symbol: "ZOS",
      account: "zosdiscounts",
      chain: "eos"
    },
    {
      name: "EQUA",
      logo:
        "https://storage.googleapis.com/bancor-prod-file-store/images/communities/d03d3120-cd5b-11e9-923a-f50a5610b222.jpeg",
      logo_lg:
        "https://storage.googleapis.com/bancor-prod-file-store/images/communities/d03d3120-cd5b-11e9-923a-f50a5610b222.jpeg",
      symbol: "EQUA",
      account: "equacasheos1",
      chain: "eos"
    },
    {
      name: "FINX",
      logo:
        "https://storage.googleapis.com/bancor-prod-file-store/images/communities/77c385a0-6675-11e9-9f0e-7591708e99af.jpeg",
      logo_lg:
        "https://storage.googleapis.com/bancor-prod-file-store/images/communities/77c385a0-6675-11e9-9f0e-7591708e99af.jpeg",
      symbol: "FINX",
      account: "finxtokenvci",
      chain: "eos"
    }
  ].map(token => ({
    ...token,
    id: buildTokenId({ contract: token.account, symbol: token.symbol })
  }));

export const getTokenMeta = async (): Promise<TokenMeta[]> => {
  const res: AxiosResponse<TokenMeta[]> = await axios.get(
    tokenMetaDataEndpoint
  );
  return [...res.data, ...hardCoded()]
    .filter(token => compareString(token.chain, "eos"))
    .map(token => ({
      ...token,
      id: buildTokenId({ contract: token.account, symbol: token.symbol })
    }));
};

export interface TickerPrice {
  "15m": number;
  last: number;
  buy: number;
  sell: number;
  symbol: string;
}

type indexSet = [number, number];

export const createIndexes = (data: any[][]): indexSet[] =>
  data.reduce(
    (acc, item) => ({
      lastIndex: acc.lastIndex + item.length,
      built: acc.built.concat([[acc.lastIndex, acc.lastIndex + item.length]])
    }),
    { lastIndex: 0, built: [] as indexSet[] }
  ).built;

export const rebuildFromIndex = <T>(
  arr: T[],
  indexes: [number, number][]
): T[][] => indexes.map(([before, after]) => arr.slice(before, after));

export const getCountryCode = async () => {
  return fetch(`https://ipapi.co/json`, { referrerPolicy: "no-referrer" })
    .then(res => res.json())
    .then(res => res.country_code_iso3 as string);
<<<<<<< HEAD
};

export const getRootUrl = () => {
  const host = window.location.hostname;
  if (host === "localhost") return "http://localhost:8080";
  else return "https://" + host;
=======
>>>>>>> e498f994
};<|MERGE_RESOLUTION|>--- conflicted
+++ resolved
@@ -732,13 +732,4 @@
   return fetch(`https://ipapi.co/json`, { referrerPolicy: "no-referrer" })
     .then(res => res.json())
     .then(res => res.country_code_iso3 as string);
-<<<<<<< HEAD
-};
-
-export const getRootUrl = () => {
-  const host = window.location.hostname;
-  if (host === "localhost") return "http://localhost:8080";
-  else return "https://" + host;
-=======
->>>>>>> e498f994
 };