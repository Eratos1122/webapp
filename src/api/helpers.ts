--- conflicted
+++ resolved
@@ -35,11 +35,7 @@
 import { pick, zip } from "lodash";
 import { removeLeadingZeros } from "./eth/helpers";
 import moment from "moment";
-<<<<<<< HEAD
-import { getAlchemyUrl, getInfuraAddress } from "@/api/web3";
-=======
 import { getAlchemyUrl } from "@/api/web3"
->>>>>>> 7dfdb9ad
 
 export enum PositionType {
   single,
@@ -376,13 +372,8 @@
   Goerli = 5
 }
 
-<<<<<<< HEAD
-export const web3 = new Web3(
-  Web3.givenProvider || getAlchemyUrl(EthNetworks.Mainnet)
-=======
 export let web3 = new Web3(
   getAlchemyUrl(EthNetworks.Mainnet)
->>>>>>> 7dfdb9ad
 );
 
 web3.eth.transactionBlockTimeout = 100;
