import {
  ABIDynamicRelay,
  RawABIDynamicRelay,
  StaticRelay
} from "@/store/modules/swap/ethBancor";
import {
  ConverterAndAnchor,
  ViewGroupedPositions,
  ViewProtectedLiquidity
} from "@/types/bancor";
import BigNumber from "bignumber.js";
import { partition } from "lodash";
import { compareString } from "@/api/helpers";
import sort from "fast-sort";
import numeral from "numeral";

const oneMillion = new BigNumber(1000000);

<<<<<<< HEAD
export const calculatePositionFees = (
  originalPoolTokenAmount: string,
  currentPoolTokenSupply: string,
  depositedAmount: string,
  depositedReserveCurrentBalance: string,
  opposingDepositedReserveCurrentBalance: string,
  reserveRate: string
): string => {
  const currentReserveToPoolBalanceRate = new BigNumber(
    depositedReserveCurrentBalance
  ).div(currentPoolTokenSupply);

  const amount1 = new BigNumber(originalPoolTokenAmount)
    .times(currentReserveToPoolBalanceRate)
    .times(2);
  const amount0 = new BigNumber(depositedAmount);

  const rate0 = new BigNumber(reserveRate);
  const rate1 = new BigNumber(opposingDepositedReserveCurrentBalance).div(
    depositedReserveCurrentBalance
  );

  const rateDiv = rate1.div(rate0);
  const result = rateDiv.sqrt().times(amount1).minus(amount0);

  if (result.lte(0)) return "0";
  else return result.toFixed(0);
};

export const calculateAmountToGetSpace = (
  bntAmount: string,
  tknAmount: string,
  bntSpaceAvailable: string,
  limit: string
): string => {
  const bntAmountDecimal = new BigNumber(bntAmount);
  const tknAmountDecimal = new BigNumber(tknAmount);
  const bntSpaceAvailableAmount = new BigNumber(bntSpaceAvailable);
  const limitAmount = new BigNumber(limit);
  return bntAmountDecimal
    .div(tknAmountDecimal)
    .plus(bntSpaceAvailableAmount)
    .minus(limitAmount)
    .toString();
};

=======
>>>>>>> f00807c7
export const groupPositionsArray = (
  arr: ViewProtectedLiquidity[]
): ViewGroupedPositions[] => {
  return arr.reduce(
    (obj => (acc: ViewGroupedPositions[], val: ViewProtectedLiquidity) => {
      const symbol = val.stake.symbol;
      const poolId = val.stake.poolId;
      const id = `${poolId}-${symbol}`;
      const filtered = arr.filter(
        x => x.stake.poolId === poolId && x.stake.symbol === symbol
      );
      let item: ViewGroupedPositions = obj.get(id);
      if (!item) {
        //@ts-ignore
        item = new Object({});
        item.collapsedData = [];
        item.id = id;
        item.positionId = val.id;
        item.poolId = poolId;
        item.symbol = symbol;
        item.apr = val.apr;
        item.insuranceStart = val.insuranceStart;
        item.coverageDecPercent = val.coverageDecPercent;
        item.fullCoverage = val.fullCoverage;
        item.pendingReserveReward = val.pendingReserveReward;

        const sumStakeAmount = filtered
          .map(x => Number(x.stake.amount || 0))
          .reduce((sum, current) => sum + current);

        const sumFullyProtected = filtered
          .map(x => Number(x.fullyProtected ? x.fullyProtected.amount : 0))
          .reduce((sum, current) => sum + current);
        let sumFullyProtectedWithReward: BigNumber;

        const sumProtectedAmount = filtered
          .map(x => Number(x.protectedAmount ? x.protectedAmount.amount : 0))
          .reduce((sum, current) => sum + current);
        let sumProtectedWithReward: BigNumber;

        if (compareString(symbol, "BNT")) {
          sumFullyProtectedWithReward = item.pendingReserveReward.plus(
            sumFullyProtected
          );
          sumProtectedWithReward = item.pendingReserveReward.plus(
            sumProtectedAmount
          );
        } else {
          const bntRewardUsd = item.pendingReserveReward.times(
            val.bntTokenPrice
          );
          sumFullyProtectedWithReward = bntRewardUsd
            .div(val.reserveTokenPrice)
            .plus(sumFullyProtected);
          sumProtectedWithReward = bntRewardUsd
            .div(val.reserveTokenPrice)
            .plus(sumProtectedAmount);
        }

        const sumFullyProtectedWithRewardUSD =
          Number(sumFullyProtectedWithReward) * val.reserveTokenPrice;

        const sumProtectedWithRewardUSD =
          Number(sumProtectedWithReward) * val.reserveTokenPrice;

        const sumFees = filtered
          .map(x => Number(x.fees ? x.fees.amount : 0))
          .reduce((sum, current) => sum + current, 0);

        item.stake = {
          amount: sumStakeAmount,
          usdValue: sumStakeAmount * val.reserveTokenPrice,
          unixTime: val.stake.unixTime
        };
        item.fullyProtected = {
          amount: sumFullyProtectedWithReward.toNumber(),
          usdValue: sumFullyProtectedWithRewardUSD
        };
        item.protectedAmount = {
          amount: sumProtectedWithReward.toNumber(),
          usdValue: sumProtectedWithRewardUSD
        };
        item.roi =
          (Number(sumFullyProtectedWithReward) - sumStakeAmount) /
          sumStakeAmount;
        item.fees = sumFees;

        obj.set(id, item);
        acc.push(item);
      }
      if (item.insuranceStart > val.insuranceStart) {
        item.insuranceStart = val.insuranceStart;
        item.coverageDecPercent = val.coverageDecPercent;
        item.fullCoverage = val.fullCoverage;
        item.stake.unixTime = val.stake.unixTime;
      }
      if (filtered.length > 1) {
        item.collapsedData.push(val);
        item.collapsedData = sort(item.collapsedData).desc(
          (p: ViewProtectedLiquidity) => p.stake.unixTime
        );
      }
      return acc;
    })(new Map()),
    []
  );
};

export const decToPpm = (dec: number | string): string =>
  new BigNumber(dec).times(oneMillion).toFixed(0);

export const miningBntReward = (
  protectedBnt: string,
  rewardRate: string,
  rewardShare: number
) => {
  return new BigNumber(rewardRate)
    .multipliedBy(86400)
    .multipliedBy(2)
    .multipliedBy(rewardShare)
    .multipliedBy(365)
    .dividedBy(protectedBnt)
    .toNumber();
};

export const miningTknReward = (
  tknReserveBalance: string,
  bntReserveBalance: string,
  protectedTkn: string,
  rewardRate: string,
  rewardShare: number
) => {
  return new BigNumber(rewardRate)
    .multipliedBy(86400)
    .multipliedBy(2)
    .multipliedBy(rewardShare)
    .multipliedBy(new BigNumber(tknReserveBalance).dividedBy(bntReserveBalance))
    .multipliedBy(365)
    .dividedBy(protectedTkn)
    .toNumber();
};

export const compareStaticRelayAndSet = (
  staticRelay: StaticRelay,
  anchorAndConverter: ConverterAndAnchor
) =>
  compareString(
    staticRelay.poolToken.contract,
    anchorAndConverter.anchorAddress
  ) &&
  compareString(
    staticRelay.converterAddress,
    anchorAndConverter.converterAddress
  );

export const expandToken = (amount: string | number, precision: number) => {
  const trimmed = new BigNumber(amount).toFixed(precision, 1);
  const inWei = new BigNumber(trimmed)
    .times(new BigNumber(10).pow(precision))
    .toFixed(0);
  return inWei;
};

export const staticToConverterAndAnchor = (
  staticRelay: StaticRelay
): ConverterAndAnchor => ({
  converterAddress: staticRelay.converterAddress,
  anchorAddress: staticRelay.poolToken.contract
});

export const calculatePriceDeviationTooHigh = (
  averageRate: BigNumber,
  primaryReserveBalance: BigNumber,
  secondaryReserveBalance: BigNumber,
  averageRateMaxDeviation: BigNumber
): boolean => {
  const spotRate = primaryReserveBalance.dividedBy(secondaryReserveBalance);

  const averageRateMaxDeviationBase = new BigNumber(oneMillion).minus(
    averageRateMaxDeviation
  );

  const threshold = averageRate.dividedBy(spotRate);

  const withinLowerThreshold = threshold.isGreaterThan(
    averageRateMaxDeviationBase.dividedBy(oneMillion)
  );

  const withinHigherThreshold = oneMillion
    .dividedBy(averageRateMaxDeviationBase)
    .isGreaterThan(threshold);

  const priceDeviationTooHigh = !(
    withinLowerThreshold && withinHigherThreshold
  );

  return priceDeviationTooHigh;
};

export const reserveContractsInStatic = (relay: StaticRelay) =>
  relay.reserves.map(reserve => reserve.contract);

export const parseRawDynamic = (
  rawDynamicRelay: RawABIDynamicRelay
): ABIDynamicRelay => {
  const {
    reserveOneAddress,
    reserveOne,
    reserveTwoAddress,
    reserveTwo
  } = rawDynamicRelay;
  const reserves = [
    [reserveOneAddress, reserveOne],
    [reserveTwoAddress, reserveTwo]
  ].map(([reserveAddress, reserveBalance]) => ({
    reserveAddress,
    reserveBalance
  }));

  return {
    connectorTokenCount: rawDynamicRelay.connectorTokenCount,
    conversionFee: rawDynamicRelay.conversionFee,
    converterAddress: rawDynamicRelay.converterAddress,
    reserves
  };
};

export const filterAndWarn = <T>(
  arr: T[],
  conditioner: (item: T) => boolean,
  reason?: string
): T[] => {
  const [passed, dropped] = partition(arr, conditioner);
  if (dropped.length > 0) {
    console.warn(
      "Dropped",
      dropped,
      "items from array",
      reason ? `because ${reason}` : ""
    );
  }
  return passed;
};

export const prettifyNumber = (
  num: number | string | BigNumber,
  usd = false
): string => {
  const bigNum = new BigNumber(num);
  if (usd) {
    if (bigNum.lte(0)) return "$0.00";
    else if (bigNum.lt(0.01)) return "< $0.01";
    else if (bigNum.gt(100)) return numeral(bigNum).format("$0,0");
    else return numeral(bigNum).format("$0,0.00");
  } else {
    if (bigNum.lte(0)) return "0";
    else if (bigNum.gte(2)) return numeral(bigNum).format("0,0.[00]");
    else if (bigNum.lt(0.000001)) return "< 0.000001";
    else return numeral(bigNum).format("0.[000000]");
  }
};

// export const prettifyNumber = (num: number | string, usd = false): string => {
//   const roundDown = (num: number, places: number): number => {
//     const string = num.toString();
//     const number = string.split(".")[0];
//     const decimals = string.split(".")[1];
//     if (!decimals || !places) return Number(number);
//     else {
//       const result = number + "." + decimals.substr(0, places);
//       return Number(result);
//     }
//   };
//
//   const addCommaSeparator = (num: number, per = 3) => {
//     const string = num.toString();
//     const number = string.split(".")[0];
//     const decimal = string.split(".")[1];
//     let aComma = "";
//     if (number.length > per) {
//       let j = 0;
//       for (let i = number.length - 1; i >= 0; i--) {
//         aComma = number.charAt(i) + aComma;
//         j++;
//         if (j == per && i != 0) {
//           aComma = "," + aComma;
//           j = 0;
//         }
//       }
//     } else {
//       aComma = number;
//     }
//     return aComma + (decimal ? `.${decimal}` : "");
//   };
//
//   const number = Number(num);
//   if (isNaN(number)) return "N/A";
//
//   let result = 0;
//   if (usd) {
//     if (number === 0) return "$0";
//     else if (number < 0.01) return "< $0.01";
//     else if (number >= 100) result = Number(number.toFixed(0));
//     else result = Number(number.toFixed(2));
//     return "$" + addCommaSeparator(result);
//   } else {
//     if (number === 0) return "0";
//     else if (number < 0.000001) return "< 0.000001";
//     else if (number >= 2) result = Number(number.toFixed(2));
//     else result = Number(number.toFixed(6));
//     return addCommaSeparator(result);
//   }
// };

export const calculateLimits = (
  poolLimitWei: string,
  defaultLimitWei: string,
  mintedWei: string,
  tknReserveBalance: string,
  bntReserveBalance: string
) => {
  const limitOrDefault = new BigNumber(
    poolLimitWei !== "0" ? poolLimitWei : defaultLimitWei
  );
  const tknDelta = limitOrDefault.minus(mintedWei);
  const bntRate = new BigNumber(tknReserveBalance).dividedBy(
    new BigNumber(bntReserveBalance)
  );

  let tknLimitWei = bntRate.multipliedBy(tknDelta);

  // add some buffer to avoid tx fails
  tknLimitWei = tknLimitWei.multipliedBy(
    new BigNumber("99.9").dividedBy("100")
  );

  return { bntLimitWei: mintedWei, tknLimitWei };
};<|MERGE_RESOLUTION|>--- conflicted
+++ resolved
@@ -16,36 +16,6 @@
 
 const oneMillion = new BigNumber(1000000);
 
-<<<<<<< HEAD
-export const calculatePositionFees = (
-  originalPoolTokenAmount: string,
-  currentPoolTokenSupply: string,
-  depositedAmount: string,
-  depositedReserveCurrentBalance: string,
-  opposingDepositedReserveCurrentBalance: string,
-  reserveRate: string
-): string => {
-  const currentReserveToPoolBalanceRate = new BigNumber(
-    depositedReserveCurrentBalance
-  ).div(currentPoolTokenSupply);
-
-  const amount1 = new BigNumber(originalPoolTokenAmount)
-    .times(currentReserveToPoolBalanceRate)
-    .times(2);
-  const amount0 = new BigNumber(depositedAmount);
-
-  const rate0 = new BigNumber(reserveRate);
-  const rate1 = new BigNumber(opposingDepositedReserveCurrentBalance).div(
-    depositedReserveCurrentBalance
-  );
-
-  const rateDiv = rate1.div(rate0);
-  const result = rateDiv.sqrt().times(amount1).minus(amount0);
-
-  if (result.lte(0)) return "0";
-  else return result.toFixed(0);
-};
-
 export const calculateAmountToGetSpace = (
   bntAmount: string,
   tknAmount: string,
@@ -63,8 +33,6 @@
     .toString();
 };
 
-=======
->>>>>>> f00807c7
 export const groupPositionsArray = (
   arr: ViewProtectedLiquidity[]
 ): ViewGroupedPositions[] => {
