import { ViewGroupedPositions, ViewProtectedLiquidity } from "@/types/bancor";
import BigNumber from "bignumber.js";
import sort from "fast-sort";
import numeral from "numeral";

const oneMillion = new BigNumber(1000000);

const zeroIfNegative = (big: BigNumber) =>
  big.isNegative() ? new BigNumber(0) : big;

export const calculatePositionFees = (
  originalPoolTokenAmount: string,
  currentPoolTokenSupply: string,
  depositedAmount: string,
  depositedReserveCurrentBalance: string,
  opposingDepositedReserveCurrentBalance: string,
  reserveRate: string
): string => {
  const currentReserveToPoolBalanceRate = new BigNumber(
    depositedReserveCurrentBalance
  ).div(currentPoolTokenSupply);

  const amount1 = new BigNumber(originalPoolTokenAmount)
    .times(currentReserveToPoolBalanceRate)
    .times(2);
  const amount0 = new BigNumber(depositedAmount);

  const rate0 = new BigNumber(reserveRate);
  const rate1 = new BigNumber(opposingDepositedReserveCurrentBalance).div(
    depositedReserveCurrentBalance
  );

  const rateDiv = rate1.div(rate0);
  const result = rateDiv.sqrt().times(amount1).minus(amount0);

  if (result.lte(0)) return "0";
  else return result.toFixed(0);
};

export const groupPositionsArray = (
  arr: ViewProtectedLiquidity[]
): ViewGroupedPositions[] => {
  return arr.reduce(
    (obj => (acc: ViewGroupedPositions[], val: ViewProtectedLiquidity) => {
      const symbol = val.stake.symbol;
      const poolId = val.stake.poolId;
      const id = `${poolId}-${symbol}`;
      const filtered = arr.filter(
        x => x.stake.poolId === poolId && x.stake.symbol === symbol
      );
      let item: ViewGroupedPositions = obj.get(id);
      if (!item) {
        //@ts-ignore
        item = new Object({});
        item.collapsedData = [];
        item.id = id;
        item.positionId = val.id;
        item.poolId = poolId;
        item.symbol = symbol;
        item.apr = val.apr;
        item.insuranceStart = val.insuranceStart;
        item.coverageDecPercent = val.coverageDecPercent;
        item.fullCoverage = val.fullCoverage;

        const sumStakeAmount = filtered
          .map(x => Number(x.stake.amount || 0))
          .reduce((sum, current) => sum + current);
        const sumStakeUsd = filtered
          .map(x => Number(x.stake.usdValue || 0))
          .reduce((sum, current) => sum + current);

        const sumProtectedValueAmount = filtered
          .map(x => Number(x.fullyProtected ? x.fullyProtected.amount : 0))
          .reduce((sum, current) => sum + current);
        const sumProtectedValueUsd = filtered
          .map(x => Number(x.fullyProtected ? x.fullyProtected.usdValue : 0))
          .reduce((sum, current) => sum + current);

        const sumProtectedAmount = filtered
          .map(x => Number(x.protectedAmount ? x.protectedAmount.amount : 0))
          .reduce((sum, current) => sum + current);
        const sumProtectedAmountUsd = filtered
          .map(x => Number(x.protectedAmount ? x.protectedAmount.usdValue : 0))
          .reduce((sum, current) => sum + current);
        const sumFees = filtered
          .map(x => Number(x.fees ? x.fees.amount : 0))
          .reduce((sum, current) => sum + current);

        item.stake = {
          amount: sumStakeAmount,
          usdValue: sumStakeUsd,
          unixTime: val.stake.unixTime
        };
        item.fullyProtected = {
          amount: sumProtectedValueAmount,
          usdValue: sumProtectedValueUsd
        };
        item.protectedAmount = {
          amount: sumProtectedAmount,
          usdValue: sumProtectedAmountUsd
        };
        item.roi = (sumProtectedValueAmount - sumStakeAmount) / sumStakeAmount;
        item.fees = sumFees;

        obj.set(id, item);
        acc.push(item);
      }
      if (item.insuranceStart > val.insuranceStart) {
        item.insuranceStart = val.insuranceStart;
        item.coverageDecPercent = val.coverageDecPercent;
        item.fullCoverage = val.fullCoverage;
        item.stake.unixTime = val.stake.unixTime;
      }
      if (filtered.length > 1) {
        item.collapsedData.push(val);
        item.collapsedData = sort(item.collapsedData).desc(
          (p: ViewProtectedLiquidity) => p.stake.unixTime
        );
      }
      return acc;
    })(new Map()),
    []
  );
};

export const decToPpm = (dec: number | string): string =>
  new BigNumber(dec).times(oneMillion).toFixed(0);

export const miningBntReward = (protectedBnt: string, highCap: boolean) => {
  const baseNumber = "14000000000000000000000";
  const magicalNumber = highCap ? baseNumber + "0" : baseNumber;

  return new BigNumber(magicalNumber)
    .multipliedBy(52)
    .dividedBy(protectedBnt)
    .toNumber();
};

export const miningTknReward = (
  tknReserveBalance: string,
  bntReserveBalance: string,
  protectedTkn: string,
  highCap: boolean
) => {
  const baseNumber = "6000000000000000000000";
  const magicalNumber = highCap ? baseNumber + "0" : baseNumber;
  return new BigNumber(
    new BigNumber(magicalNumber)
      .multipliedBy(tknReserveBalance)
      .dividedBy(bntReserveBalance)
      .multipliedBy(52)
      .dividedBy(protectedTkn)
  ).toNumber();
};

export const expandToken = (amount: string | number, precision: number) => {
  const trimmed = new BigNumber(amount).toFixed(precision, 1);
  const inWei = new BigNumber(trimmed)
    .times(new BigNumber(10).pow(precision))
    .toFixed(0);
  return inWei;
};

export const calculatePriceDeviationTooHigh = (
  averageRate: BigNumber,
  primaryReserveBalance: BigNumber,
  secondaryReserveBalance: BigNumber,
  averageRateMaxDeviation: BigNumber
): boolean => {
  const spotRate = primaryReserveBalance.dividedBy(secondaryReserveBalance);

  const averageRateMaxDeviationBase = new BigNumber(oneMillion).minus(
    averageRateMaxDeviation
  );

  const threshold = averageRate.dividedBy(spotRate);

  const withinLowerThreshold = threshold.isGreaterThan(
    averageRateMaxDeviationBase.dividedBy(oneMillion)
  );

  const withinHigherThreshold = oneMillion
    .dividedBy(averageRateMaxDeviationBase)
    .isGreaterThan(threshold);

  const priceDeviationTooHigh = !(
    withinLowerThreshold && withinHigherThreshold
  );

  return priceDeviationTooHigh;
};

<<<<<<< HEAD
export const prettifyNumber = (
  num: number | string | BigNumber,
  usd = false
): string => {
  const bigNum = new BigNumber(num);
  if (usd) {
    if (bigNum.lte(0)) return "$0.00";
    else if (bigNum.lt(0.01)) return "< $0.01";
    else if (bigNum.gt(100)) return numeral(bigNum).format("$0,0");
    else return numeral(bigNum).format("$0,0.00");
  } else {
    if (bigNum.lte(0)) return "0";
    else if (bigNum.gte(2)) return numeral(bigNum).format("0,0.[00]");
    else if (bigNum.lt(0.000001)) return "< 0.000001";
    else return numeral(bigNum).format("0.[000000]");
  }
};

// export const prettifyNumber = (num: number | string, usd = false): string => {
//   const roundDown = (num: number, places: number): number => {
//     const string = num.toString();
//     const number = string.split(".")[0];
//     const decimals = string.split(".")[1];
//     if (!decimals || !places) return Number(number);
//     else {
//       const result = number + "." + decimals.substr(0, places);
//       return Number(result);
//     }
//   };
//
//   const addCommaSeparator = (num: number, per = 3) => {
//     const string = num.toString();
//     const number = string.split(".")[0];
//     const decimal = string.split(".")[1];
//     let aComma = "";
//     if (number.length > per) {
//       let j = 0;
//       for (let i = number.length - 1; i >= 0; i--) {
//         aComma = number.charAt(i) + aComma;
//         j++;
//         if (j == per && i != 0) {
//           aComma = "," + aComma;
//           j = 0;
//         }
//       }
//     } else {
//       aComma = number;
//     }
//     return aComma + (decimal ? `.${decimal}` : "");
//   };
//
//   const number = Number(num);
//   if (isNaN(number)) return "N/A";
//
//   let result = 0;
//   if (usd) {
//     if (number === 0) return "$0";
//     else if (number < 0.01) return "< $0.01";
//     else if (number >= 100) result = Number(number.toFixed(0));
//     else result = Number(number.toFixed(2));
//     return "$" + addCommaSeparator(result);
//   } else {
//     if (number === 0) return "0";
//     else if (number < 0.000001) return "< 0.000001";
//     else if (number >= 2) result = Number(number.toFixed(2));
//     else result = Number(number.toFixed(6));
//     return addCommaSeparator(result);
//   }
// };
=======
export const calculateLimits = (
  poolLimitWei: string,
  defaultLimitWei: string,
  mintedWei: string,
  tknReserveBalance: string,
  bntReserveBalance: string
) => {
  const limitOrDefault = new BigNumber(
    poolLimitWei !== "0" ? poolLimitWei : defaultLimitWei
  );
  const tknDelta = limitOrDefault.minus(mintedWei);
  const bntRate = new BigNumber(tknReserveBalance).dividedBy(
    new BigNumber(bntReserveBalance)
  );

  let tknLimitWei = bntRate.multipliedBy(tknDelta);

  // add some buffer to avoid tx fails
  tknLimitWei = tknLimitWei.multipliedBy(
    new BigNumber("99.9").dividedBy("100")
  );

  console.log(
    "limits",
    "limitOrDefault",
    limitOrDefault.toString(),
    "mintedWei",
    mintedWei.toString(),
    "bntRate",
    bntRate.toString(),
    "tknDelta",
    tknDelta.toString(),
    "tknLimitWei",
    tknLimitWei.toString()
  );

  return { bntLimitWei: mintedWei, tknLimitWei };
};
>>>>>>> 63ed4fb2
<|MERGE_RESOLUTION|>--- conflicted
+++ resolved
@@ -190,7 +190,6 @@
   return priceDeviationTooHigh;
 };
 
-<<<<<<< HEAD
 export const prettifyNumber = (
   num: number | string | BigNumber,
   usd = false
@@ -260,7 +259,7 @@
 //     return addCommaSeparator(result);
 //   }
 // };
-=======
+
 export const calculateLimits = (
   poolLimitWei: string,
   defaultLimitWei: string,
@@ -298,5 +297,4 @@
   );
 
   return { bntLimitWei: mintedWei, tknLimitWei };
-};
->>>>>>> 63ed4fb2
+};