--- conflicted
+++ resolved
@@ -4,13 +4,9 @@
   buildV2Converter,
   buildRegistryContract,
   buildLiquidityProtectionContract,
-<<<<<<< HEAD
-  buildLiquidityProtectionSettingsContract,
   buildAddressLookupContract,
-  buildLiquidityProtectionStoreContract
-=======
+  buildLiquidityProtectionStoreContract,
   buildLiquidityProtectionSettingsContract
->>>>>>> 0c0d6ac3
 } from "./contractTypes";
 import { zeroAddress } from "../helpers";
 import { fromPairs, toPairs } from "lodash";
@@ -207,7 +203,6 @@
   // networkAmount - compensation in the network token
 };
 
-<<<<<<< HEAD
 export const fetchLiquidityProtectionSettings = async ({
   settingsContractAddress,
   protectionContractAddress
@@ -400,7 +395,8 @@
     ) as ProtectedLiquidity[];
 
   return protectedLiquidity;
-=======
+};
+
 export const addLiquidityDisabled = async (
   settingsContract: string,
   poolId: string,
@@ -412,5 +408,4 @@
     .call();
 
   return res;
->>>>>>> 0c0d6ac3
 };