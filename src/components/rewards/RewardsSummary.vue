<template>
  <div>
    <ContentBlock
      :shadow-light="true"
      :class="darkMode ? 'text-dark' : 'text-light'"
    >
      <template #header>
        <div class="d-flex justify-content-between align-items-center w-100">
          <div class="font-size-16 font-w500">{{ $t("rewards") }}</div>
          <div>
            <b-btn
              :variant="darkMode ? 'outline-gray-dark' : 'outline-gray'"
              size="sm"
              class="mr-2 rounded"
              :to="{ name: 'RewardsWithdraw' }"
            >
              <svg
                class="d-lg-none"
                width="13"
                height="16"
                viewBox="0 0 13 16"
                fill="none"
                xmlns="http://www.w3.org/2000/svg"
              >
                <path
                  d="M10.5693 6.01098L7.17391 2.94093V11.6756C7.17391 12.1511 6.74329 12.5405 6.21739 12.5405C5.6915 12.5405 5.26087 12.1511 5.26087 11.6756V2.94093L1.86546 6.01098C1.48247 6.35728 0.884639 6.35728 0.502604 6.01098C0.119613 5.66469 0.119613 5.12415 0.502604 4.77872L5.52434 0.238184C5.73919 0.0650422 5.97831 0 6.21744 0C6.45657 0 6.6957 0.0861492 6.8872 0.259286L11.9089 4.79983C12.2919 5.14612 12.2919 5.68666 11.9089 6.03209C11.5502 6.35641 10.9523 6.35642 10.5693 6.01098ZM0.956522 16C0.430626 16 0 15.6106 0 15.1351C0 14.6596 0.430626 14.2703 0.956522 14.2703H11.4783C12.0042 14.2703 12.4348 14.6596 12.4348 15.1351C12.4348 15.6106 12.0042 16 11.4783 16H0.956522Z"
                  :fill="darkMode ? '#ffffff' : '#0A2540'"
                />
              </svg>
              <span class="d-none d-lg-inline">{{ $t("withdraw") }}</span>
            </b-btn>
            <b-btn
              @click="openModal"
              variant="primary"
              size="sm"
              class="rounded"
            >
              <font-awesome-icon icon="plus" class="d-lg-none" />
              <span class="d-none d-lg-inline">{{ $t("stake") }}</span>
            </b-btn>
          </div>
        </div>
      </template>

      <b-row :class="currentUser ? 'mt-3' : 'mt-4 mb-2'">
        <b-col
          v-for="(item, index) in summarizedRewards"
          :key="item.id"
          class="text-center"
        >
          <div v-if="currentUser">
            <div class="font-size-14 font-w600">
              <animation-number
                :starting-value="
                  oldrewards.length === 0 ? 0 : oldrewards[index].bnt.toNumber()
                "
                :target-value="item.bnt.toNumber()"
                :animation-time="
                  item.id === 1 && oldrewards.length === 0 ? 5000 : 3000
                "
                :watch="true"
                trailing-text="BNT"
              />
            </div>
            <div class="font-size-12 font-w500 text-primary">
              <animation-number
                :starting-value="
                  oldrewards.length === 0 ? 0 : oldrewards[index].usd.toNumber()
                "
                :target-value="item.usd.toNumber()"
                :usd="true"
                :animation-time="
                  item.id === 1 && oldrewards.length === 0 ? 5000 : 3000
                "
                :watch="true"
                leading-text="~"
              />
            </div>
          </div>
          <div v-else class="font-size-14 font-w600 text-primary">--</div>
          <div
            class="text-uppercase font-size-10 font-w500"
            :class="darkMode ? 'text-muted-dark' : 'text-muted-light'"
          >
            {{ item.label }}
          </div>
        </b-col>
      </b-row>
    </ContentBlock>
    <modal-pool-select @select="selectPool" v-model="modal" :pools="pools" />
  </div>
</template>

<script lang="ts">
import { Component, Prop } from "vue-property-decorator";
import { ViewProtectedLiquidity } from "@/types/bancor";
import { stringifyPercentage } from "@/api/helpers";
import BaseComponent from "@/components/BaseComponent.vue";
import ContentBlock from "@/components/common/ContentBlock.vue";
import ModalPoolSelect from "@/components/modals/ModalSelects/ModalPoolSelect.vue";
import AnimationNumber from "@/components/common/AnimationNumber.vue";
import { vxm } from "@/store";
import { i18n } from "@/i18n";
import BigNumber from "bignumber.js";
interface ViewRewardsSummaryItem {
  id: number;
  label: string;
  bnt: BigNumber;
  usd: BigNumber;
}

@Component({
  components: { ModalPoolSelect, ContentBlock, AnimationNumber }
})
export default class RewardsSummary extends BaseComponent {
  @Prop({ default: [] }) positions!: ViewProtectedLiquidity[];
  stringifyPercentage = stringifyPercentage;

<<<<<<< HEAD
  title = i18n.t("rewards");
=======
>>>>>>> c7c2673e
  modal = false;
  interval: any = null;
  oldrewards: ViewRewardsSummaryItem[] = [];

  get rewardsBalance() {
    return vxm.rewards.balance;
  }

  get pools() {
    return vxm.bancor.relays.filter(pool => pool.liquidityProtection);
  }

  get summarizedRewards(): ViewRewardsSummaryItem[] {
    return [
      {
        id: 1,
        label: i18n.tc("total_reward"),
        bnt: this.rewardsBalance.totalRewards.bnt,
        usd: this.rewardsBalance.totalRewards.usd
      },
      {
        id: 2,
        label: i18n.tc("claimable_rewards"),
        bnt: this.rewardsBalance.pendingRewards.bnt,
        usd: this.rewardsBalance.pendingRewards.usd
      }
    ];
  }

  openModal() {
    this.modal = true;
  }

  selectPool(id: string) {
    this.modal = false;
    this.$router.push({
      name: "RewardsRestake",
      params: { id }
    });
  }

  async mounted() {
    try {
      await vxm.rewards.loadData();
    } catch (e) {
      console.error("Load Rewards Data error: ", e);
    }
    this.interval = setInterval(async () => {
      this.oldrewards = this.summarizedRewards;
      await vxm.rewards.loadData();
    }, 15000);
  }

  destroyed() {
    clearInterval(this.interval);
  }
}
</script>

<style lang="scss" scoped>
@import "../../assets/_scss/custom/variables";

#rewards-summary {
  background: $gray-border;
}

#rewards-summary-dark {
  background: $text-color-light;
}
</style><|MERGE_RESOLUTION|>--- conflicted
+++ resolved
@@ -116,10 +116,6 @@
   @Prop({ default: [] }) positions!: ViewProtectedLiquidity[];
   stringifyPercentage = stringifyPercentage;
 
-<<<<<<< HEAD
-  title = i18n.t("rewards");
-=======
->>>>>>> c7c2673e
   modal = false;
   interval: any = null;
   oldrewards: ViewRewardsSummaryItem[] = [];
