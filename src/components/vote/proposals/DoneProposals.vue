<template>
  <div v-if="!proposals">
    <div class="d-flex justify-content-center align-items-center my-5">
      <b-spinner
        style="display: block; width: 2rem; height: 2rem"
        class="align-self-center align-middle"
        :class="darkMode ? 'text-primary' : 'text-primary'"
        :label="`${$t('loading')}...`"
      ></b-spinner>
      <h5
        class="m-0 ml-3"
        :class="darkMode ? 'text-body-dark' : 'text-muted-light'"
      >
        {{ `${$t("just_a_moment")}...` }}
      </h5>
    </div>
  </div>
  <div
    v-else-if="proposals && proposals.length === 0"
    class="d-flex justify-content-center align-items-center my-5"
  >
    <h5
      class="m-0 ml-3"
      :class="darkMode ? 'text-body-dark' : 'text-muted-light'"
    >
      {{ `${$t("no_proposals_yet")}...` }}
    </h5>
  </div>
  <layout-proposals
    v-else-if="proposals"
    :items="proposals"
    :fields="fields"
    :fields2="fields2"
    default-sort="to"
    :hide-pagination="true"
  >
    <template #cell(id)="{ item, opened, label }">
      <div class="d-block d-md-block d-lg-none font-w800 font-size-14">
        {{ label }}
      </div>
      <div :class="{ 'no-border': !isNaN(opened) && item.id === opened }">
        {{ item.id }}
      </div>
    </template>

    <template #cell(details)="{ item, label }">
      <div class="d-block d-md-block d-lg-none font-w800 font-size-14">
        {{ label }}
      </div>
      <div class="font-size-14 font-w500">
        {{ item.name }}
      </div>
    </template>

    <template #cell(result)="{ item, label }">
      <div class="d-block d-md-block d-lg-none font-w800 font-size-14">
        {{ label }}
      </div>
      <div
        class="result"
        :class="'result--' + (isApproved(item) ? 'for' : 'against')"
      >
        {{ isApproved(item) ? "Approved" : "Rejected" }}
      </div>
    </template>

    <template #cell(votesFor)="{ item, label }">
      <div class="d-block d-md-block d-lg-none font-w800 font-size-14">
        {{ label }}
      </div>
      <div>
        <div class="font-size-14 font-w500">
          {{ prettifyNumber(item.totalVotesFor) }} {{ symbol }}
        </div>
        <div class="font-size-12 font-w500 result result--for">
          {{ getVotesPercentage(item, item.totalVotesFor) }}
        </div>
      </div>
    </template>

    <template #cell(votesAgainst)="{ item, label }">
      <div class="d-block d-md-block d-lg-none font-w800 font-size-14">
        {{ label }}
      </div>
      <div>
        <div class="font-size-14 font-w500">
          {{ prettifyNumber(item.totalVotesAgainst) }} {{ symbol }}
        </div>
        <div class="font-size-12 font-w500 result result--against">
          {{ getVotesPercentage(item, item.totalVotesAgainst) }}
        </div>
      </div>
    </template>

    <template #cell(startDate)="{ item, label }">
      <div class="d-block d-md-block d-lg-none font-w800 font-size-14">
        {{ label }}
      </div>
      <div>
        <div class="font-size-14 font-w500">
          {{ formatDate(item.end) }}
        </div>
        <div class="font-size-12 font-w500 text-muted-light">
          {{ formatTime(item.end) }} UTC
        </div>
      </div>
    </template>

    <template #cell(spacer)="{ item, opened, label }">
      <div class="d-block d-md-block d-lg-none font-w800 font-size-14">
        {{ label }}
      </div>
      <div class="cursor" @click="() => openProposal(item)">
        <font-awesome-icon
          :icon="
            !isNaN(opened) && item.id === opened
              ? 'caret-up'
              : 'caret-down'
          "
        />
      </div>
    </template>

    <template #cell(no)="{}">
      <div> </div>
    </template>

    <template #cell(proposed)="{ item }">
      <div
        class="font-size-12 pb-1"
        :class="darkMode ? 'text-muted-dark' : 'text-muted-light'"
      >
        Proposed by
        <a
          target="_blank"
          class="font-size-12 font-w500 fix-a"
          :href="getEtherscanUrl(item.proposer)"
        >
<<<<<<< HEAD
          {{ isApproved(proposal) ? $t("approved") : $t("rejected") }}
        </td>
        <td>
          <div class="font-size-14 font-w500">
            {{ prettifyNumber(proposal.totalVotesFor) }} {{ symbol }}
          </div>
          <div class="font-size-12 font-w500 result result--for">
            {{ getVotesPercentage(proposal, proposal.totalVotesFor) }}
          </div>
        </td>
        <td>
          <div class="font-size-14 font-w500">
            {{ prettifyNumber(proposal.totalVotesAgainst) }} {{ symbol }}
          </div>
          <div class="font-size-12 font-w500 result result--against">
            {{ getVotesPercentage(proposal, proposal.totalVotesAgainst) }}
          </div>
        </td>
        <!--       <td>
          <div class="font-size-14 font-w500">
            {{ formatDate(proposal.start) }}
          </div>
          <div class="font-size-12 font-w500 text-muted-light">
            {{ formatTime(proposal.start) }} UTC
          </div>
        </td> -->
        <td>
          <div class="font-size-14 font-w500">
            {{ formatDate(proposal.end) }}
          </div>
          <div class="font-size-12 font-w500 text-muted-light">
            {{ formatTime(proposal.end) }} UTC
          </div>
        </td>
        <td>
          <font-awesome-icon
            :icon="
              !isNaN(opened) && proposal.id === opened
                ? 'caret-up'
                : 'caret-down'
            "
          />
        </td>
      </tr>
      <tr
        :key="'r2-' + proposal.id"
        class="align-rows-cells"
        v-if="!isNaN(opened) && proposal.id === opened"
      >
        <td></td>
        <td>
          <div
            class="font-size-12 pb-1"
            :class="darkMode ? 'text-muted-dark' : 'text-muted-light'"
          >
            {{ $t("proposed_by") }}
            <a
              target="_blank"
              class="font-size-12 font-w500 fix-a"
              :href="getEtherscanUrl(proposal.proposer)"
            >
              {{ shortAddress(proposal.proposer) }}
            </a>
          </div>

          <div
            class="font-size-12"
            :class="darkMode ? 'text-muted-dark' : 'text-muted-light'"
          >
            {{ $t("contract_execute") }}
            <a
              target="_blank"
              class="font-size-12 font-w500 fix-a"
              :href="getEtherscanUrl(proposal.executor)"
            >
              {{ shortAddress(proposal.executor) }}
            </a>
          </div>
        </td>
        <td colspan="2">
          <div class="pb-1">
            <span class="font-size-12 text-muted-light">
              {{ $t("vote_start") }}
            </span>
            <span class="font-size-12 font-w500 pl-1 pr-1">
              {{ formatDate(proposal.start) }}
            </span>
            <span class="font-size-12 font-w500 text-muted-light">
              {{ formatTime(proposal.start) }}
            </span>
          </div>
          <div>
            <span class="font-size-12 text-muted-light">
              {{ $t("quorum_Required") }}
            </span>
            <span class="font-size-12 font-w500 pl-1 pr-1">
              {{ proposal.quorum / 10000 }}% /
              {{ proposal.quorumRequired / 10000 }}%
            </span>
          </div>
        </td>
        <td colspan="3">
          <div class="buttons-container">
            <a
              :href="getBIPLink(proposal)"
              target="_blank"
              style="width: 100%; display: inline-block"
            >
              <main-button
                :small="true"
                :active="true"
                class="font-w400 mt-0 mb-0"
              >
                BIP
                <font-awesome-icon icon="external-link-alt" />
              </main-button>
            </a>

            <a
              :href="getIPFSUrl(proposal.hash)"
              target="_blank"
              style="width: 100%; display: inline-block"
            >
              <main-button :small="true" class="font-w400 mt-0 mb-0 ml-3">
                IPFS
                <font-awesome-icon icon="external-link-alt" />
              </main-button>
            </a>
          </div>
        </td>
      </tr>
=======
          {{ shortAddress(item.proposer) }}
        </a>
      </div>

      <div
        class="font-size-12"
        :class="darkMode ? 'text-muted-dark' : 'text-muted-light'"
      >
        Contract to execute
        <a
          target="_blank"
          class="font-size-12 font-w500 fix-a"
          :href="getEtherscanUrl(item.executor)"
        >
          {{ shortAddress(item.executor) }}
        </a>
      </div>
    </template>

    <template #cell(vote)="{ item }">
      <div class="pb-1">
        <span class="font-size-12 text-muted-light"> Vote Start </span>
        <span class="font-size-12 font-w500 pl-1 pr-1">
          {{ formatDate(item.start) }}
        </span>
        <span class="font-size-12 font-w500 text-muted-light">
          {{ formatTime(item.start) }}
        </span>
      </div>
      <div>
        <span class="font-size-12 text-muted-light"> Quorum/Required </span>
        <span class="font-size-12 font-w500 pl-1 pr-1">
          {{ item.quorum / 10000 }}% /
          {{ item.quorumRequired / 10000 }}%
        </span>
      </div>
    </template>

    <template #cell(actions)="{ item }">
      <div class="buttons-container">
        <a
          :href="getBIPLink(item)"
          target="_blank"
          style="width: 100%; display: inline-block"
        >
          <main-button
            :small="true"
            :active="true"
            class="font-w400 mt-0 mb-0"
          >
            BIP
            <font-awesome-icon icon="external-link-alt" />
          </main-button>
        </a>

        <a
          :href="getIPFSUrl(item.hash)"
          target="_blank"
          style="width: 100%; display: inline-block"
        >
          <main-button :small="true" class="font-w400 mt-0 mb-0 ml-3">
            IPFS
            <font-awesome-icon icon="external-link-alt" />
          </main-button>
        </a>
      </div>
>>>>>>> 5e72a66e
    </template>
  </layout-proposals>
</template>

<script lang="ts">
import { Component, Prop } from "vue-property-decorator";
import { vxm } from "@/store";
import { i18n } from "@/i18n";
import ContentBlock from "@/components/common/ContentBlock.vue";
import LayoutProposals from "@/components/vote/proposals/LayoutProposals.vue";
import MainButton from "@/components/common/Button.vue";
import { ViewProposalsField } from "@/types/bancor";
import { shortenEthAddress } from "@/api/helpers";
import {
  ipfsViewUrl,
  Proposal
} from "@/store/modules/governance/ethGovernance";
import BaseComponent from "@/components/BaseComponent.vue";

@Component({
  components: {
    ContentBlock,
    LayoutProposals,    
    MainButton
  }
})
export default class DoneProposals extends BaseComponent {
  @Prop() proposals?: Proposal[];
  symbol: string = "";
  etherscanUrl: string = "";

  get fields(): ViewProposalsField[] {
    return [
      {
<<<<<<< HEAD
        label: i18n.tc("id"),
=======
        id: 1,
        label: "ID",
>>>>>>> 5e72a66e
        key: "id",
        minWidth: "16px",
        maxWidth: "16px",
        colRate: 1
      },
      {
<<<<<<< HEAD
        label: i18n.tc("details"),
        key: "details"
      },
      {
        label: i18n.tc("result"),
=======
        id: 2,
        label: "Details",
        key: "details",
        colRate: 5
      },
      {
        id: 3,
        label: "Result",
>>>>>>> 5e72a66e
        key: "result",
        maxWidth: "120px",
        minWidth: "100px",
        colRate: 1
      },
      {
<<<<<<< HEAD
        label: i18n.tc("votes_for"),
=======
        id: 4,
        label: "Votes for",
>>>>>>> 5e72a66e
        key: "votesFor",
        minWidth: "120px",
        colRate: 1
      },
      {
<<<<<<< HEAD
        label: i18n.tc("votes_against"),
=======
        id: 5,
        label: "Votes against",
>>>>>>> 5e72a66e
        key: "votesAgainst",
        minWidth: "120px",
        colRate: 1
      },
      {
<<<<<<< HEAD
        label: i18n.tc("votes_start"),
=======
        id: 6,
        label: "Vote start",
>>>>>>> 5e72a66e
        key: "startDate",
        minWidth: "120px",
        colRate: 1
      },
      {
        id: 7,
        label: "",
        key: "spacer",
        minWidth: "10px",
        maxWidth: "10px",
        colRate: 0
      }
    ];
  }

  get fields2(): ViewProposalsField[] {
    return [
      {
        id: 8,
        label: "",
        key: "no",
        minWidth: "16px",
        maxWidth: "16px",
        colRate: 1
      },
      {
        id: 9,
        label: "",
        key: "proposed",
        colRate: 5
      },
      {
        id: 10,
        label: "",
        key: "vote",
        minWidth: "140px",
        colRate: 3
      },
      {
        id: 11,
        label: "",
        key: "actions",
        minWidth: "240px",
        colRate: 3
      }
    ]
  }

  getIPFSUrl(hash: string) {
    return `${ipfsViewUrl}/${hash}`;
  }

  getEtherscanUrl(address: string) {
    return `${this.etherscanUrl}address/${address}`;
  }

  formatDate(date: number) {
    return new Intl.DateTimeFormat("en-GB").format(date);
  }

  formatTime(date: number) {
    return new Intl.DateTimeFormat("en-GB", {
      timeStyle: "short",
      timezone: "UTC"
    } as any).format(date);
  }

  shortAddress(address: string) {
    return shortenEthAddress(address);
  }

  getVotesPercentage(proposal: Proposal, votes: number): any {
    return (
      ((100 / proposal.totalVotes) * votes || 0)
        .toFixed(2)
        .replace(/\.0+$/, "") + "%"
    );
  }

  isApproved(proposal: Proposal) {
    return proposal.totalVotesFor > proposal.totalVotesAgainst;
  }

  getBIPLink(proposal: Proposal) {
    return proposal?.metadata?.payload?.metadata?.discourse || "#";
  }

  async mounted() {
    this.etherscanUrl = await vxm.ethGovernance.getEtherscanUrl();
    this.symbol = await vxm.ethGovernance.getSymbol();
  }
}
</script>

<style lang="scss">
@import "@/assets/_scss/custom/_variables";

.fix-a {
  vertical-align: middle;
  cursor: pointer;
  color: $primary !important;
}

.align-rows-cells {
  @at-root .table & > td {
    vertical-align: top !important;
  }
}

.fix-pie {
  circle,
  text {
    display: none;
  }
}

.pie-wrapper {
  height: 24px;
  width: 24px;
  background: #de4a5c;
  border-radius: 12px;
}

.result {
  &--for {
    color: #3ec8c8 !important;
  }

  &--against {
    color: #de4a5c !important;
  }
}

.dark-table td.no-border,
.table td.no-border {
  border-bottom: 0 !important;
}

.buttons-container {
  display: flex;
  margin-right: 20px;
  align-items: center;
  justify-content: space-between;
}
</style><|MERGE_RESOLUTION|>--- conflicted
+++ resolved
@@ -5,7 +5,7 @@
         style="display: block; width: 2rem; height: 2rem"
         class="align-self-center align-middle"
         :class="darkMode ? 'text-primary' : 'text-primary'"
-        :label="`${$t('loading')}...`"
+        label="Loading..."
       ></b-spinner>
       <h5
         class="m-0 ml-3"
@@ -60,7 +60,7 @@
         class="result"
         :class="'result--' + (isApproved(item) ? 'for' : 'against')"
       >
-        {{ isApproved(item) ? "Approved" : "Rejected" }}
+        {{ isApproved(item) ? $t("approved") : $t("rejected") }}
       </div>
     </template>
 
@@ -113,16 +113,14 @@
       <div class="cursor" @click="() => openProposal(item)">
         <font-awesome-icon
           :icon="
-            !isNaN(opened) && item.id === opened
-              ? 'caret-up'
-              : 'caret-down'
+            !isNaN(opened) && item.id === opened ? 'caret-up' : 'caret-down'
           "
         />
       </div>
     </template>
 
     <template #cell(no)="{}">
-      <div> </div>
+      <div></div>
     </template>
 
     <template #cell(proposed)="{ item }">
@@ -130,145 +128,12 @@
         class="font-size-12 pb-1"
         :class="darkMode ? 'text-muted-dark' : 'text-muted-light'"
       >
-        Proposed by
+        {{ $t("proposed_by") }}
         <a
           target="_blank"
           class="font-size-12 font-w500 fix-a"
           :href="getEtherscanUrl(item.proposer)"
         >
-<<<<<<< HEAD
-          {{ isApproved(proposal) ? $t("approved") : $t("rejected") }}
-        </td>
-        <td>
-          <div class="font-size-14 font-w500">
-            {{ prettifyNumber(proposal.totalVotesFor) }} {{ symbol }}
-          </div>
-          <div class="font-size-12 font-w500 result result--for">
-            {{ getVotesPercentage(proposal, proposal.totalVotesFor) }}
-          </div>
-        </td>
-        <td>
-          <div class="font-size-14 font-w500">
-            {{ prettifyNumber(proposal.totalVotesAgainst) }} {{ symbol }}
-          </div>
-          <div class="font-size-12 font-w500 result result--against">
-            {{ getVotesPercentage(proposal, proposal.totalVotesAgainst) }}
-          </div>
-        </td>
-        <!--       <td>
-          <div class="font-size-14 font-w500">
-            {{ formatDate(proposal.start) }}
-          </div>
-          <div class="font-size-12 font-w500 text-muted-light">
-            {{ formatTime(proposal.start) }} UTC
-          </div>
-        </td> -->
-        <td>
-          <div class="font-size-14 font-w500">
-            {{ formatDate(proposal.end) }}
-          </div>
-          <div class="font-size-12 font-w500 text-muted-light">
-            {{ formatTime(proposal.end) }} UTC
-          </div>
-        </td>
-        <td>
-          <font-awesome-icon
-            :icon="
-              !isNaN(opened) && proposal.id === opened
-                ? 'caret-up'
-                : 'caret-down'
-            "
-          />
-        </td>
-      </tr>
-      <tr
-        :key="'r2-' + proposal.id"
-        class="align-rows-cells"
-        v-if="!isNaN(opened) && proposal.id === opened"
-      >
-        <td></td>
-        <td>
-          <div
-            class="font-size-12 pb-1"
-            :class="darkMode ? 'text-muted-dark' : 'text-muted-light'"
-          >
-            {{ $t("proposed_by") }}
-            <a
-              target="_blank"
-              class="font-size-12 font-w500 fix-a"
-              :href="getEtherscanUrl(proposal.proposer)"
-            >
-              {{ shortAddress(proposal.proposer) }}
-            </a>
-          </div>
-
-          <div
-            class="font-size-12"
-            :class="darkMode ? 'text-muted-dark' : 'text-muted-light'"
-          >
-            {{ $t("contract_execute") }}
-            <a
-              target="_blank"
-              class="font-size-12 font-w500 fix-a"
-              :href="getEtherscanUrl(proposal.executor)"
-            >
-              {{ shortAddress(proposal.executor) }}
-            </a>
-          </div>
-        </td>
-        <td colspan="2">
-          <div class="pb-1">
-            <span class="font-size-12 text-muted-light">
-              {{ $t("vote_start") }}
-            </span>
-            <span class="font-size-12 font-w500 pl-1 pr-1">
-              {{ formatDate(proposal.start) }}
-            </span>
-            <span class="font-size-12 font-w500 text-muted-light">
-              {{ formatTime(proposal.start) }}
-            </span>
-          </div>
-          <div>
-            <span class="font-size-12 text-muted-light">
-              {{ $t("quorum_Required") }}
-            </span>
-            <span class="font-size-12 font-w500 pl-1 pr-1">
-              {{ proposal.quorum / 10000 }}% /
-              {{ proposal.quorumRequired / 10000 }}%
-            </span>
-          </div>
-        </td>
-        <td colspan="3">
-          <div class="buttons-container">
-            <a
-              :href="getBIPLink(proposal)"
-              target="_blank"
-              style="width: 100%; display: inline-block"
-            >
-              <main-button
-                :small="true"
-                :active="true"
-                class="font-w400 mt-0 mb-0"
-              >
-                BIP
-                <font-awesome-icon icon="external-link-alt" />
-              </main-button>
-            </a>
-
-            <a
-              :href="getIPFSUrl(proposal.hash)"
-              target="_blank"
-              style="width: 100%; display: inline-block"
-            >
-              <main-button :small="true" class="font-w400 mt-0 mb-0 ml-3">
-                IPFS
-                <font-awesome-icon icon="external-link-alt" />
-              </main-button>
-            </a>
-          </div>
-        </td>
-      </tr>
-=======
           {{ shortAddress(item.proposer) }}
         </a>
       </div>
@@ -277,7 +142,7 @@
         class="font-size-12"
         :class="darkMode ? 'text-muted-dark' : 'text-muted-light'"
       >
-        Contract to execute
+        {{ $t("contract_execute") }}
         <a
           target="_blank"
           class="font-size-12 font-w500 fix-a"
@@ -290,7 +155,9 @@
 
     <template #cell(vote)="{ item }">
       <div class="pb-1">
-        <span class="font-size-12 text-muted-light"> Vote Start </span>
+        <span class="font-size-12 text-muted-light">
+          {{ $t("vote_start") }}
+        </span>
         <span class="font-size-12 font-w500 pl-1 pr-1">
           {{ formatDate(item.start) }}
         </span>
@@ -299,10 +166,11 @@
         </span>
       </div>
       <div>
-        <span class="font-size-12 text-muted-light"> Quorum/Required </span>
+        <span class="font-size-12 text-muted-light">
+          {{ $t("quorum_Required") }}
+        </span>
         <span class="font-size-12 font-w500 pl-1 pr-1">
-          {{ item.quorum / 10000 }}% /
-          {{ item.quorumRequired / 10000 }}%
+          {{ item.quorum / 10000 }}% / {{ item.quorumRequired / 10000 }}%
         </span>
       </div>
     </template>
@@ -314,11 +182,7 @@
           target="_blank"
           style="width: 100%; display: inline-block"
         >
-          <main-button
-            :small="true"
-            :active="true"
-            class="font-w400 mt-0 mb-0"
-          >
+          <main-button :small="true" :active="true" class="font-w400 mt-0 mb-0">
             BIP
             <font-awesome-icon icon="external-link-alt" />
           </main-button>
@@ -335,7 +199,6 @@
           </main-button>
         </a>
       </div>
->>>>>>> 5e72a66e
     </template>
   </layout-proposals>
 </template>
@@ -358,7 +221,7 @@
 @Component({
   components: {
     ContentBlock,
-    LayoutProposals,    
+    LayoutProposals,
     MainButton
   }
 })
@@ -370,68 +233,44 @@
   get fields(): ViewProposalsField[] {
     return [
       {
-<<<<<<< HEAD
+        id: 1,
         label: i18n.tc("id"),
-=======
-        id: 1,
-        label: "ID",
->>>>>>> 5e72a66e
         key: "id",
         minWidth: "16px",
         maxWidth: "16px",
         colRate: 1
       },
       {
-<<<<<<< HEAD
+        id: 2,
         label: i18n.tc("details"),
-        key: "details"
-      },
-      {
-        label: i18n.tc("result"),
-=======
-        id: 2,
-        label: "Details",
         key: "details",
         colRate: 5
       },
       {
         id: 3,
-        label: "Result",
->>>>>>> 5e72a66e
+        label: i18n.tc("result"),
         key: "result",
         maxWidth: "120px",
         minWidth: "100px",
         colRate: 1
       },
       {
-<<<<<<< HEAD
+        id: 4,
         label: i18n.tc("votes_for"),
-=======
-        id: 4,
-        label: "Votes for",
->>>>>>> 5e72a66e
         key: "votesFor",
         minWidth: "120px",
         colRate: 1
       },
       {
-<<<<<<< HEAD
+        id: 5,
         label: i18n.tc("votes_against"),
-=======
-        id: 5,
-        label: "Votes against",
->>>>>>> 5e72a66e
         key: "votesAgainst",
         minWidth: "120px",
         colRate: 1
       },
       {
-<<<<<<< HEAD
+        id: 6,
         label: i18n.tc("votes_start"),
-=======
-        id: 6,
-        label: "Vote start",
->>>>>>> 5e72a66e
         key: "startDate",
         minWidth: "120px",
         colRate: 1
@@ -477,7 +316,7 @@
         minWidth: "240px",
         colRate: 3
       }
-    ]
+    ];
   }
 
   getIPFSUrl(hash: string) {
