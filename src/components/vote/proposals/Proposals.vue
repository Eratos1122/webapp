<template>
  <content-block
    id="proposals"
    :px0="true"
    :shadow-light="true"
    :no-header="true"
  >
    <div>
      <div class="float-right d-flex mt-3 mr-3">
        <a href="https://discord.gg/EHK8wHbgau" target="_blank" class="mr-2">
          <b-btn :variant="ctaBtnVariant" class="proposal-cta-button">
            <font-awesome-icon :icon="['fab', 'discord']" />
            <span class="d-none d-lg-block ml-2">Discord</span>
          </b-btn>
        </a>
        <a href="https://gov.bancor.network/" target="_blank" class="mr-2">
          <b-btn :variant="ctaBtnVariant" class="proposal-cta-button">
            <img :src="require(`@/assets/media/icons/governance.svg`)" />
            <span class="d-none d-lg-block ml-2">Governance</span>
          </b-btn>
        </a>
        <b-btn
          @click="showNewProposal = true"
          variant="primary"
          class="proposal-cta-button"
        >
          + <span class="d-none d-lg-block ml-2">New Proposal</span>
        </b-btn>
      </div>

      <add-proposal v-model="showNewProposal" />

      <b-tabs no-fade :class="darkMode ? 'tabs-dark' : 'tabs-light'">
        <b-tab title="Open Proposals" active>
          <open-proposals
            :proposals="
              proposalsLoaded ? proposals.filter(p => p.open) : undefined
            "
          />
        </b-tab>
        <b-tab title="History">
          <done-proposals
            :proposals="
              proposalsLoaded ? proposals.filter(p => !p.open) : undefined
            "
          />
        </b-tab>
      </b-tabs>
    </div>
  </content-block>
</template>

<script lang="ts">
import { Component, Watch } from "vue-property-decorator";
import { vxm } from "@/store";
import ContentBlock from "@/components/common/ContentBlock.vue";
import ProgressBar from "@/components/common/ProgressBar.vue";
import RemainingTime from "@/components/common/RemainingTime.vue";
import { Proposal } from "@/store/modules/governance/ethGovernance";

import OpenProposals from "@/components/vote/proposals/OpenProposals.vue";
import DoneProposals from "@/components/vote/proposals/DoneProposals.vue";
import AddProposal from "@/components/vote/proposals/AddProposal.vue";
import BaseComponent from "@/components/BaseComponent.vue";

@Component({
  components: {
    ContentBlock,
    ProgressBar,
    RemainingTime,
    OpenProposals,
    DoneProposals,
    AddProposal
  }
})
export default class Proposals extends BaseComponent {
  proposals: Proposal[] = [];
  proposalsLoaded: boolean = false;
  showNewProposal = false;

  get isEth() {
    return this.$route.params.service === "eth";
  }

<<<<<<< HEAD
  get isAuthenticated() {
    return vxm.wallet.isAuthenticated;
=======
  get ctaBtnVariant() {
    return this.darkMode ? "outline-gray-dark" : "outline-gray";
  }

  get darkMode() {
    return vxm.general.darkMode;
  }

  get currentUser() {
    return vxm.wallet.currentUser;
>>>>>>> bb297be1
  }

  get lastTransaction() {
    return vxm.ethGovernance.lastTransaction;
  }

  @Watch("currentUser")
  @Watch("showNewProposal")
  @Watch("lastTransaction")
  async updateProposals() {
    this.proposals = await vxm.ethGovernance.getProposals({
      voter: this.currentUser
    });
    this.proposalsLoaded = true;
  }

  async mounted() {
    await this.updateProposals();
  }
}
</script>

<style lang="scss">
@import "@/assets/_scss/custom/_variables";

#proposals .nav-tabs li {
  line-height: 28px;
  padding-bottom: 0 !important;
  padding-top: 6px !important;
}

.proposal-cta-button {
  min-height: 23px;
  display: flex !important;
  align-items: center !important;
  padding: 1px 13px !important;
  font-size: 13px !important;
}
</style><|MERGE_RESOLUTION|>--- conflicted
+++ resolved
@@ -82,10 +82,6 @@
     return this.$route.params.service === "eth";
   }
 
-<<<<<<< HEAD
-  get isAuthenticated() {
-    return vxm.wallet.isAuthenticated;
-=======
   get ctaBtnVariant() {
     return this.darkMode ? "outline-gray-dark" : "outline-gray";
   }
@@ -96,7 +92,6 @@
 
   get currentUser() {
     return vxm.wallet.currentUser;
->>>>>>> bb297be1
   }
 
   get lastTransaction() {
