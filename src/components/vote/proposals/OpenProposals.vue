<template>
  <div id="open-proposals">
    <modal-not-enough-tokens v-model="notEnoughTokensModal" />
    <modal-vote-details
      v-if="proposals && opened > -1"
      v-model="voteDetailsModal"
      @hide="hideDetails"
      :proposal="proposals.find(p => p.id === opened)"
    />
    <div v-if="!proposals">
      <div class="d-flex justify-content-center align-items-center my-5">
        <b-spinner
          style="display: block; width: 2rem; height: 2rem"
          class="align-self-center align-middle"
          :class="darkMode ? 'text-primary' : 'text-primary'"
          label="Loading..."
        ></b-spinner>
        <h5
          class="m-0 ml-3"
          :class="darkMode ? 'text-body-dark' : 'text-muted-light'"
        >
          Just a moment ...
        </h5>
      </div>
    </div>
    <div
      v-else-if="proposals && proposals.length === 0"
      class="d-flex justify-content-center align-items-center my-5"
    >
      <h5
        class="m-0 ml-3"
        :class="darkMode ? 'text-body-dark' : 'text-muted-light'"
      >
        No Proposals yet ...
      </h5>
    </div>
    <data-table
      v-else-if="proposals"
      :items="items"
      :fields="fields"
      :hide-pagination="true"
      per-page="1000000"
    >
      <template #cell(name)="{ item }">
        <div class="font-size-14 font-w500">
          {{ item.name }}
        </div>

        <div class="font-size-14 font-w500 text-muted-light pb-3 pt-2">
          <span>More about proposal:</span>
          <a
            target="_blank"
            class="font-size-14 font-w500 pl-2"
            :href="
              (item.metadata &&
                item.metadata.payload &&
                item.metadata.payload.metadata &&
                item.metadata.payload.metadata.discourse.startsWith(
                  'https://gov.bancor.network/'
                ) &&
                item.metadata.payload.metadata.discourse) ||
              undefined
            "
          >
            <font-awesome-icon icon="external-link-alt" />
            Discussion Forum
          </a>
          <a
            target="_blank"
            class="font-size-14 font-w500 pl-2"
            :href="
              (item.metadata &&
                item.metadata.payload &&
                item.metadata.payload.metadata &&
                item.metadata.payload.metadata.github &&
                item.metadata.payload.metadata.github.startsWith(
                  'https://github.com/'
                ) &&
                item.metadata.payload.metadata.github) ||
              undefined
            "
          >
            <font-awesome-icon :icon="['fab', 'github']" />
            GitHub
          </a>
        </div>

        <b-row>
          <b-col cols="6">
            <b-row class="pb-1">
              <b-col class="font-size-12 text-muted-light text-nowrap" cols="4">
                Vote Start
              </b-col>
              <b-col class="font-size-12 font-w500 pl-1 pr-1" cols="4">
                {{ formatDate(item.start) }}
              </b-col>
              <b-col class="font-size-12 font-w500 text-muted-light" cols="2">
                {{ formatTime(item.start) }}
              </b-col>
            </b-row>
            <b-row>
              <b-col class="font-size-12 text-muted-light text-nowrap" cols="4">
                Vote End
              </b-col>
              <b-col class="font-size-12 font-w500 pl-1 pr-1" cols="4">
                {{ formatDate(item.end) }}
              </b-col>
              <b-col class="font-size-12 font-w500 text-muted-light" cols="2">
                {{ formatTime(item.end) }}
              </b-col>
            </b-row>
          </b-col>
          <b-col cols="6">
            <div
              class="font-size-12 pb-1"
              :class="darkMode ? 'text-muted-dark' : 'text-muted-light'"
            >
              Proposed by
              <a
                target="_blank"
                class="font-size-12 font-w500 fix-a"
                :href="getEtherscanUrl(item.proposer)"
              >
                {{ shortAddress(item.proposer) }}
              </a>
            </div>
            <div
              class="font-size-12"
              :class="darkMode ? 'text-muted-dark' : 'text-muted-light'"
            >
              Contract to execute
              <a
                target="_blank"
                class="font-size-12 font-w500 fix-a"
                :href="getEtherscanUrl(item.executor)"
              >
                {{ shortAddress(item.executor) }}
              </a>
            </div>
          </b-col>
        </b-row>

        <div class="pt-2">
          <remaining-time
            type="warn"
            :show-seconds="true"
            :from="item.start"
            :to="item.end"
          />
        </div>
      </template>
      <template #cell(votes)="{ item }">
        <div class="pl-3 container-border h-100">
          <div
            v-if="!item.votes.voted && item.end > Date.now()"
            class="d-flex align-items-center mb-2"
          >
            <main-button
              @click="voteFor(item.id.toString())"
              label="Vote for"
              :large="true"
              :active="true"
              :block="true"
              class="font-size-14 font-w400 mr-3 text-uppercase button-vote button-vote--for"
            />

            <main-button
              @click="voteAgainst(item.id.toString())"
              label="Vote against"
              :large="true"
              :active="true"
              :block="true"
              class="font-size-14 font-w400 mt-0 text-uppercase button-vote button-vote--against"
            />
          </div>

          <div v-if="item.votes.voted">
            <div
              class="votes-bar--empty voted-box mb-2"
              :class="'votes-bar--' + item.votes.voted"
            >
              <div class="row">
                <span class="col-3">
                  <span class="text-uppercase">{{ item.votes.voted }}</span>
                </span>
                <span class="col-9 text-right">
                  {{
                    prettifyNumber(
                      shrinkToken(
                        item.votes.for !== "0"
                          ? item.votes.for
                          : item.votes.against
                      )
                    )
                  }}
                  {{ symbol }}
                </span>
              </div>
              <div class="row">
                <div
                  class="col-4 tiny-text"
                  :class="darkMode ? 'text-body-dark' : 'text-muted-light'"
                >
                  <span>your vote</span>
                </div>
                <div class="col-8 font-size-12 text-right voted-box__text">
                  <span
                    class="tiny-text"
                    :class="darkMode ? 'text-body-dark' : 'text-muted-light'"
                  >
                    {{
                      (
                        (shrinkToken(
                          item.votes.for !== "0"
                            ? item.votes.for
                            : item.votes.against
                        ) /
                          item.totalVotes) *
                        100
                      ).toFixed(2)
                    }}% from voters
                  </span>
                </div>
              </div>
            </div>
          </div>

          <div class="font-size-12 font-w500 text-uppercase">
            <div class="votes-bar">
              <div
                class="votes-bar__progress"
                :style="{
                  width: `${(100 / item.totalVotes) * item.totalVotesFor}%`
                }"
              />
              <div class="votes-bar__content text-uppercase">
                <span>
                  For
                  {{
                    ((100 / item.totalVotes) * item.totalVotesFor || 0).toFixed(
                      2
                    )
                  }}%
                </span>
                <span>
                  Against
                  {{
                    (
                      (100 / item.totalVotes) * item.totalVotesAgainst || 0
                    ).toFixed(2)
                  }}%
                </span>
              </div>
            </div>
          </div>

          <div
            class="tiny-text font-w500"
            :class="darkMode ? 'text-body-dark' : 'text-muted-light'"
          >
            <div class="row pt-2">
              <div class="col-6">
                {{ prettifyNumber(item.totalVotesFor) }} {{ symbol }}
              </div>
              <div class="col-6 text-right">
                {{ prettifyNumber(item.totalVotesAgainst) }}
                {{ symbol }}
              </div>
            </div>

            <div class="row pt-2">
              <div class="col-6">
                <span>
                  {{ item.voters.filter(v => v.votes.voted === "for").length }}
                  Users
                </span>
              </div>
              <div class="col-6 text-right">
                <span>
                  {{
                    item.voters.filter(v => v.votes.voted === "against").length
                  }}
                  Users
                </span>
              </div>
            </div>

            <div class="row pt-2">
              <div class="col-6 pt-1">
                <span v-if="Date.now() > item.end">
                  {{ (item.quorum / 10000).toFixed(2) }}% Quorum
                </span>
              </div>
              <div class="col-6 text-right">
                <b-btn
                  @click="showDetails(item.id)"
                  :variant="darkMode ? 'outline-gray-dark' : 'outline-gray'"
                  class="block-rounded btn-sm"
                >
                  <span class="font-size-14 font-w500">
                    <font-awesome-icon icon="poll" />
                    Breakdown
                  </span>
                </b-btn>
              </div>
            </div>
          </div>
        </div>
      </template>
      <template #tooltip(votes)>
        <div class="pb-2">
          According to
          <a
            href="https://gov.bancor.network/t/bip3-governance-changes-bip-documentation-requirements-and-new-majority-and-quorum-rules/97"
            target="_blank"
            rel="noopener"
            >BIP3</a
          >:
        </div>
        <ul class="pl-3">
          <li>
            Required quorum to pass proposals is 20% for standard BIPs & 40% for
            Token Whitelistings.
          </li>
          <li>
            A 2/3rd majority (66.7%) of votes is also required for all BIP
            approvals.
          </li>
        </ul>
      </template>
    </data-table>
  </div>
</template>

<script lang="ts">
import { Component, Prop, Watch } from "vue-property-decorator";
import { vxm } from "@/store";
import ContentBlock from "@/components/common/ContentBlock.vue";
import DataTable, { ViewTableField } from "@/components/common/DataTable.vue";
import ProgressBar from "@/components/common/ProgressBar.vue";
import RemainingTime from "@/components/common/RemainingTime.vue";
import ButtonProgress from "@/components/common/ButtonProgress.vue";
import MainButton from "@/components/common/Button.vue";
import { prettifyNumber, shortenEthAddress } from "@/api/helpers";
import { Proposal } from "@/store/modules/governance/ethGovernance";
import BigNumber from "bignumber.js";
import ModalNotEnoughTokens from "@/components/modals/ModalNotEnoughTokens.vue";
<<<<<<< HEAD
import ModalVoteDetails from "@/components/modals/ModalVoteDetails.vue";
import { shrinkToken } from "@/api/eth/helpers";
=======
import BaseComponent from "@/components/BaseComponent.vue";
>>>>>>> 22f7c549

@Component({
  components: {
    ModalVoteDetails,
    ContentBlock,
    ProgressBar,
    RemainingTime,
    DataTable,
    ButtonProgress,
    MainButton,
    ModalNotEnoughTokens
  }
})
export default class OpenProposals extends BaseComponent {
  @Prop() proposals?: Proposal[];

  notEnoughTokensModal = false;
  voteDetailsModal = false;
  opened: number = -1;

  symbol: string = "";
  decimals: number = 0;
  etherscanUrl: string = "";
  currentVotes: BigNumber = new BigNumber(0);

  get items(): Proposal[] {
    return this.proposals ? this.proposals.slice() : [];
  }

  get fields(): ViewTableField[] {
    console.log("proposals", this.proposals);
    return [
      {
        id: 1,
        label: "ID",
        key: "id",
        minWidth: "16px",
        maxWidth: "16px",
        sortable: false
      },
      {
        id: 2,
        label: "Details",
        key: "name",
        minWidth: "450px",
        maxWidth: "500px",
        sortable: false
      },
      {
        id: 3,
        label: "Vote",
        key: "votes",
        minWidth: "300px",
        maxWidth: "300px",
        sortable: false
      }
    ];
  }

<<<<<<< HEAD
  get darkMode() {
    return vxm.general.darkMode;
  }

  get currentUser() {
    return vxm.wallet.currentUser;
  }

  shrinkToken(amount: string): string {
    return shrinkToken(amount, this.decimals);
  }

=======
>>>>>>> 22f7c549
  prettifyNumber(number: string | number): string {
    return prettifyNumber(number);
  }

  getVotePercent(proposal: Proposal) {
    return (
      (100 / proposal.totalVotes) *
        (proposal.votes.voted === "for"
          ? proposal.totalVotesFor
          : proposal.totalVotesAgainst) || 0
    ).toFixed(1);
  }

  formatDate(date: number) {
    return new Intl.DateTimeFormat("en-GB").format(date);
  }

  formatTime(date: number) {
    return new Intl.DateTimeFormat("en-GB", {
      timeStyle: "short",
      timezone: "UTC"
    } as any).format(date);
  }

  getEtherscanUrl(address: string) {
    return `${this.etherscanUrl}address/${address}`;
  }

  shortAddress(address: string) {
    return shortenEthAddress(address);
  }

  showDetails(id: number) {
    this.opened = id === this.opened ? -1 : id;
    this.voteDetailsModal = true;
  }

  hideDetails() {
    this.opened = -1;
  }

  async voteFor(proposalId: string) {
    await this.update();

    if (this.currentVotes.isGreaterThan(0)) {
      await vxm.ethGovernance.voteFor({
        account: vxm.ethWallet.currentUser,
        proposalId
      });
    } else {
      this.notEnoughTokensModal = true;
    }
  }

  async voteAgainst(proposalId: string) {
    await this.update();

    if (this.currentVotes.isGreaterThan(0)) {
      await vxm.ethGovernance.voteAgainst({
        account: vxm.ethWallet.currentUser,
        proposalId
      });
    } else {
      this.notEnoughTokensModal = true;
    }
  }

  @Watch("currentUser")
  async update() {
    if (this.currentUser) {
      this.currentVotes = await vxm.ethGovernance.getVotes({
        voter: this.currentUser
      });
    }
  }

  async mounted() {
    this.etherscanUrl = await vxm.ethGovernance.getEtherscanUrl();
    this.symbol = await vxm.ethGovernance.getSymbol();
    this.decimals = await vxm.ethGovernance.getDecimals();
    await this.update();
  }
}
</script>

<style lang="scss">
@import "@/assets/_scss/custom/_variables";

.fix-a {
  vertical-align: middle;
  cursor: pointer;
  color: $primary !important;
}

#open-proposals .align-rows-cells td {
  height: 1px;
  padding-top: 24px !important;
  padding-bottom: 24px !important;
  vertical-align: top !important;
}

#open-proposals tr:last-child,
#open-proposals tr:last-child > td {
  border-bottom: none !important;
}

.container-border {
  border-left: 1px solid $gray-border;
}

@mixin vote-bg() {
  &--for {
    background: #3ec8c8 !important;
  }
  &--against {
    background: #de4a5c !important;
  }
}

.button-vote {
  @include vote-bg;

  border-color: transparent !important;
  outline: none !important;
  box-shadow: none !important;
}

.square {
  @include vote-bg;

  display: inline-block;
  height: 4px;
  width: 4px;
  vertical-align: middle;
  margin-right: 8px;
}

.mini-pie-wrapper {
  height: 16px;
  width: 16px;
  display: inline-flex;
  vertical-align: middle;
}

.voted-box {
  border: 1px solid $gray-border;
  background: $block-bg-blue;
  padding: 4px 8px;
  border-radius: 8px;

  &__row {
    display: flex;
    align-items: center;
    justify-content: space-between;
    height: 16px + 8px;
  }

  &__text {
    color: #0a2540;
  }
}

.vote-chip {
  border-radius: 8px;
  border: 1px solid currentColor;
  display: inline-flex;
  align-items: center;
  justify-content: center;
  width: 60px;
  height: 24px;

  &--for {
    color: #3ec8c8;

    &:before {
      content: "For";
    }
  }

  &--against {
    color: #de4a5c;

    &:before {
      content: "Against";
    }
  }
}

.votes-bar {
  height: 24px;
  border-radius: 8px;
  overflow: hidden;
  background: #de4a5c;
  position: relative;
  color: #ffffff;
  font-size: 12px;

  &__progress {
    background: #3ec8c8;
    position: absolute;
    top: 0;
    left: 0;
    height: 24px;
  }

  &__content {
    position: absolute;
    top: 0;
    left: 0;
    width: 100%;
    height: 24px;
    display: flex;
    justify-content: space-between;
    align-items: center;
    padding: 0 8px;
  }

  &--empty {
    border: 1px solid currentColor;
    background: transparent;
  }

  &--for {
    color: #3ec8c8;
  }

  &--against {
    color: #de4a5c;
  }
}

.tiny-text {
  font-size: 10px;
  line-height: 12px;
  color: #0a2540;
}
</style><|MERGE_RESOLUTION|>--- conflicted
+++ resolved
@@ -345,12 +345,9 @@
 import { Proposal } from "@/store/modules/governance/ethGovernance";
 import BigNumber from "bignumber.js";
 import ModalNotEnoughTokens from "@/components/modals/ModalNotEnoughTokens.vue";
-<<<<<<< HEAD
+import BaseComponent from "@/components/BaseComponent.vue";
 import ModalVoteDetails from "@/components/modals/ModalVoteDetails.vue";
 import { shrinkToken } from "@/api/eth/helpers";
-=======
-import BaseComponent from "@/components/BaseComponent.vue";
->>>>>>> 22f7c549
 
 @Component({
   components: {
@@ -410,21 +407,10 @@
     ];
   }
 
-<<<<<<< HEAD
-  get darkMode() {
-    return vxm.general.darkMode;
-  }
-
-  get currentUser() {
-    return vxm.wallet.currentUser;
-  }
-
   shrinkToken(amount: string): string {
     return shrinkToken(amount, this.decimals);
   }
 
-=======
->>>>>>> 22f7c549
   prettifyNumber(number: string | number): string {
     return prettifyNumber(number);
   }
