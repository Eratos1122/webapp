<template>
  <div id="open-proposals">
    <modal-not-enough-tokens v-model="notEnoughTokensModal" />
    <div v-if="!proposals">
      <div class="d-flex justify-content-center align-items-center my-5">
        <b-spinner
          style="display: block; width: 2rem; height: 2rem"
          class="align-self-center align-middle"
          :class="darkMode ? 'text-primary' : 'text-primary'"
          label="Loading..."
        ></b-spinner>
        <h5
          class="m-0 ml-3"
          :class="darkMode ? 'text-body-dark' : 'text-muted-light'"
        >
          Just a moment ...
        </h5>
      </div>
    </div>
    <div
      v-else-if="proposals && proposals.length === 0"
      class="d-flex justify-content-center align-items-center my-5"
    >
      <h5
        class="m-0 ml-3"
        :class="darkMode ? 'text-body-dark' : 'text-muted-light'"
      >
        No Proposals yet ...
      </h5>
    </div>
    <data-table
      v-else-if="proposals"
      :items="items"
      :fields="fields"
      :hide-pagination="true"
    >
      <template #cell(name)="{ item }">
        <div class="font-size-14 font-w500">
          {{ item.name }}
        </div>

        <div class="font-size-14 font-w500 text-muted-light pb-3 pt-2">
          <span>More about proposal:</span>
          <a
              target="_blank"
              class="font-size-14 font-w500 pl-2"
              :href="
                  (item.metadata &&
                    item.metadata.payload &&
                    item.metadata.payload.metadata &&
                    item.metadata.payload.metadata.discourse.startsWith(
                      'https://gov.bancor.network/'
                    ) &&
<<<<<<< HEAD
                    item.metadata.payload.metadata.discourse) ||
                    undefined
=======
                    proposal.metadata.payload.metadata.discourse) ||
                  undefined
>>>>>>> d538e682
                "
          >
            <font-awesome-icon icon="external-link-alt" />
            Discussion Forum
          </a>
          <a
              target="_blank"
              class="font-size-14 font-w500 pl-2"
              :href="
                  (item.metadata &&
                    item.metadata.payload &&
                    item.metadata.payload.metadata &&
                    item.metadata.payload.metadata.github &&
                    item.metadata.payload.metadata.github.startsWith(
                      'https://github.com/'
                    ) &&
<<<<<<< HEAD
                    item.metadata.payload.metadata.github) ||
                    undefined
=======
                    proposal.metadata.payload.metadata.github) ||
                  undefined
>>>>>>> d538e682
                "
          >
            <font-awesome-icon :icon="['fab', 'github']" />
            GitHub
          </a>
        </div>

        <b-row>
          <b-col cols="6">
            <b-row class="pb-1">
              <b-col
                  class="font-size-12 text-muted-light text-nowrap"
                  cols="4"
              >
                Vote Start
              </b-col>
              <b-col class="font-size-12 font-w500 pl-1 pr-1" cols="4">
                {{ formatDate(item.start) }}
              </b-col>
              <b-col
                  class="font-size-12 font-w500 text-muted-light"
                  cols="2"
              >
                {{ formatTime(item.start) }}
              </b-col>
            </b-row>
            <b-row>
              <b-col
                  class="font-size-12 text-muted-light text-nowrap"
                  cols="4"
              >
                Vote End
              </b-col>
              <b-col class="font-size-12 font-w500 pl-1 pr-1" cols="4">
                {{ formatDate(item.end) }}
              </b-col>
              <b-col
                  class="font-size-12 font-w500 text-muted-light"
                  cols="2"
              >
                {{ formatTime(item.end) }}
              </b-col>
            </b-row>
          </b-col>
          <b-col cols="6">
            <div
                class="font-size-12 pb-1"
                :class="darkMode ? 'text-muted-dark' : 'text-muted-light'"
            >
              Proposed by
              <a
                  target="_blank"
                  class="font-size-12 font-w500 fix-a"
                  :href="getEtherscanUrl(item.proposer)"
              >
                {{ shortAddress(item.proposer) }}
              </a>
            </div>
            <div
                class="font-size-12"
                :class="darkMode ? 'text-muted-dark' : 'text-muted-light'"
            >
              Contract to execute
              <a
                  target="_blank"
                  class="font-size-12 font-w500 fix-a"
                  :href="getEtherscanUrl(item.executor)"
              >
                {{ shortAddress(item.executor) }}
              </a>
            </div>
          </b-col>
        </b-row>

        <div class="pt-2">
          <remaining-time
              type="warn"
              :show-seconds="true"
              :from="item.start"
              :to="item.end"
          />
        </div>
      </template>

      <template #cell(votes)="{ item }">
        <div class="pl-3 container-border h-100">
          <div
              v-if="!item.votes.voted && item.end > Date.now()"
              class="d-flex align-items-center mb-2"
          >
            <main-button
                @click="voteFor(item.id.toString())"
                label="Vote for"
                :large="true"
                :active="true"
                :block="true"
                class="font-size-14 font-w400 mr-3 text-uppercase button-vote button-vote--for"
            />

            <main-button
                @click="voteAgainst(item.id.toString())"
                label="Vote against"
                :large="true"
                :active="true"
                :block="true"
                class="font-size-14 font-w400 mt-0 text-uppercase button-vote button-vote--against"
            />
          </div>

          <div v-if="item.votes.voted">
            <div
                class="votes-bar--empty voted-box mb-2"
                :class="'votes-bar--' + item.votes.voted"
            >
              <div class="row">
                    <span class="col-3">
                      <span class="text-uppercase">{{
                          item.votes.voted
                        }}</span>
                    </span>
                <span class="col-9 text-right">
                      {{ item.votes.for || item.votes.against }}
                      {{ symbol }}
                    </span>
              </div>
              <div class="row">
                <div
                    class="col-4 tiny-text"
                    :class="darkMode ? 'text-body-dark' : 'text-muted-light'"
                >
                  <span>your vote</span>
                </div>
                <div class="col-8 font-size-12 text-right voted-box__text">
                      <span
                          class="tiny-text"
                          :class="
                          darkMode ? 'text-body-dark' : 'text-muted-light'
                        "
                      >
                        {{
                          (
                              ((item.votes.for || item.votes.against) /
                                  item.totalVotes) *
                              100
                          ).toFixed(2)
                        }}% from voters
                      </span>
                </div>
              </div>
            </div>
          </div>

<<<<<<< HEAD
          <div class="font-size-12 font-w500 text-uppercase">
            <div class="votes-bar">
              <div
                  class="votes-bar__progress"
                  :style="{
                      width: `${(100 / item.totalVotes) *
                        item.totalVotesFor}%`
=======
              <div class="font-size-12 font-w500 text-uppercase">
                <div class="votes-bar">
                  <div
                    class="votes-bar__progress"
                    :style="{
                      width: `${
                        (100 / proposal.totalVotes) * proposal.totalVotesFor
                      }%`
>>>>>>> d538e682
                    }"
              />
              <div class="votes-bar__content text-uppercase">
                    <span>
                      For
                      {{
                        (
                            (100 / item.totalVotes) *
                            item.totalVotesFor || 0
                        ).toFixed(2)
                      }}%
                    </span>
                <span>
                      Against
                      {{
                    (
                        (100 / item.totalVotes) *
                        item.totalVotesAgainst || 0
                    ).toFixed(2)
                  }}%
                    </span>
              </div>
            </div>
          </div>

          <div
              class="tiny-text font-w500"
              :class="darkMode ? 'text-body-dark' : 'text-muted-light'"
          >
            <div class="row pt-2">
              <div class="col-6">
                {{ prettifyNumber(item.totalVotesFor) }} {{ symbol }}
              </div>
              <div class="col-6 text-right">
                {{ prettifyNumber(item.totalVotesAgainst) }}
                {{ symbol }}
              </div>
            </div>

            <div class="row pt-2">
              <div class="col-12">
                    <span>
                      {{ (item.quorum / 10000).toFixed(2) }}% Quorum ({{
                        (item.quorumRequired / 10000).toFixed(2)
                      }}% to pass)
                    </span>
              </div>
            </div>
          </div>
        </div>
      </template>
    </data-table>
  </div>
</template>

<script lang="ts">
import { Component, Prop, Vue, Watch } from "vue-property-decorator";
import { vxm } from "@/store";
import ContentBlock from "@/components/common/ContentBlock.vue";
import DataTable, { ViewTableField } from "@/components/common/DataTable.vue";
import ProgressBar from "@/components/common/ProgressBar.vue";
import RemainingTime from "@/components/common/RemainingTime.vue";
import ButtonProgress from "@/components/common/ButtonProgress.vue";
import MainButton from "@/components/common/Button.vue";
import { prettifyNumber, shortenEthAddress } from "@/api/helpers";
import { Proposal } from "@/store/modules/governance/ethGovernance";
import BigNumber from "bignumber.js";
import ModalNotEnoughTokens from "@/components/modals/ModalNotEnoughTokens.vue";

@Component({
  components: {
    ContentBlock,
    ProgressBar,
    RemainingTime,
    DataTable,
    ButtonProgress,
    MainButton,
    ModalNotEnoughTokens
  }
})
export default class OpenProposals extends Vue {
  @Prop() proposals?: Proposal[];

  notEnoughTokensModal = false;
  symbol: string = "";
  etherscanUrl: string = "";
  currentVotes: BigNumber = new BigNumber(0);

  get items(): Proposal[] {
    return this.proposals ? this.proposals.slice() : []
  }

  get fields(): ViewTableField[] {
    console.log("proposals", this.proposals);
    return [
      {
        id: 1,
        label: "ID",
        key: "id",
        minWidth: "16px",
        maxWidth: "16px",
        sortable: false
      },
      {
        id: 2,
        label: "Details",
        key: "name",
        minWidth: "450px",
        maxWidth: "500px",
        sortable: false
      },
      {
        id: 3,
        label: "Vote",
        key: "votes",
        minWidth: "300px",
        maxWidth: "300px",
        sortable: false
      }
    ];
  }

  get darkMode() {
    return vxm.general.darkMode;
  }

  get currentUser() {
    return vxm.wallet.currentUser;
  }

  prettifyNumber(number: string | number): string {
    return prettifyNumber(number);
  }

  getVotePercent(proposal: Proposal) {
    return (
      (100 / proposal.totalVotes) *
        (proposal.votes.voted === "for"
          ? proposal.totalVotesFor
          : proposal.totalVotesAgainst) || 0
    ).toFixed(1);
  }

  formatDate(date: number) {
    return new Intl.DateTimeFormat("en-GB").format(date);
  }

  formatTime(date: number) {
    return new Intl.DateTimeFormat("en-GB", {
      timeStyle: "short",
      timezone: "UTC"
    } as any).format(date);
  }

  getEtherscanUrl(address: string) {
    return `${this.etherscanUrl}address/${address}`;
  }

  shortAddress(address: string) {
    return shortenEthAddress(address);
  }

  async voteFor(proposalId: string) {
    await this.update();

    if (this.currentVotes.isGreaterThan(0)) {
      await vxm.ethGovernance.voteFor({
        account: vxm.ethWallet.currentUser,
        proposalId
      });
    } else {
      this.notEnoughTokensModal = true;
    }
  }

  async voteAgainst(proposalId: string) {
    await this.update();

    if (this.currentVotes.isGreaterThan(0)) {
      await vxm.ethGovernance.voteAgainst({
        account: vxm.ethWallet.currentUser,
        proposalId
      });
    } else {
      this.notEnoughTokensModal = true;
    }
  }

  @Watch("currentUser")
  async update() {
    if (this.currentUser) {
      this.currentVotes = await vxm.ethGovernance.getVotes({
        voter: this.currentUser
      });
    }
  }

  async mounted() {
    this.etherscanUrl = await vxm.ethGovernance.getEtherscanUrl();
    this.symbol = await vxm.ethGovernance.getSymbol();
    await this.update();
  }
}
</script>

<style lang="scss">
@import "@/assets/_scss/custom/_variables";

.fix-a {
  vertical-align: middle;
  cursor: pointer;
  color: $primary !important;
}

#open-proposals .align-rows-cells td {
  height: 1px;
  padding-top: 24px !important;
  padding-bottom: 24px !important;
  vertical-align: top !important;
}

#open-proposals tr:last-child,
#open-proposals tr:last-child > td {
  border-bottom: none !important;
}

.container-border {
  border-left: 1px solid $gray-border;
}

@mixin vote-bg() {
  &--for {
    background: #3ec8c8 !important;
  }
  &--against {
    background: #de4a5c !important;
  }
}

.button-vote {
  @include vote-bg;

  border-color: transparent !important;
  outline: none !important;
  box-shadow: none !important;
}

.square {
  @include vote-bg;

  display: inline-block;
  height: 4px;
  width: 4px;
  vertical-align: middle;
  margin-right: 8px;
}

.mini-pie-wrapper {
  height: 16px;
  width: 16px;
  display: inline-flex;
  vertical-align: middle;
}

.voted-box {
  border: 1px solid $gray-border;
  background: $block-bg-blue;
  padding: 4px 8px;
  border-radius: 8px;

  &__row {
    display: flex;
    align-items: center;
    justify-content: space-between;
    height: 16px + 8px;
  }

  &__text {
    color: #0a2540;
  }
}

.vote-chip {
  border-radius: 8px;
  border: 1px solid currentColor;
  display: inline-flex;
  align-items: center;
  justify-content: center;
  width: 60px;
  height: 24px;

  &--for {
    color: #3ec8c8;

    &:before {
      content: "For";
    }
  }

  &--against {
    color: #de4a5c;

    &:before {
      content: "Against";
    }
  }
}

.votes-bar {
  height: 24px;
  border-radius: 8px;
  overflow: hidden;
  background: #de4a5c;
  position: relative;
  color: #ffffff;
  font-size: 12px;

  &__progress {
    background: #3ec8c8;
    position: absolute;
    top: 0;
    left: 0;
    height: 24px;
  }

  &__content {
    position: absolute;
    top: 0;
    left: 0;
    width: 100%;
    height: 24px;
    display: flex;
    justify-content: space-between;
    align-items: center;
    padding: 0 8px;
  }

  &--empty {
    border: 1px solid currentColor;
    background: transparent;
  }

  &--for {
    color: #3ec8c8;
  }

  &--against {
    color: #de4a5c;
  }
}

.tiny-text {
  font-size: 10px;
  line-height: 12px;
  color: #0a2540;
}
</style><|MERGE_RESOLUTION|>--- conflicted
+++ resolved
@@ -51,13 +51,8 @@
                     item.metadata.payload.metadata.discourse.startsWith(
                       'https://gov.bancor.network/'
                     ) &&
-<<<<<<< HEAD
                     item.metadata.payload.metadata.discourse) ||
                     undefined
-=======
-                    proposal.metadata.payload.metadata.discourse) ||
-                  undefined
->>>>>>> d538e682
                 "
           >
             <font-awesome-icon icon="external-link-alt" />
@@ -74,13 +69,8 @@
                     item.metadata.payload.metadata.github.startsWith(
                       'https://github.com/'
                     ) &&
-<<<<<<< HEAD
                     item.metadata.payload.metadata.github) ||
                     undefined
-=======
-                    proposal.metadata.payload.metadata.github) ||
-                  undefined
->>>>>>> d538e682
                 "
           >
             <font-awesome-icon :icon="['fab', 'github']" />
@@ -233,7 +223,6 @@
             </div>
           </div>
 
-<<<<<<< HEAD
           <div class="font-size-12 font-w500 text-uppercase">
             <div class="votes-bar">
               <div
@@ -241,16 +230,6 @@
                   :style="{
                       width: `${(100 / item.totalVotes) *
                         item.totalVotesFor}%`
-=======
-              <div class="font-size-12 font-w500 text-uppercase">
-                <div class="votes-bar">
-                  <div
-                    class="votes-bar__progress"
-                    :style="{
-                      width: `${
-                        (100 / proposal.totalVotes) * proposal.totalVotesFor
-                      }%`
->>>>>>> d538e682
                     }"
               />
               <div class="votes-bar__content text-uppercase">
