<template>
<<<<<<< HEAD
  <modal-base title="Create Proposal" v-model="show" @input="setDefault">
    <div v-if="!(txBusy || success || error)">
      <alert-block
        class="mb-3"
        variant="warning"
        :msg="
          'New proposal requires you to hold at least ' +
          proposalMinimumFormatted +
          ' ' +
          symbol +
          ' which will be locked up to ' +
          maxLock +
          'h.'
        "
      />
=======
  <b-modal
    scrollable
    centered
    v-model="show"
    hide-footer
    :content-class="darkMode ? 'bg-block-dark' : 'bg-block-light'"
    @close="onHide"
    @cancel="onHide"
    @hide="onHide"
  >
    <template slot="modal-header">
      <div class="w-100">
        <b-row>
          <b-col cols="12" class="d-flex justify-content-between mb-2">
            <span
              class="font-size-14 font-w600"
              :class="darkMode ? 'text-dark' : 'text-light'"
            >
              Create Proposal
            </span>
            <font-awesome-icon
              class="cursor font-size-lg"
              :class="darkMode ? 'text-dark' : 'text-light'"
              @click="onHide"
              icon="times"
            />
          </b-col>
        </b-row>
      </div>
    </template>

    <div v-if="!(txBusy || success || error)" class="w-100">
      <b-alert show variant="warning" class="mb-3 p-3 font-size-14 alert-over">
        New proposal requires you to hold at least
        {{ proposalMinimumFormatted }} {{ symbol }} which will be locked up to
        {{ maxLock }}h.
      </b-alert>
>>>>>>> 1270d12a

      <multi-input-field
        class="mb-3"
        v-model="discourseUrl"
        @input="onDiscourseInput"
        type="url"
        placeholder="https://gov.bancor.network/t/..."
        height="48"
        label="Discourse Url"
      />

      <template v-if="name || description">
        <label-content-split label="Title and description" class="mb-2" />

        <b-form-textarea
          v-model="name"
          readonly
          no-resize
          size="sm"
          placeholder="Add Liquidity pool xyz"
          class="combo combo--title"
          :class="[
            !darkMode ? 'form-control-alt-light' : 'form-control-alt-dark'
          ]"
        />
        <b-form-textarea
          class="mb-3 combo combo--desc"
          v-model="description"
          max-rows="4"
          readonly
          no-resize
          placeholder="I would like to propose to ..."
          :class="[
            !darkMode ? 'form-control-alt-light' : 'form-control-alt-dark',
            'font-size-14'
          ]"
        />
      </template>

      <multi-input-field
        class="mb-3"
        v-model="contractAddress"
        @input="onAddressInput"
        type="text"
        placeholder="0x0000000000000000000000000000000000000000"
        height="48"
        label="Contract address"
      />
      <multi-input-field
        class="mb-3"
        v-model="githubUrl"
        type="url"
        placeholder="https://github.com/..."
        height="48"
        label="Github URL"
      />
    </div>

    <action-modal-status
      v-else
      :error="error"
      :success="success"
      step-description="Creating Proposal"
    />

    <main-button
      @click="propose"
      class="mt-3"
      :label="proposeButton"
      :active="true"
      :large="true"
      :disabled="!success && (this.hasError || txBusy)"
    />
  </modal-base>
</template>

<script lang="ts">
import { Component, VModel } from "vue-property-decorator";
import { vxm } from "@/store";
import ContentBlock from "@/components/common/ContentBlock.vue";
import MultiInputField from "@/components/common/MultiInputField.vue";
import LabelContentSplit from "@/components/common/LabelContentSplit.vue";
import MainButton from "@/components/common/Button.vue";
import { isAddress } from "web3-utils";
import { formatNumber } from "@/api/helpers";
import { ProposalMetaData } from "@/store/modules/governance/ethGovernance";
import BaseComponent from "@/components/BaseComponent.vue";
import { TxResponse } from "@/types/bancor";
import ActionModalStatus from "@/components/common/ActionModalStatus.vue";
import ModalBase from "@/components/modals/ModalBase.vue";
import AlertBlock from "@/components/common/AlertBlock.vue";

@Component({
  components: {
    MultiInputField,
    ContentBlock,
    LabelContentSplit,
    MainButton,
    ActionModalStatus,
    ModalBase,
    AlertBlock
  }
})
export default class AddProposal extends BaseComponent {
  @VModel({ type: Boolean }) show!: boolean;

  discourseUrl: string = "";
  githubUrl: string = "";
  contractAddress: string = "";
  description: string = "";
  name: string = "";
  error: string = "";
  inputError: boolean = false;
  maxLock: number = 0;
  proposalMinimum: number = 0;
  symbol: string = "";
  txBusy = false;
  success: TxResponse | null = null;

  get proposeButton() {
    return this.error
      ? "Try Again"
      : this.success
      ? "Close"
      : this.txBusy
      ? "processing ..."
      : "Propose";
  }

  get proposalMinimumFormatted() {
    return formatNumber(this.proposalMinimum, 2);
  }

  async onDiscourseInput(input: string) {
    const parseIdRegex = new RegExp("\\/(\\d+)\\/?");
    const match = input.match(parseIdRegex);
    if (match) {
      const topicId = match[1];
      if (topicId) {
        const result = await vxm.ethGovernance.getTopicFromDiscourse({
          topicId
        });

        this.description = result.description;
        this.name = result.title;
      }
    }
  }

  onAddressInput(input: string) {
    this.inputError = !isAddress(input);
  }

  get hasError() {
    return (
      this.inputError ||
      this.discourseUrl.length === 0 ||
      this.githubUrl.length === 0 ||
      this.description.length === 0 ||
      this.contractAddress.length === 0 ||
      this.name.length === 0
    );
  }

  async propose() {
    if (this.success || this.error) {
      this.setDefault();
      this.error = "";
      this.success = null;
      this.txBusy = false;
      return;
    }

    if (this.hasError) {
      return;
    }

    const proposalMetaData: ProposalMetaData = {
      payload: {
        body: this.description,
        metadata: {
          github: this.githubUrl,
          discourse: this.discourseUrl
        },
        name: this.name
      },
      timestamp: parseInt((Date.now() / 1000).toString()),
      revision: "0.0.1"
    };

    try {
      this.txBusy = true;
      this.error = "";
      // store in ipfs!
      const hash = await vxm.ethGovernance.storeInIPFS({
        proposalMetaData
      });

      // propose!
      const txHash = await vxm.ethGovernance.propose({
        account: this.currentUser,
        executor: this.contractAddress,
        hash
      });
<<<<<<< HEAD
      this.success = {
        txId: txHash,
        blockExplorerLink: await vxm.ethBancor.createExplorerLink(hash)
      };
=======
      this.success = await vxm.ethBancor.createTxResponse(txHash);
>>>>>>> 1270d12a

      this.setDefault();
    } catch (e) {
      this.error = e.message;
    } finally {
      this.txBusy = false;
    }
  }

  async updateMaxLock() {
    const [voteDuration, voteLockDuration] = await Promise.all([
      vxm.ethGovernance.getVoteDuration(),
      vxm.ethGovernance.getVoteLockDuration()
    ]);

    this.maxLock = Math.max(voteDuration, voteLockDuration) / 60 / 60;
  }

  async created() {
    await this.updateMaxLock();
    this.proposalMinimum = await vxm.ethGovernance.getNewProposalMinimum();
    this.symbol = await vxm.ethGovernance.getSymbol();
  }

  setDefault() {
    this.description = "";
    this.name = "";
    this.discourseUrl = "";
    this.githubUrl = "";
    this.contractAddress = "";
<<<<<<< HEAD
=======
  }

  onHide() {
    this.show = false;
    this.error = "";
    this.success = null;
>>>>>>> 1270d12a
  }
}
</script>

<style lang="scss">
@import "@/assets/_scss/custom/_variables";

.combo {
  &#{&}--title {
    border-bottom-right-radius: 0 !important;
    border-bottom-left-radius: 0 !important;
    border-bottom: 0 !important;
    font-weight: 500 !important;
  }

  &#{&}.form-control-alt-light {
    background-color: $block-bg-blue !important;
  }

  &#{&}--desc {
    border-top-right-radius: 0 !important;
    border-top-left-radius: 0 !important;
    border-top: 0 !important;
    min-height: 0 !important;
    max-height: 999999px !important;
    padding-bottom: 16px;
  }
}
</style><|MERGE_RESOLUTION|>--- conflicted
+++ resolved
@@ -1,21 +1,4 @@
 <template>
-<<<<<<< HEAD
-  <modal-base title="Create Proposal" v-model="show" @input="setDefault">
-    <div v-if="!(txBusy || success || error)">
-      <alert-block
-        class="mb-3"
-        variant="warning"
-        :msg="
-          'New proposal requires you to hold at least ' +
-          proposalMinimumFormatted +
-          ' ' +
-          symbol +
-          ' which will be locked up to ' +
-          maxLock +
-          'h.'
-        "
-      />
-=======
   <b-modal
     scrollable
     centered
@@ -53,7 +36,6 @@
         {{ proposalMinimumFormatted }} {{ symbol }} which will be locked up to
         {{ maxLock }}h.
       </b-alert>
->>>>>>> 1270d12a
 
       <multi-input-field
         class="mb-3"
@@ -258,14 +240,8 @@
         executor: this.contractAddress,
         hash
       });
-<<<<<<< HEAD
-      this.success = {
-        txId: txHash,
-        blockExplorerLink: await vxm.ethBancor.createExplorerLink(hash)
-      };
-=======
+
       this.success = await vxm.ethBancor.createTxResponse(txHash);
->>>>>>> 1270d12a
 
       this.setDefault();
     } catch (e) {
@@ -296,15 +272,13 @@
     this.discourseUrl = "";
     this.githubUrl = "";
     this.contractAddress = "";
-<<<<<<< HEAD
-=======
+
   }
 
   onHide() {
     this.show = false;
     this.error = "";
     this.success = null;
->>>>>>> 1270d12a
   }
 }
 </script>
