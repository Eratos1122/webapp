<template>
  <b-modal
    :content-class="darkMode ? 'bg-block-dark' : 'bg-block-light'"
    scrollable
    size="sm"
    centered
    v-model="show"
    hide-footer
    @close="onHide"
    @cancel="onHide"
    @hide="onHide"
    @show="update"
  >
    <template slot="modal-header">
      <div class="w-100">
        <b-row>
          <b-col cols="12" class="d-flex justify-content-between mb-2">
            <span
              class="font-size-14 font-w600"
              :class="darkMode ? 'text-dark' : 'text-light'"
            >
            </span>
            <font-awesome-icon
              class="cursor font-size-lg"
              :class="darkMode ? 'text-dark' : 'text-light'"
              @click="onHide"
              icon="times"
            />
          </b-col>
        </b-row>
      </div>
    </template>

    <div class="text-center" :class="darkMode ? 'text-dark' : 'text-light'">
      <span class="error-icon">
        <font-awesome-icon
          :class="darkMode ? 'text-dark' : 'text-light'"
          icon="times-circle"
        />
      </span>
      <h3
        class="font-size-20 mt-4"
        :class="darkMode ? 'text-dark' : 'text-light'"
      >
        Insufficient {{ symbol }} Balance
      </h3>
      <div class="font-size-16" :class="darkMode ? 'text-dark' : 'text-light'">
        In order to vote, you need to stake {{ symbol }} tokens first. If you do
        not have {{ symbol }}, you will need to stake BNT into a pool first.
      </div>
      <main-button
        @click="onHide"
        label="Stake"
        :large="true"
        :active="true"
        :block="true"
        class="font-size-14 font-w400 mt-3"
      />
    </div>
  </b-modal>
</template>

<script lang="ts">
import { vxm } from "@/store/";
<<<<<<< HEAD
import { Component } from "vue-property-decorator";
import { VModel } from "@/api/helpers";
=======
import { Component, Vue, VModel } from "vue-property-decorator";
>>>>>>> 4001039b
import MainButton from "@/components/common/Button.vue";
import BaseComponent from "@/components/BaseComponent.vue";

@Component({
  components: {
    MainButton
  }
})
export default class ModalNotEnoughTokens extends BaseComponent {
  @VModel({ type: Boolean }) show!: boolean;

  symbol: string = "";

  onHide() {
    this.show = false;
  }

  async update() {}

  async mounted() {
    this.symbol = await vxm.ethGovernance.getSymbol();
  }
}
</script>
<style lang="scss">
@import "@/assets/_scss/custom/_variables";

.modal-body {
  padding-top: 0 !important;
}

.error-icon svg {
  font-size: 84px;
  color: $text-error-dark !important;
}
</style><|MERGE_RESOLUTION|>--- conflicted
+++ resolved
@@ -62,12 +62,7 @@
 
 <script lang="ts">
 import { vxm } from "@/store/";
-<<<<<<< HEAD
-import { Component } from "vue-property-decorator";
-import { VModel } from "@/api/helpers";
-=======
-import { Component, Vue, VModel } from "vue-property-decorator";
->>>>>>> 4001039b
+import { Component, VModel } from "vue-property-decorator";
 import MainButton from "@/components/common/Button.vue";
 import BaseComponent from "@/components/BaseComponent.vue";
 
