<template>
  <div class="mt-3">
    <label-content-split :label="$t('initial_stake')">
      <logo-amount-symbol
        :pool-id="position.stake.poolId"
        :amount="prettifyNumber(position.stake.amount)"
        :symbol="position.stake.symbol"
      />
    </label-content-split>

    <label-content-split
      :label="$t('fully_protected_value')"
      :value="`${prettifyNumber(position.protectedAmount.amount)} ${
        position.stake.symbol
      }`"
      class="my-3"
    />

    <alert-block
      v-if="warning"
      variant="warning"
      :title="$t('important')"
      :msg="warning"
      class="my-3"
    />

    <percentage-slider
      :label="$t('input')"
      v-model="percentage"
      @input="onPercentUpdate"
      :show-buttons="true"
    />

    <alert-block
      v-if="inputError"
      variant="error"
      :msg="inputError"
      class="mt-3"
    />

    <div class="d-flex justify-content-center mb-3">
      <font-awesome-icon icon="arrow-down" class="mt-3" />
    </div>

    <gray-border-block :gray-bg="true" class="my-3">
      <label-content-split
        v-if="expectedValue"
        :label="$t('output_value')"
        :value="`${prettifyNumber(expectedValue.amount)} ${
          expectedValue.symbol
        }`"
      />

      <label-content-split
        v-for="(output, index) in outputs"
        :label="index == 0 ? $t('output_breakdown') : ''"
        :key="output.id"
        :value="`${prettifyNumber(output.amount)} ${output.symbol}`"
      />
      <span
        class="font-size-14 font-w400 mt-2"
        :class="darkMode ? 'text-muted-dark' : 'text-muted-light'"
        >{{ outputInfo }}</span
      >
    </gray-border-block>

    <alert-block
      v-if="vBntWarning"
      variant="error"
      :msg="vBntWarning"
      class="my-3"
    />

    <price-deviation-error
      v-model="priceDeviationTooHigh"
      :pool-id="pool.id"
      :token-contract="tokenContract"
      class="mb-3"
      ref="priceDeviationError"
    />

    <main-button
      :label="$t('continue')"
      @click="initAction"
      :active="true"
      :large="true"
      :disabled="disableActionButton"
    />

<<<<<<< HEAD
    <modal-base title="You will receive" v-model="modal" @input="setDefault">
      <action-modal-status
        :error="error"
        :success="success"
        msg="BNT withdrawals are subject to a 24h lock period before they can be claimed."
      />
=======
    <modal-base
      :title="$t('you_will_receive')"
      v-model="modal"
      @input="setDefault"
    >
      <action-modal-status :error="error" :success="success" />
>>>>>>> 6a3a6e0f

      <main-button
        @click="onModalClick"
        class="mt-3"
        :label="modalConfirmButton"
        :active="true"
        :large="true"
        :disabled="txBusy"
      />
    </modal-base>
  </div>
</template>

<script lang="ts">
import { Component, Prop } from "vue-property-decorator";
import { vxm } from "@/store/";
import { i18n } from "@/i18n";
import { TxResponse, ViewAmountDetail, ViewRelay } from "@/types/bancor";
import GrayBorderBlock from "@/components/common/GrayBorderBlock.vue";
import LabelContentSplit from "@/components/common/LabelContentSplit.vue";
import MainButton from "@/components/common/Button.vue";
import PercentageSlider from "@/components/common/PercentageSlider.vue";
import AlertBlock from "@/components/common/AlertBlock.vue";
import { compareString, findOrThrow } from "@/api/helpers";
import ModalBase from "@/components/modals/ModalBase.vue";
import ActionModalStatus from "@/components/common/ActionModalStatus.vue";
import LogoAmountSymbol from "@/components/common/LogoAmountSymbol.vue";
import BigNumber from "bignumber.js";
import BaseComponent from "@/components/BaseComponent.vue";
import PriceDeviationError from "@/components/common/PriceDeviationError.vue";
import Vue from "vue";

@Component({
  components: {
    PriceDeviationError,
    LogoAmountSymbol,
    ActionModalStatus,
    ModalBase,
    AlertBlock,
    PercentageSlider,
    LabelContentSplit,
    GrayBorderBlock,
    MainButton
  }
})
export default class WithdrawProtectionSingle extends BaseComponent {
  get pool(): ViewRelay {
    return vxm.bancor.relay(this.position.stake.poolId);
  }
  percentage: string = "50";

  modal = false;
  txBusy = false;
  success: TxResponse | string | null = null;
  error = "";
  outputs: ViewAmountDetail[] = [];
  expectedValue: ViewAmountDetail | null = null;
  priceDeviationTooHigh: boolean = false;

  get warning() {
    return this.position.whitelisted && this.position.coverageDecPercent !== 1
      ? i18n.t("havent_reached_protection")
      : "";
  }

  get disableActionButton() {
    if (this.vBntWarning) return true;
    else if (parseFloat(this.percentage) === 0) return true;
    else if (this.priceDeviationTooHigh) return true;
    else return this.inputError ? true : false;
  }

  get inputError() {
    if (parseFloat(this.percentage) === 0) return i18n.t("percentage_not_zero");
    else return "";
  }

  get outputInfo() {
    const isBnt =
      this.outputs.length === 1 && this.outputs.find(o => o.symbol === "BNT");
    const isTknWithBnt =
      this.outputs.length === 2 && this.outputs.find(o => o.symbol === "BNT");
    if (isBnt) return i18n.t("bnt_withdrawls");
    else if (isTknWithBnt) return i18n.t("part_output_bnt");
    else return "";
  }

  get position() {
    const pos = findOrThrow(vxm.ethBancor.protectedPositions, position =>
      compareString(position.id, this.$route.params.id)
    );
    console.log(pos, "is the selected pos");
    return pos;
  }

  get vBntWarning() {
    const givenVBnt =
      Number(this.position.givenVBnt!) * (Number(this.percentage) / 100);

    if (this.position.givenVBnt && !this.sufficientVBnt) {
      const missingVBnt = givenVBnt - Number(this.vBntBalance);
      return i18n.t("insufficient_vBNT_balance_missing", {
        amount: this.prettifyNumber(givenVBnt),
        missing: this.prettifyNumber(missingVBnt)
      });
    } else return "";
  }

  get sufficientVBnt() {
    if (this.vBntBalance === null) return true;
    if (this.position.givenVBnt) {
      const decPercent = new BigNumber(this.percentage).div(100);
      const proposedWithdraw = new BigNumber(this.position.givenVBnt).times(
        decPercent
      );
      return proposedWithdraw.isLessThanOrEqualTo(this.vBntBalance);
    } else return true;
  }

  vBntBalance: BigNumber | null = null;

  get isVoteLoaded() {
    return vxm.ethGovernance.isLoaded;
  }

  async loadVBntBalance() {
    this.vBntBalance = this.currentUser
      ? await vxm.ethGovernance.getBalance({
          account: this.currentUser
        })
      : new BigNumber(0);
  }

  async initAction() {
    this.setDefault();
    this.modal = true;
    this.txBusy = true;
    const [poolId, first, second] = this.$route.params.id.split(":");
    console.log({ poolId, first, second });
    try {
      const txRes = await vxm.ethBancor.removeProtection({
        decPercent: Number(this.percentage) / 100,
        id: this.position.id
      });
      this.success = txRes;
    } catch (err) {
      this.error = err.message;
    } finally {
      this.txBusy = false;
    }
  }

  onModalClick() {
    if (this.success) {
      this.setDefault();
      this.modal = false;
      this.$router.push({ name: "LiqProtection", params: { scroll: "true" } });
    } else if (this.error) {
      this.setDefault();
      this.modal = false;
    }
  }

  setDefault() {
    this.error = "";
    this.success = null;
    this.txBusy = false;
  }

  async onPercentUpdate(newPercent: string) {
    console.log(newPercent, "is the new percent");
    const percentage = Number(this.percentage) / 100;
    if (!percentage) return;
    const res = await vxm.ethBancor.calculateSingleWithdraw({
      id: this.position.id,
      decPercent: percentage
    });

    this.expectedValue = res.expectedValue;
    this.outputs = res.outputs;

    console.log(res, "was the res");
    await this.loadRecentAverageRate();
  }

  get tokenContract() {
    const reserve = this.pool.reserves.find(
      x => x.symbol === this.position.stake.symbol
    );
    if (reserve) return reserve.contract;
    else return "";
  }

  async loadRecentAverageRate() {
    await (this.$refs.priceDeviationError as Vue & {
      loadRecentAverageRate: () => boolean;
    }).loadRecentAverageRate();
  }

  private interval: any;

  async mounted() {
    if (!this.isVoteLoaded) await vxm.ethGovernance.init();
    await this.onPercentUpdate(this.percentage);
    await this.loadVBntBalance();
    this.interval = setInterval(async () => {
      await this.loadVBntBalance();
      await this.loadRecentAverageRate();
    }, 10000);
  }

  destroyed() {
    clearInterval(this.interval);
  }

  get modalConfirmButton() {
    return this.error
      ? i18n.t("close")
      : this.success
      ? i18n.t("close")
      : this.txBusy
      ? `${i18n.t("processing")}...`
      : i18n.t("confirm");
  }
}
</script>

<style scoped lang="scss"></style><|MERGE_RESOLUTION|>--- conflicted
+++ resolved
@@ -17,6 +17,13 @@
     />
 
     <alert-block
+      v-if="priceDeviationTooHigh && !inputError"
+      variant="error"
+      class="mb-3"
+      msg="Due to price volatility, withdrawing your tokens is currently not available. Please try again in a few seconds."
+    />
+
+    <alert-block
       v-if="warning"
       variant="warning"
       :title="$t('important')"
@@ -71,14 +78,6 @@
       class="my-3"
     />
 
-    <price-deviation-error
-      v-model="priceDeviationTooHigh"
-      :pool-id="pool.id"
-      :token-contract="tokenContract"
-      class="mb-3"
-      ref="priceDeviationError"
-    />
-
     <main-button
       :label="$t('continue')"
       @click="initAction"
@@ -87,21 +86,16 @@
       :disabled="disableActionButton"
     />
 
-<<<<<<< HEAD
-    <modal-base title="You will receive" v-model="modal" @input="setDefault">
-      <action-modal-status
-        :error="error"
-        :success="success"
-        msg="BNT withdrawals are subject to a 24h lock period before they can be claimed."
-      />
-=======
     <modal-base
       :title="$t('you_will_receive')"
       v-model="modal"
       @input="setDefault"
     >
-      <action-modal-status :error="error" :success="success" />
->>>>>>> 6a3a6e0f
+      <action-modal-status
+        :error="error"
+        :success="success"
+        msg="BNT withdrawals are subject to a 24h lock period before they can be claimed."
+      />
 
       <main-button
         @click="onModalClick"
@@ -131,12 +125,9 @@
 import LogoAmountSymbol from "@/components/common/LogoAmountSymbol.vue";
 import BigNumber from "bignumber.js";
 import BaseComponent from "@/components/BaseComponent.vue";
-import PriceDeviationError from "@/components/common/PriceDeviationError.vue";
-import Vue from "vue";
 
 @Component({
   components: {
-    PriceDeviationError,
     LogoAmountSymbol,
     ActionModalStatus,
     ModalBase,
@@ -279,12 +270,12 @@
       id: this.position.id,
       decPercent: percentage
     });
+    await this.loadRecentAverageRate();
 
     this.expectedValue = res.expectedValue;
     this.outputs = res.outputs;
 
     console.log(res, "was the res");
-    await this.loadRecentAverageRate();
   }
 
   get tokenContract() {
@@ -296,9 +287,11 @@
   }
 
   async loadRecentAverageRate() {
-    await (this.$refs.priceDeviationError as Vue & {
-      loadRecentAverageRate: () => boolean;
-    }).loadRecentAverageRate();
+    this.priceDeviationTooHigh = await vxm.bancor.checkPriceDeviationTooHigh({
+      relayId: this.pool.id,
+      selectedTokenAddress: this.tokenContract
+    });
+    console.log("priceDeviationTooHigh", this.priceDeviationTooHigh);
   }
 
   private interval: any;
