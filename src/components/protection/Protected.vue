--- conflicted
+++ resolved
@@ -354,37 +354,11 @@
         thStyle: { "min-width": "160px" }
       },
       {
-<<<<<<< HEAD
         key: "protectedAmount",
         label: "Claimable Value",
-=======
-        key: "fullyProtected",
-        label: "Fully Protected Value",
->>>>>>> 0480b58d
         sortable: true,
         thStyle: { "min-width": "190px" }
       },
-<<<<<<< HEAD
-=======
-      {
-        key: "currentReturn",
-        label: "Claimable value",
-        sortable: true,
-        thStyle: { "min-width": "210px" }
-      },
-      // {
-      //   key: "roi",
-      //   sortable: true,
-      //   thStyle: { "min-width": "60px" },
-      //   formatter: (value: string) =>
-      //     value ? this.stringifyPercentage(Number(value)) : "Error calculating"
-      // },
-      // {
-      //   key: "apr",
-      //   sortable: false,
-      //   thStyle: { "min-width": "100px" }
-      // },
->>>>>>> 0480b58d
       {
         key: "fees",
         label: "Fees",
