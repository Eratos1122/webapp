--- conflicted
+++ resolved
@@ -83,13 +83,8 @@
       <label-content-split
         :label="$t('space_available')"
         :loading="loading"
-<<<<<<< HEAD
         :tooltip="`${$t('for_more_information')} `"
-        :hrefText="$t('click_here')"
-=======
-        tooltip="For more information "
-        href-text="click here"
->>>>>>> 49f1cfb3
+        :href-text="$t('click_here')"
         href="https://docs.bancor.network/faqs#why-is-there-no-space-available-for-my-tokens-in-certain-pools"
       >
         <span @click="setAmount(maxStakeAmount)" class="cursor">{{
@@ -301,12 +296,7 @@
   }
 
   get whitelistWarning() {
-<<<<<<< HEAD
     const msg = i18n.t("pool_not_approved");
-=======
-    const msg =
-      "Pool you have selected is not approved for protection. Your stake will provide you with vBNT voting power which can be used to propose including it. If is approved, your original stake time will be used for vesting.";
->>>>>>> 49f1cfb3
     const show = true;
 
     return { show, msg };
@@ -367,10 +357,11 @@
 
       console.log(res, "was res");
 
-      const errorMsg = i18n.tc("limit_reached", 0, {
-        token: this.token.symbol,
-        opposingToken: this.opposingToken!.symbol
-      });
+      const errorMsg = `${this.token.symbol} limit reached. Additional ${
+        this.opposingToken!.symbol
+      } liquidity should be staked to allow for ${
+        this.token.symbol
+      } single-sided staking.`;
 
       if (res.error) {
         this.preTxError =
@@ -384,6 +375,7 @@
       this.outputs = [];
     }
   }
+
   async openModal() {
     if (this.currentUser) this.modal = true;
     // @ts-ignore
