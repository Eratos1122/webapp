<template>
  <div class="mt-3">
    <alert-block :title="`${$t('add_liquidity_pool')}:`" class="my-3">
      <ol class="m-0 pl-3">
        <li>
          <a
            href="https://blog.bancor.network/how-to-stake-liquidity-earn-fees-on-bancor-bff8369274a1"
            target="_blank"
          >
            {{ `${$t("make_money_liquidity")}?` }}
          </a>
        </li>
        <li>
          <a
            href="https://blog.bancor.network/beginners-guide-to-getting-rekt-by-impermanent-loss-7c9510cb2f22"
            target="_blank"
          >
            {{ `${$t("impermanent_loss")}?` }}
          </a>
        </li>
        <li>
          <a
            href="https://bankless.substack.com/p/how-to-protect-yourself-from-impermanent"
            target="_blank"
          >
            {{ `${$t("protect_impermanent_loss")}?` }}
          </a>
        </li>
      </ol>
    </alert-block>

    <label-content-split :label="$t('stake_pool')" class="my-3">
      <pool-logos
        :pool="pool"
        :dropdown="true"
        :cursor="true"
        @click="openPoolSelectModal"
      />
      <modal-pool-select
        @select="selectPool"
        v-model="poolSelectModal"
        :pools="pools"
      />
    </label-content-split>

    <token-input-field
      :label="$t('stake_amount')"
      :token="token"
      v-model="amount"
      @input="amountChanged"
      :balance="balance"
      :error-msg="inputError"
      :tokens="tokens"
      @select="toggleReserveIndex"
    />

    <alert-block
      v-if="!isWhitelisted"
      variant="warning"
      :msg="whitelistWarning.msg"
      class="mt-3 mb-3"
    />

    <alert-block
      v-if="priceDeviationTooHigh && !inputError && amount"
      variant="error"
      :msg="$t('price_volatility')"
    />

    <gray-border-block v-else-if="outputs.length" :gray-bg="true" class="my-3">
      <div>
        {{ outputs }}
        <label-content-split
          v-for="(output, index) in outputs"
          :key="output.id"
<<<<<<< HEAD
          :label="index == 0 ? $t('value_receive') : ''"
          :value="`${formatNumber(output.amount)} ${output.symbol}`"
=======
          :label="index == 0 ? `Value you receive` : ``"
          :value="`${prettifyNumber(output.amount)} ${output.symbol}`"
>>>>>>> 694e0fb3
        />
      </div>
    </gray-border-block>

    <gray-border-block :gray-bg="true" class="my-3">
      <label-content-split
<<<<<<< HEAD
        :label="$t('space_available')"
        :loading="loadingMaxStakes"
      >
        <span @click="setAmount" class="cursor">{{
=======
        label="Space Available"
        :loading="loading"
        tooltip="For more information "
        hrefText="click here"
        href="https://docs.bancor.network/faqs#why-is-there-no-space-available-for-my-tokens-in-certain-pools"
      >
        <span @click="setAmount(maxStakeAmount)" class="cursor">{{
>>>>>>> 694e0fb3
          `${prettifyNumber(maxStakeAmount)} ${maxStakeSymbol}`
        }}</span>
      </label-content-split>
      <label-content-split
        v-if="amountToMakeSpace"
        class="mt-2"
        :label="`${bnt.symbol} needed to open up ${otherTkn.symbol} space`"
        :loading="loading"
      >
        <span @click="setAmount(amountToMakeSpace, 0)" class="cursor">{{
          `${prettifyNumber(amountToMakeSpace)} ${bnt.symbol}`
        }}</span>
      </label-content-split>
    </gray-border-block>

    <main-button
      :label="actionButtonLabel"
      @click="openModal"
      :active="true"
      :large="true"
      :disabled="disableActionButton"
    />

    <modal-base
      :title="`${$t('staking_protecting')}:`"
      v-model="modal"
      @input="setDefault"
    >
      <b-row v-if="!(txBusy || success || error)">
        <b-col cols="12" class="text-center mb-3">
          <span
            class="font-size-24 font-w600"
            :class="darkMode ? 'text-dark' : 'text-light'"
          >
            {{ `${prettifyNumber(amount)} ${token.symbol}` }}
          </span>
        </b-col>
      </b-row>

      <action-modal-status
        v-else
        :error="error"
        :success="success"
        :step-description="currentStatus"
      />

      <main-button
        @click="initAction"
        class="mt-3"
        :label="modalConfirmButton"
        :active="true"
        :large="true"
        :disabled="txBusy"
      />
    </modal-base>
  </div>
</template>

<script lang="ts">
import { Component, Watch } from "vue-property-decorator";
import { vxm } from "@/store/";
import { i18n } from "@/i18n";
import { Step, TxResponse, ViewRelay, ViewAmountDetail } from "@/types/bancor";
import TokenInputField from "@/components/common/TokenInputField.vue";
import BigNumber from "bignumber.js";
import GrayBorderBlock from "@/components/common/GrayBorderBlock.vue";
import LabelContentSplit from "@/components/common/LabelContentSplit.vue";
import {
  formatUnixTime,
  formatNumber,
  compareString,
  findOrThrow
} from "@/api/helpers";
import MainButton from "@/components/common/Button.vue";
import AlertBlock from "@/components/common/AlertBlock.vue";
import ModalBase from "@/components/modals/ModalBase.vue";
import dayjs from "@/utils/dayjs";
import PoolLogos from "@/components/common/PoolLogos.vue";
import ActionModalStatus from "@/components/common/ActionModalStatus.vue";
import ModalPoolSelect from "@/components/modals/ModalSelects/ModalPoolSelect.vue";
import BaseComponent from "@/components/BaseComponent.vue";

@Component({
  components: {
    ModalPoolSelect,
    ActionModalStatus,
    PoolLogos,
    ModalBase,
    AlertBlock,
    LabelContentSplit,
    GrayBorderBlock,
    TokenInputField,
    MainButton
  }
})
export default class AddProtectionSingle extends BaseComponent {
  get pool(): ViewRelay {
    const [poolId] = this.$route.params.id.split(":");
    return vxm.bancor.relay(poolId);
  }

  maxStakeAmount: string = "";
  maxStakeSymbol: string = "";
  amountToMakeSpace: string = "";
  priceDeviationTooHigh: boolean = false;

  loading: boolean = false;

  amount: string = "";

  modal = false;
  poolSelectModal = false;

  txBusy = false;
  success: TxResponse | string | null = null;
  error = "";
  sections: Step[] = [];
  stepIndex = 0;
  preTxError = "";
  outputs: ViewAmountDetail[] = [];

  selectedTokenIndex = 0;

  private interval: any;

  @Watch("token")
  async onTokenChange() {
    await this.load();
    await this.loadRecentAverageRate();
  }

  toggleReserveIndex(x: string) {
    this.preTxError = "";
    this.selectedTokenIndex = this.pool.reserves.findIndex(
      reserve => reserve.id == x
    );
    this.amountChanged(this.amount);
  }

  get token() {
    return this.pool.reserves[this.selectedTokenIndex];
  }

  get bnt() {
    return this.pool.reserves[0];
  }

  get otherTkn() {
    return this.pool.reserves[1];
  }

  get opposingToken() {
    return this.pool.reserves.find(
      (reserve, index) => index !== this.selectedTokenIndex
    );
  }

  get tokens() {
    return this.pool.reserves;
  }

  get pools() {
    return vxm.bancor.relays.filter(x => x.whitelisted);
  }

  get isWhitelisted() {
    return this.pool.whitelisted;
  }

  get balance() {
    const poolBalance = vxm.ethBancor.tokenBalance(this.token.id);
    return poolBalance ? poolBalance.balance : "0";
  }

  get fullCoverageDate() {
    const maxDelayTime = vxm.ethBancor.liquidityProtectionSettings.maxDelay;
    const currentTime = dayjs().unix();
    return formatUnixTime(currentTime + maxDelayTime).date;
  }

  get actionButtonLabel() {
    if (!this.amount) return i18n.t("enter_amount");
    else if (this.priceDeviationTooHigh) return i18n.t("price_deviation_high");
    else return i18n.t("stake_protect");
  }

  get disableActionButton() {
    if (!this.amount) return true;
    else if (this.priceDeviationTooHigh) return true;
    else if (this.loading) return true;
    else return this.inputError ? true : false;
  }

  get inputError() {
    if (this.amount == "") return "";
    if (this.preTxError) return this.preTxError;
    if (parseFloat(this.amount) === 0) return i18n.t("amount_not_zero");

    const amountNumber = new BigNumber(this.amount);
    const balanceNumber = new BigNumber(this.balance || 0);

    if (amountNumber.gt(balanceNumber)) return i18n.t("insufficient_balance");
    else return "";
  }

  get whitelistWarning() {
    const msg = i18n.t("pool_not_approved");
    const show = true;

    return { show, msg };
  }

  get modalConfirmButton() {
    return this.error
      ? i18n.t("close")
      : this.success
      ? i18n.t("close")
      : this.txBusy
      ? `${i18n.t("processing")}...`
      : i18n.t("confirm");
  }

  async initAction() {
    if (this.success) {
      this.setDefault();
      this.modal = false;
      this.$router.push({ name: "LiqProtection" });
      return;
    } else if (this.error || this.inputError) {
      this.modal = false;
      this.setDefault();
      return;
    }

    this.txBusy = true;
    try {
      const txRes = await vxm.ethBancor.addProtection({
        poolId: this.pool.id,
        reserveAmount: {
          id: this.token.id,
          amount: this.amount
        },
        onUpdate: this.onUpdate
      });
      this.success = txRes;
      this.amount = "";
    } catch (e) {
      this.error = e.message;
    } finally {
      this.txBusy = false;
    }
  }

  async amountChanged(tokenAmount: string) {
    const input = new BigNumber(tokenAmount);
    const inputIsNumber = !input.isNaN() && input.isGreaterThan(0);

    console.log(inputIsNumber);
    if (inputIsNumber) {
      const res = await vxm.ethBancor.calculateProtectionSingle({
        poolId: this.pool.id,
        reserveAmount: { id: this.token.id, amount: this.amount }
      });
      this.outputs = res.outputs;

      console.log(res, "was res");

      const errorMsg = i18n.tc("limit_reached", 0, {
        token: this.token.symbol,
        opposingToken: this.opposingToken!.symbol
      });

      if (res.error) {
        this.preTxError =
          res.error == "balance"
            ? i18n.tc("insufficient_store_balance")
            : errorMsg;
      } else {
        this.preTxError = "";
      }
    } else {
      this.outputs = [];
    }
  }

  async openModal() {
    if (this.currentUser) this.modal = true;
    // @ts-ignore
    else await this.promptAuth();
  }

  openPoolSelectModal() {
    this.poolSelectModal = true;
  }

  setDefault() {
    this.sections = [];
    this.error = "";
    this.success = null;
  }

  get currentStatus() {
    if (this.sections.length) {
      return this.sections[this.stepIndex].description;
    }
    return undefined;
  }

  onUpdate(index: number, steps: any[]) {
    this.sections = steps;
    this.stepIndex = index;
  }

  async loadRecentAverageRate() {
    this.priceDeviationTooHigh = await vxm.bancor.checkPriceDeviationTooHigh({
      relayId: this.pool.id,
      selectedTokenAddress: this.token.contract
    });

    console.log("priceDeviationTooHigh", this.priceDeviationTooHigh);
  }

  async selectPool(id: string) {
    await this.$router.replace({
      name: "AddProtectionSingle",
      params: { id }
    });
  }

  async load() {
    if (this.loading) return;
    this.loading = true;
    this.amountToMakeSpace = "";
    try {
      const res = await vxm.ethBancor.getAvailableAndAmountToGetSpace({
        poolId: this.pool.id
      });
      const availableSpace = res.availableSpace;

      const selectedToken = findOrThrow(
        availableSpace,
        space => compareString(space.token, this.token.symbol),
        "Failed finding focused token in available space"
      );
      this.maxStakeAmount = selectedToken.amount;
      this.maxStakeSymbol = selectedToken.token;

      if (res.amountToGetSpace) this.amountToMakeSpace = res.amountToGetSpace;
    } catch (e) {
      console.log(e.message);
    } finally {
      this.loading = false;
    }
  }

  setAmount(amount: string, switchToken: number = -1) {
    if (switchToken != -1 && this.selectedTokenIndex != switchToken)
      this.selectedTokenIndex = switchToken;
    this.amount = parseFloat(amount) > 0 ? amount : "0";
  }

  async mounted() {
    await this.load();
    await this.loadRecentAverageRate();
    this.interval = setInterval(async () => {
      await this.load();
      await this.loadRecentAverageRate();
    }, 30000);
  }

  destroyed() {
    clearInterval(this.interval);
  }
}
</script>

<style scoped lang="scss"></style><|MERGE_RESOLUTION|>--- conflicted
+++ resolved
@@ -73,40 +73,30 @@
         <label-content-split
           v-for="(output, index) in outputs"
           :key="output.id"
-<<<<<<< HEAD
           :label="index == 0 ? $t('value_receive') : ''"
-          :value="`${formatNumber(output.amount)} ${output.symbol}`"
-=======
-          :label="index == 0 ? `Value you receive` : ``"
           :value="`${prettifyNumber(output.amount)} ${output.symbol}`"
->>>>>>> 694e0fb3
         />
       </div>
     </gray-border-block>
 
     <gray-border-block :gray-bg="true" class="my-3">
       <label-content-split
-<<<<<<< HEAD
         :label="$t('space_available')"
-        :loading="loadingMaxStakes"
-      >
-        <span @click="setAmount" class="cursor">{{
-=======
-        label="Space Available"
         :loading="loading"
-        tooltip="For more information "
-        hrefText="click here"
+        :tooltip="`${$t('for_more_information')} `"
+        :hrefText="$t('click_here')"
         href="https://docs.bancor.network/faqs#why-is-there-no-space-available-for-my-tokens-in-certain-pools"
       >
         <span @click="setAmount(maxStakeAmount)" class="cursor">{{
->>>>>>> 694e0fb3
           `${prettifyNumber(maxStakeAmount)} ${maxStakeSymbol}`
         }}</span>
       </label-content-split>
       <label-content-split
         v-if="amountToMakeSpace"
         class="mt-2"
-        :label="`${bnt.symbol} needed to open up ${otherTkn.symbol} space`"
+        :label="
+          $t('needed_open_space', { bnt: bnt.symbol, tkn: otherTkn.symbol })
+        "
         :loading="loading"
       >
         <span @click="setAmount(amountToMakeSpace, 0)" class="cursor">{{
@@ -384,7 +374,6 @@
       this.outputs = [];
     }
   }
-
   async openModal() {
     if (this.currentUser) this.modal = true;
     // @ts-ignore
