<template>
  <div class="mt-3">
    <label-content-split label="Stake in Pool" class="my-3">
      <pool-logos
        :pool="pool"
        :dropdown="true"
        :cursor="true"
        @click="openPoolSelectModal"
      />
      <modal-pool-select
        @select="selectPool"
        v-model="poolSelectModal"
        :pools="pools"
      />
    </label-content-split>

    <token-input-field
      label="Stake Amount"
      :token="token"
      v-model="amount"
      @input="amountChanged"
      :balance="balance"
      :error-msg="inputError"
      :tokens="tokens"
      @select="toggleReserveIndex"
    />

    <alert-block
      v-if="!isWhitelisted"
      variant="warning"
      :msg="whitelistWarning.msg"
      class="mt-3 mb-3"
    />

    <gray-border-block v-else-if="outputs.length" :gray-bg="true" class="my-3">
      <div>
        {{ outputs }}
        <label-content-split
          v-for="(output, index) in outputs"
          :key="output.id"
          :label="index == 0 ? `Value you receive` : ``"
          :value="`${formatNumber(output.amount)} ${output.symbol}`"
        />
      </div>
<<<<<<< HEAD
    </gray-border-block>

    <gray-border-block :gray-bg="true" class="my-3">
      <label-content-split
        label="Space Available"
        :value="maxStake"
        :loading="loadingMaxStakes"
      />
    </gray-border-block>
=======
    </gray-border-block>

    <gray-border-block :gray-bg="true" class="mt-3">
      <label-content-split
        label="Available Space"
        :value="loadingMaxStakes ? '' : currentlyAvailable"
      />
    </gray-border-block>

    <label-content-split
      label="Full Coverage Date"
      :value="fullCoverageDate"
      tooltip="Date is based on current voted protection length"
      class="my-3"
    />
>>>>>>> 1594cbcb

    <main-button
      :label="actionButtonLabel"
      @click="openModal"
      :active="true"
      :large="true"
      :disabled="disableActionButton"
    />

    <modal-base
      title="You are adding liquidity protection"
      v-model="modal"
      @input="setDefault"
    >
      <b-row v-if="!(txBusy || success || error)">
        <b-col cols="12" class="text-center mb-3">
          <span
            class="font-size-24 font-w600"
            :class="darkMode ? 'text-dark' : 'text-light'"
          >
            {{ `${formatNumber(amount)} ${token.symbol}` }}
          </span>
        </b-col>
      </b-row>

      <action-modal-status
        v-else
        :error="error"
        :success="success"
        :step-description="currentStatus"
      />

      <main-button
        @click="initAction"
        class="mt-3"
        :label="modalConfirmButton"
        :active="true"
        :large="true"
        :disabled="txBusy"
      />
    </modal-base>
  </div>
</template>

<script lang="ts">
import { Component, Vue, Watch } from "vue-property-decorator";
import { vxm } from "@/store/";
import { Step, TxResponse, ViewRelay, ViewAmountDetail } from "@/types/bancor";
import TokenInputField from "@/components/common/TokenInputField.vue";
import BigNumber from "bignumber.js";
import GrayBorderBlock from "@/components/common/GrayBorderBlock.vue";
import LabelContentSplit from "@/components/common/LabelContentSplit.vue";
import {
  formatUnixTime,
  formatNumber,
<<<<<<< HEAD
  buildPoolName,
  prettifyNumber
=======
  buildPoolName, prettifyNumber
>>>>>>> 1594cbcb
} from "@/api/helpers";
import MainButton from "@/components/common/Button.vue";
import AlertBlock from "@/components/common/AlertBlock.vue";
import ModalBase from "@/components/modals/ModalBase.vue";
import moment from "moment";
import PoolLogos from "@/components/common/PoolLogos.vue";
import ActionModalStatus from "@/components/common/ActionModalStatus.vue";
import ModalPoolSelect from "@/components/modals/ModalSelects/ModalPoolSelect.vue";

@Component({
  components: {
    ModalPoolSelect,
    ActionModalStatus,
    PoolLogos,
    ModalBase,
    AlertBlock,
    LabelContentSplit,
    GrayBorderBlock,
    TokenInputField,
    MainButton
  }
})
export default class AddProtectionSingle extends Vue {
  get pool(): ViewRelay {
    const [poolId] = this.$route.params.id.split(":");
    return vxm.bancor.relay(poolId);
  }

<<<<<<< HEAD
  maxStake: string = "";
=======
  maxStakes: any = null;
>>>>>>> 1594cbcb

  loadingMaxStakes = false;

  amount: string = "";

  modal = false;
  poolSelectModal = false;

  txBusy = false;
  success: TxResponse | string | null = null;
  error = "";
  sections: Step[] = [];
  stepIndex = 0;
  preTxError = "";
  outputs: ViewAmountDetail[] = [];

  selectedTokenIndex = 0;

  @Watch("token")
  async onTokenChange() {
    await this.loadMaxStakes();
  }

  toggleReserveIndex(x: string) {
    this.preTxError = "";
    this.selectedTokenIndex = this.pool.reserves.findIndex(
      reserve => reserve.id == x
    );
  }

  get token() {
    return this.pool.reserves[this.selectedTokenIndex];
  }

  get opposingToken() {
    return this.pool.reserves.find(
      (reserve, index) => index !== this.selectedTokenIndex
    );
  }

  get tokens() {
    return this.pool.reserves;
  }

  get currentlyAvailable() {
    return `${prettifyNumber(this.maxStakes ?? "0")} ${this.token.symbol}`
  }

  get pools() {
    return vxm.bancor.relays.filter(x => x.whitelisted);
  }

  get poolName() {
    return buildPoolName(this.pool.id);
  }

  get isWhitelisted() {
    return this.pool.whitelisted;
  }

  get balance() {
    const poolBalance = vxm.ethBancor.tokenBalance(this.token.id);
    return poolBalance ? poolBalance.balance : "0";
  }

  get fullCoverageDate() {
    const maxDelayTime = vxm.ethBancor.liquidityProtectionSettings.maxDelay;
    const currentTime = moment().unix();
    return formatUnixTime(currentTime + maxDelayTime).date;
  }

  get actionButtonLabel() {
    if (!this.amount) return "Enter an Amount";
    else return "Stake and Protect";
  }

  get isAuthenticated() {
    return vxm.wallet.isAuthenticated;
  }

  get disableActionButton() {
    if (!this.amount) return true;
    else return this.inputError ? true : false;
  }

  get inputError() {
    if (this.amount == "") return "";
    if (this.preTxError) return this.preTxError;
    if (parseFloat(this.amount) === 0) return "Amount can not be Zero";

    const amountNumber = new BigNumber(this.amount);
    const balanceNumber = new BigNumber(this.balance || 0);

    if (amountNumber.gt(balanceNumber)) return "Insufficient balance";
    else return "";
  }

  get whitelistWarning() {
    const msg =
      "Pool you have selected is not approved for protection. Your stake will provide you with gBNT voting power which can be used to propose including it. If is approved, your original stake time will be used for vesting.";
    const show = true;

    return { show, msg };
  }

  get modalConfirmButton() {
    return this.error
      ? "Close"
      : this.success
      ? "Close"
      : this.txBusy
      ? "processing ..."
      : "Confirm";
  }

  async initAction() {
    if (this.success) {
      this.setDefault();
      this.modal = false;
      this.$router.push({ name: "LiqProtection" });
      return;
    } else if (this.error) {
      this.modal = false;
      this.setDefault();
      return;
    }

    this.txBusy = true;
    try {
      const txRes = await vxm.ethBancor.addProtection({
        poolId: this.pool.id,
        reserveAmount: {
          id: this.token.id,
          amount: this.amount
        },
        onUpdate: this.onUpdate
      });
      this.success = txRes;
      this.amount = "";
    } catch (e) {
      this.error = e.message;
    } finally {
      this.txBusy = false;
    }
  }

  async amountChanged(tokenAmount: string) {
    const input = new BigNumber(tokenAmount);
    const inputIsNumber = !input.isNaN() && input.isGreaterThan(0);

    console.log(inputIsNumber);
    if (inputIsNumber) {
      const res = await vxm.ethBancor.calculateProtectionSingle({
        poolId: this.pool.id,
        reserveAmount: { id: this.token.id, amount: this.amount }
      });
      this.outputs = res.outputs;

      console.log(res, "was res");

      const errorMsg = `${this.token.symbol} limit reached. Additional ${
        this.opposingToken!.symbol
      } liquidity should be staked to allow for ${
        this.token.symbol
      } single-sided staking. Alternatively, provide dual-sided liquidity (${
        this.opposingToken!.symbol
      }+${this.token.symbol})`;

      if (res.error) {
        this.preTxError =
          res.error == "Insufficient store balance" ? errorMsg : res.error;
      } else {
        this.preTxError = "";
      }
    } else {
      this.outputs = [];
    }
  }

  async openModal() {
    if (this.isAuthenticated) this.modal = true;
    // @ts-ignore
    else await this.promptAuth();
  }

  openPoolSelectModal() {
    this.poolSelectModal = true;
  }

  setDefault() {
    this.sections = [];
    this.error = "";
    this.success = null;
  }

  formatNumber(amount: string) {
    return formatNumber(amount, 6);
  }

  get currentStatus() {
    if (this.sections.length) {
      return this.sections[this.stepIndex].description;
    }
    return undefined;
  }

  onUpdate(index: number, steps: any[]) {
    this.sections = steps;
    this.stepIndex = index;
  }

  async selectPool(id: string) {
    await this.$router.replace({
      name: "AddProtectionSingle",
      params: { id }
    });
  }

  get darkMode() {
    return vxm.general.darkMode;
  }

  async loadMaxStakes() {
<<<<<<< HEAD
    if (this.loadingMaxStakes) return;
    this.loadingMaxStakes = true;
    try {
      const result = await vxm.ethBancor.getMaxStakesView({
        poolId: this.pool.id
      });
      let stake = result.filter(x => x.token === this.token.symbol);
      if (stake.length === 1) {
        const amount = prettifyNumber(stake[0].amount);
        const symbol = stake[0].token;
        this.maxStake = `${amount} ${symbol}`;
      }
=======
    if (this.loadingMaxStakes) return
    this.loadingMaxStakes = true;
    try {
      const result = await vxm.ethBancor.getMaxStakes({
        poolId: this.pool.id
      });
      if (this.token.symbol === "BNT")
        this.maxStakes = result.maxStakesConverted.maxAllowedBnt;
      else
        this.maxStakes =
          result.maxStakesConverted[`maxAllowedTkn${this.token.symbol}`];
>>>>>>> 1594cbcb
    } catch (e) {
      console.log(e);
    } finally {
      this.loadingMaxStakes = false;
    }
  }

  async created() {
    await this.loadMaxStakes();
  }
}
</script>

<style scoped lang="scss"></style><|MERGE_RESOLUTION|>--- conflicted
+++ resolved
@@ -42,7 +42,6 @@
           :value="`${formatNumber(output.amount)} ${output.symbol}`"
         />
       </div>
-<<<<<<< HEAD
     </gray-border-block>
 
     <gray-border-block :gray-bg="true" class="my-3">
@@ -52,23 +51,6 @@
         :loading="loadingMaxStakes"
       />
     </gray-border-block>
-=======
-    </gray-border-block>
-
-    <gray-border-block :gray-bg="true" class="mt-3">
-      <label-content-split
-        label="Available Space"
-        :value="loadingMaxStakes ? '' : currentlyAvailable"
-      />
-    </gray-border-block>
-
-    <label-content-split
-      label="Full Coverage Date"
-      :value="fullCoverageDate"
-      tooltip="Date is based on current voted protection length"
-      class="my-3"
-    />
->>>>>>> 1594cbcb
 
     <main-button
       :label="actionButtonLabel"
@@ -124,12 +106,8 @@
 import {
   formatUnixTime,
   formatNumber,
-<<<<<<< HEAD
   buildPoolName,
   prettifyNumber
-=======
-  buildPoolName, prettifyNumber
->>>>>>> 1594cbcb
 } from "@/api/helpers";
 import MainButton from "@/components/common/Button.vue";
 import AlertBlock from "@/components/common/AlertBlock.vue";
@@ -158,11 +136,7 @@
     return vxm.bancor.relay(poolId);
   }
 
-<<<<<<< HEAD
   maxStake: string = "";
-=======
-  maxStakes: any = null;
->>>>>>> 1594cbcb
 
   loadingMaxStakes = false;
 
@@ -386,7 +360,6 @@
   }
 
   async loadMaxStakes() {
-<<<<<<< HEAD
     if (this.loadingMaxStakes) return;
     this.loadingMaxStakes = true;
     try {
@@ -399,19 +372,6 @@
         const symbol = stake[0].token;
         this.maxStake = `${amount} ${symbol}`;
       }
-=======
-    if (this.loadingMaxStakes) return
-    this.loadingMaxStakes = true;
-    try {
-      const result = await vxm.ethBancor.getMaxStakes({
-        poolId: this.pool.id
-      });
-      if (this.token.symbol === "BNT")
-        this.maxStakes = result.maxStakesConverted.maxAllowedBnt;
-      else
-        this.maxStakes =
-          result.maxStakesConverted[`maxAllowedTkn${this.token.symbol}`];
->>>>>>> 1594cbcb
     } catch (e) {
       console.log(e);
     } finally {
