--- conflicted
+++ resolved
@@ -25,12 +25,7 @@
 </template>
 
 <script lang="ts">
-<<<<<<< HEAD
-import { Component, Prop, Watch } from "vue-property-decorator";
-=======
-import { Component, Vue, Prop, Watch, VModel } from "vue-property-decorator";
-import { vxm } from "@/store";
->>>>>>> 4001039b
+import { Component, Prop, Watch, VModel } from "vue-property-decorator";
 import TableHeader, {
   ViewTableFields
 } from "@/components/common/TableHeader.vue";
