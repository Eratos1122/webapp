--- conflicted
+++ resolved
@@ -124,8 +124,6 @@
 
   modal = false;
 
-<<<<<<< HEAD
-=======
   maxBalance() {
     const isEther =
       this.token && compareString(this.token!.contract, ethReserveAddress);
@@ -148,7 +146,6 @@
     return `Balance: ${formatNumber(parseFloat(balanceInput), 6).toString()}`;
   }
 
->>>>>>> 1f417a53
   isNumber(evt: any) {
     evt = evt ? evt : window.event;
     let charCode = evt.which ? evt.which : evt.keyCode;
