<template>
  <div>
    <label-content-split :label="label" class="mb-1">
      <span
        @click="tokenAmount = balance"
        v-if="currentUser"
        class="font-size-12 font-w500 cursor"
      >
        {{ formattedBalance }}
        {{ usdValue ? usdValue : "" }}
      </span>
    </label-content-split>

    <b-input-group>
      <b-form-input
        type="text"
        v-model="tokenAmount"
        style="border-right: 0 !important"
        :class="darkMode ? 'form-control-alt-dark' : 'form-control-alt-light'"
        placeholder="Enter Amount"
        :disabled="disabled"
        @keypress="isNumber($event)"
      ></b-form-input>

      <b-input-group-append :class="{ cursor: pool || dropdown }">
        <div
          class="rounded-right d-flex align-items-center px-2"
          :class="darkMode ? 'form-control-alt-dark' : 'form-control-alt-light'"
          style="border-left: 0 !important"
        >
          <div
            v-if="token"
            @click="openModal"
            class="d-flex align-items-center"
          >
            <img
              class="img-avatar img-avatar32 border-colouring bg-white mr-1"
              :src="token.logo"
              alt="Token Logo"
            />
            <span
              class="px-1 font-size-14 font-w600"
              :class="darkMode ? 'text-dark' : 'text-light'"
            >
              {{ token.symbol }}
            </span>
            <font-awesome-icon v-if="dropdown" icon="caret-down" />
          </div>

          <div v-else>
            <pool-logos @click="openModal" :pool="pool" :dropdown="true" />
          </div>
        </div>
      </b-input-group-append>
      <alert-block
        v-if="currentUser && errorMsg !== ''"
        variant="error"
        :msg="errorMsg"
      />
      <modal-token-select
        v-if="tokens && tokens.length > 0"
        v-model="modal"
        :allow-token-add="allowTokenAdd"
        :tokens="tokens"
        @select="select"
      />
      <modal-pool-select
        v-if="pools && pools.length > 0"
        v-model="modal"
        :pools="pools"
        @select="select"
      />
    </b-input-group>
  </div>
</template>

<script lang="ts">
<<<<<<< HEAD
import { Component, Prop, Emit } from "vue-property-decorator";
=======
import { Component, Vue, Prop, Emit, VModel } from "vue-property-decorator";
import { vxm } from "@/store/";
>>>>>>> 4001039b
import { ViewRelay, ViewReserve, ViewModalToken } from "@/types/bancor";
import LabelContentSplit from "@/components/common/LabelContentSplit.vue";
import PoolLogos from "@/components/common/PoolLogos.vue";
import { formatNumber } from "@/api/helpers";
import AlertBlock from "@/components/common/AlertBlock.vue";
import ModalTokenSelect from "@/components/modals/ModalSelects/ModalTokenSelect.vue";
import ModalPoolSelect from "@/components/modals/ModalSelects/ModalPoolSelect.vue";
import BigNumber from "bignumber.js";
import BaseComponent from "@/components/BaseComponent.vue";

@Component({
  components: {
    AlertBlock,
    PoolLogos,
    LabelContentSplit,
    ModalTokenSelect,
    ModalPoolSelect
  }
})
export default class TokenInputField extends BaseComponent {
  @Prop() label!: string;
  @Prop() token?: ViewReserve;
  @Prop() pool?: ViewRelay;
  @Prop() balance!: string;
  @Prop() usdValue?: number;
  @VModel({ type: String }) tokenAmount!: string;
  @Prop({ default: false }) ignoreError!: boolean;
  @Prop({ default: "" }) errorMsg!: string;
  @Prop({ default: false }) disabled!: boolean;
  @Prop() tokens!: ViewModalToken[];
  @Prop() pools!: ViewRelay[];
  @Prop({ default: false }) allowTokenAdd!: boolean;

  get dropdown() {
    return (
      (this.tokens && this.tokens.length > 0) ||
      (this.pools && this.pools.length > 0)
    );
  }

  @Emit()
  select(id: string) {
    return id;
  }

  modal = false;

  get formattedBalance() {
    const balanceInput = this.balance;
    if (new BigNumber(balanceInput).isNaN()) return "";
    return `Balance: ${formatNumber(parseFloat(balanceInput), 6).toString()}`;
  }

  isNumber(evt: any) {
    evt = evt ? evt : window.event;
    let charCode = evt.which ? evt.which : evt.keyCode;
    if (charCode > 31 && (charCode < 48 || charCode > 57) && charCode !== 46) {
      evt.preventDefault();
    } else {
      if (charCode === 46) {
        if (this.tokenAmount.includes(".")) evt.preventDefault();
        else {
          return true;
        }
      } else return true;
    }
  }

  openModal() {
    this.modal = true;
  }
}
</script>

<style lang="scss"></style><|MERGE_RESOLUTION|>--- conflicted
+++ resolved
@@ -75,12 +75,7 @@
 </template>
 
 <script lang="ts">
-<<<<<<< HEAD
-import { Component, Prop, Emit } from "vue-property-decorator";
-=======
-import { Component, Vue, Prop, Emit, VModel } from "vue-property-decorator";
-import { vxm } from "@/store/";
->>>>>>> 4001039b
+import { Component, Prop, Emit, VModel } from "vue-property-decorator";
 import { ViewRelay, ViewReserve, ViewModalToken } from "@/types/bancor";
 import LabelContentSplit from "@/components/common/LabelContentSplit.vue";
 import PoolLogos from "@/components/common/PoolLogos.vue";
