<template>
  <div
    v-if="pagesTotal > 0"
    class="d-flex justify-content-center align-items-center mt-4 font-size-14 font-w500"
  >
    <div
      :class="current > 1 ? 'cursor' : ''"
      @click="current > 1 ? current-- : null"
    >
      <font-awesome-icon
        icon="long-arrow-alt-left"
        :class="
          current === 1
            ? darkMode
              ? 'text-muted-dark'
              : 'text-muted-light'
            : 'text-primary'
        "
      />
    </div>
<<<<<<< HEAD
    <span class="mx-3">
      {{
        $t("page_of", {
          current: current,
          total: pagesTotal
        })
      }}
    </span>
=======
    <span class="mx-3">Page {{ current }} of {{ pagesTotal }}</span>

>>>>>>> 694e0fb3
    <div
      :class="current < pagesTotal ? 'cursor' : ''"
      @click="current < pagesTotal ? current++ : null"
    >
      <font-awesome-icon
        icon="long-arrow-alt-right"
        :class="
          current === pagesTotal
            ? darkMode
              ? 'text-muted-dark'
              : 'text-muted-light'
            : 'text-primary'
        "
      />
    </div>
  </div>
  <span
    v-else
    class="d-flex justify-content-center align-items-center mt-4 font-size-14 font-w500"
    :class="darkMode ? 'text-muted-dark' : 'text-muted-light'"
  >
    No results found</span
  >
</template>

<script lang="ts">
import { Component, Prop, PropSync } from "vue-property-decorator";
import BaseComponent from "@/components/BaseComponent.vue";

@Component
export default class TablePagination extends BaseComponent {
  @PropSync("currentPage", { type: Number }) current!: number;
  @Prop() rowCount!: number;
  @Prop() perPage!: number;

  get pagesTotal() {
    return Math.ceil(this.rowCount / this.perPage);
  }
}
</script>

<style lang="scss"></style><|MERGE_RESOLUTION|>--- conflicted
+++ resolved
@@ -18,19 +18,15 @@
         "
       />
     </div>
-<<<<<<< HEAD
     <span class="mx-3">
       {{
         $t("page_of", {
           current: current,
           total: pagesTotal
         })
-      }}
-    </span>
-=======
-    <span class="mx-3">Page {{ current }} of {{ pagesTotal }}</span>
+      }}</span
+    >
 
->>>>>>> 694e0fb3
     <div
       :class="current < pagesTotal ? 'cursor' : ''"
       @click="current < pagesTotal ? current++ : null"
@@ -52,7 +48,7 @@
     class="d-flex justify-content-center align-items-center mt-4 font-size-14 font-w500"
     :class="darkMode ? 'text-muted-dark' : 'text-muted-light'"
   >
-    No results found</span
+    {{ $t("no_res_found") }}</span
   >
 </template>
 
