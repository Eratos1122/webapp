--- conflicted
+++ resolved
@@ -31,15 +31,8 @@
 import { Component, Prop } from "vue-property-decorator";
 import BaseComponent from "@/components/BaseComponent.vue";
 
-<<<<<<< HEAD
-@Component({
-  components: {}
-})
+@Component
 export default class CollapsableBlock extends BaseComponent {
-=======
-@Component
-export default class CollapsableBlock extends Vue {
->>>>>>> ebff5baa
   @Prop() title!: string;
   @Prop({ default: "" }) headerIcon!: string;
 
