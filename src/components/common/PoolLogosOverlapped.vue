--- conflicted
+++ resolved
@@ -14,12 +14,9 @@
 <script lang="ts">
 import { Prop } from "vue-property-decorator";
 import { vxm } from "@/store/";
-<<<<<<< HEAD
-import { Vue } from "vue-class-component/dist/vue-class-component"
-=======
 import { ViewRelay } from "@/types/bancor"
 import { defaultImage } from "@/store/modules/swap/ethBancor"
->>>>>>> d64ba111
+import { Vue } from "vue-class-component/dist/vue-class-component"
 
 export default class PoolLogosOverlapped extends Vue {
   @Prop() poolId?: string;
