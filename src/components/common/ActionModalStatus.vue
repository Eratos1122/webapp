<template>
  <div>
    <b-col md="12" class="text-center my-4 text-primary">
      <font-awesome-icon
        v-if="!success && !error"
        size="3x"
        icon="circle-notch"
        spin
      />
      <font-awesome-icon
        v-else-if="error && !success"
        icon="exclamation-triangle"
        class="text-danger"
        size="3x"
      />
      <font-awesome-icon
        v-else-if="!error && success"
        icon="check-circle"
        class="text-success"
        size="3x"
      />
    </b-col>
    <b-col cols="12" class="text-center">
      <div v-if="!success && !error">
        <h3 :class="darkMode ? 'text-body-dark' : 'text-body-light'">
          {{ $t("waiting_for_confirmation") }}
        </h3>
        <h6 :class="darkMode ? 'text-body-dark' : 'text-body-light'">
          {{ stepDescription }}
        </h6>
      </div>
      <h6 v-else-if="error && !success" class="text-danger">
        <h3 :class="darkMode ? 'text-body-dark' : 'text-body-light'">
          {{ $t("transaction_failed") }}
        </h3>
        {{ `${$t("error")} ${error}` }}
      </h6>
      <h6 v-else-if="!error && success">
        <h3 :class="darkMode ? 'text-body-dark' : 'text-body-light'">
          {{ $t("transaction_submitted") }}
        </h3>
        <a
          :href="success.blockExplorerLink"
          target="_blank"
          class="text-primary"
        >
          {{
            $t("tx_details", {
              id: success.txId.substring(0, 6),
              explorerName: explorerName
            })
          }}
        </a>
<<<<<<< HEAD
        <div
          v-if="msg"
          :class="darkMode ? 'text-muted-dark' : 'text-muted-light'"
        >
          {{ msg }}
=======
        <div :class="darkMode ? 'text-muted-dark' : 'text-muted-light'">
          {{ $t("bnt_withdrawls") }}
>>>>>>> 6a3a6e0f
        </div>
      </h6>
    </b-col>
  </div>
</template>

<script lang="ts">
import { Prop, Component } from "vue-property-decorator";
import { TxResponse } from "@/types/bancor";
import { i18n } from "@/i18n";
import BaseComponent from "@/components/BaseComponent.vue";

@Component
export default class ActionModalStatus extends BaseComponent {
  @Prop() error?: string;
  @Prop() success?: TxResponse | null;
  @Prop({ default: i18n.t("wait_for_wallet") })
  stepDescription!: string;
<<<<<<< HEAD
  @Prop() msg?: string;
=======

  get explorerName() {
    switch (this.currentNetwork) {
      case "eos":
        return `EOSX.io`;
      case "eth":
        return `Etherscan`;
      default:
        return `Block Explorer`;
    }
  }
>>>>>>> 6a3a6e0f
}
</script>

<style lang="scss" scoped></style><|MERGE_RESOLUTION|>--- conflicted
+++ resolved
@@ -51,16 +51,11 @@
             })
           }}
         </a>
-<<<<<<< HEAD
         <div
           v-if="msg"
           :class="darkMode ? 'text-muted-dark' : 'text-muted-light'"
         >
           {{ msg }}
-=======
-        <div :class="darkMode ? 'text-muted-dark' : 'text-muted-light'">
-          {{ $t("bnt_withdrawls") }}
->>>>>>> 6a3a6e0f
         </div>
       </h6>
     </b-col>
@@ -78,10 +73,9 @@
   @Prop() error?: string;
   @Prop() success?: TxResponse | null;
   @Prop({ default: i18n.t("wait_for_wallet") })
+  @Prop()
+  msg?: string;
   stepDescription!: string;
-<<<<<<< HEAD
-  @Prop() msg?: string;
-=======
 
   get explorerName() {
     switch (this.currentNetwork) {
@@ -93,7 +87,6 @@
         return `Block Explorer`;
     }
   }
->>>>>>> 6a3a6e0f
 }
 </script>
 
