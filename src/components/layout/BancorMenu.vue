--- conflicted
+++ resolved
@@ -22,24 +22,6 @@
     <b-dropdown-divider v-if="false"></b-dropdown-divider>
     <b-dropdown-group v-if="false" id="dropdown-group-2">
       <b-dropdown-header class="text-uppercase">Apps</b-dropdown-header>
-<<<<<<< HEAD
-      <b-dropdown-item v-if="false" :to="{ name: 'Swap' }"
-        ><font-awesome-icon icon="exchange-alt" class="mr-2" fixed-width />
-        Bancor Swap</b-dropdown-item
-      >
-      <b-dropdown-item :disabled="true" @click="navData"
-        ><font-awesome-icon icon="chart-line" class="mr-2" fixed-width /> Bancor
-        Data (Coming Soon)</b-dropdown-item
-      >
-      <b-dropdown-item @click="openUrl('https://x.bancor.network/')"
-        ><font-awesome-icon icon="times" class="mr-2" fixed-width /> Bancor
-        X</b-dropdown-item
-      >
-      <b-dropdown-item @click="openUrl('https://bancor.network/')"
-        ><font-awesome-icon icon="chart-bar" class="mr-2" fixed-width /> Bancor
-        Wallet</b-dropdown-item
-      >
-=======
       <b-dropdown-item v-if="isDataPage" @click="navSwap">
         <div class="d-flex align-items-center">
           <img
@@ -84,7 +66,6 @@
           <span class="ml-3">Bancor Wallet</span>
         </div>
       </b-dropdown-item>
->>>>>>> 3359f9c0
     </b-dropdown-group>
     <b-dropdown-divider v-if="false"></b-dropdown-divider>
     <b-dropdown-group id="dropdown-group-3">
