<template>
  <b-dropdown
    id="dropdown-menu"
    right
    :variant="darkMode ? 'outline-dark' : 'outline-light'"
    size="sm"
    toggle-class="block-rounded"
    :menu-class="darkMode ? 'bg-block-dark shadow' : 'bg-block-light shadow'"
    no-caret
  >
    <template #button-content>
      <font-awesome-icon icon="bars" fixed-width />
    </template>

    <b-dropdown-group v-if="false" id="dropdown-group-1">
      <b-dropdown-header class="text-uppercase">Bancor</b-dropdown-header>
      <b-dropdown-item style="width: 230px" disabled>
        <font-awesome-icon icon="info" class="mr-2" fixed-width />
        {{ $t("about") }}
      </b-dropdown-item>
    </b-dropdown-group>
    <b-dropdown-divider v-if="false"></b-dropdown-divider>
    <b-dropdown-group v-if="false" id="dropdown-group-2">
<<<<<<< HEAD
      <b-dropdown-header class="text-uppercase">Apps</b-dropdown-header>
=======
      <b-dropdown-header
        class="text-uppercase"
        :variant="darkMode ? 'dark' : 'light'"
        >{{ $t("apps") }}</b-dropdown-header
      >
>>>>>>> 865b1ce4
      <b-dropdown-item v-if="isDataPage" @click="navSwap">
        <div class="d-flex align-items-center">
          <img
            height="16"
            width="16"
            :src="require(`@/assets/media/icons/swap.svg`)"
          />
          <span class="ml-3">{{ $t("swap") }}</span>
        </div>
      </b-dropdown-item>
      <b-dropdown-item v-else @click="navData">
        <div class="d-flex align-items-center">
          <img
            height="16"
            width="16"
            :src="require(`@/assets/media/icons/data.svg`)"
          />
          <span class="ml-3">{{ $t("data") }}</span>
        </div>
      </b-dropdown-item>
      <b-dropdown-item :to="{ name: 'LiqProtection' }">
        <font-awesome-icon icon="shield-alt" class="mr-2" fixed-width />
        {{ $t("liquidity_protection") }}
      </b-dropdown-item>
      <b-dropdown-item :to="{ name: 'GovernancePage' }">
        <font-awesome-icon icon="thumbs-up" class="mr-2" fixed-width />
        Bancor Governance
      </b-dropdown-item>
      <b-dropdown-item @click="openUrl('https://x.bancor.network/')">
        <div class="d-flex align-items-center">
          <img
            height="16"
            width="16"
            :src="require(`@/assets/media/icons/bancorx.svg`)"
          />
          <span class="ml-3">Bancor X</span>
        </div>
      </b-dropdown-item>
      <b-dropdown-item @click="openUrl('https://wallet.bancor.network/')">
        <div class="d-flex align-items-center">
          <img
            height="16"
            width="16"
            :src="require(`@/assets/media/icons/bancor.svg`)"
          />
          <span class="ml-3">Bancor Wallet</span>
        </div>
      </b-dropdown-item>
    </b-dropdown-group>
    <b-dropdown-divider v-if="false"></b-dropdown-divider>
    <b-dropdown-group id="dropdown-group-3">
<<<<<<< HEAD
      <b-dropdown-header class="text-uppercase">
        {{ `Community & Support` }}
=======
      <b-dropdown-header
        class="text-uppercase"
        :variant="darkMode ? 'dark' : 'light'"
      >
        {{ $t("community_support") }}
>>>>>>> 865b1ce4
      </b-dropdown-header>
      <b-dropdown-text>
        <div class="d-flex justify-content-between cursor">
          <font-awesome-icon
            @click="openUrl('https://twitter.com/Bancor')"
            :icon="['fab', 'twitter']"
            class="mr-2 menu-icon"
            fixed-width
          />
          <font-awesome-icon
            @click="openUrl('https://www.reddit.com/r/Bancor/')"
            :icon="['fab', 'reddit-alien']"
            class="mr-2 menu-icon"
            fixed-width
          />
          <font-awesome-icon
            @click="openUrl('https://t.me/bancor')"
            :icon="['fab', 'telegram-plane']"
            class="mr-2 menu-icon"
            fixed-width
          />
          <font-awesome-icon
            @click="openUrl('https://discord.gg/EHK8wHbgau')"
            :icon="['fab', 'discord']"
            class="mr-2 menu-icon"
            fixed-width
          />
          <font-awesome-icon
            @click="openUrl('https://gov.bancor.network')"
            :icon="['fab', 'discourse']"
            class="mr-2 menu-icon"
            fixed-width
          />
        </div>
      </b-dropdown-text>
    </b-dropdown-group>
    <b-dropdown-divider></b-dropdown-divider>
    <b-dropdown-group id="dropdown-group-4">
<<<<<<< HEAD
      <b-dropdown-header class="text-uppercase">Developers</b-dropdown-header>
=======
      <b-dropdown-header
        class="text-uppercase"
        :variant="darkMode ? 'dark' : 'light'"
        >{{ $t("developers") }}</b-dropdown-header
      >
>>>>>>> 865b1ce4
      <b-dropdown-item
        @click="openUrl('https://docs.bancor.network/')"
        :variant="darkMode ? 'dark' : 'light'"
      >
        <font-awesome-icon
          icon="book-open"
          class="mr-2 menu-icon"
          fixed-width
        />
        Gitbook
      </b-dropdown-item>
      <b-dropdown-item
        @click="openUrl('https://github.com/bancorprotocol/')"
        :variant="darkMode ? 'dark' : 'light'"
      >
        <font-awesome-icon
          :icon="['fab', 'github']"
          class="mr-2 menu-icon"
          fixed-width
        />
        GitHub
      </b-dropdown-item>
      <b-dropdown-item
        @click="openUrl('https://t.me/BancorDevelopers')"
        :variant="darkMode ? 'dark' : 'light'"
      >
        <font-awesome-icon
          :icon="['fab', 'telegram-plane']"
          class="mr-2 menu-icon"
          fixed-width
        />
        {{ $t("chat") }}
      </b-dropdown-item>
    </b-dropdown-group>
    <b-dropdown-divider></b-dropdown-divider>
    <b-dropdown-group id="dropdown-group-5" class="font-size-12">
      <b-dropdown-item
        @click="navPrivacy"
        :variant="darkMode ? 'dark' : 'light'"
      >
        {{ $t("privacy_policy") }}
      </b-dropdown-item>
      <b-dropdown-item
        @click="navTermsOfUse"
        :variant="darkMode ? 'dark' : 'light'"
      >
        {{ $t("terms_of_use") }}
      </b-dropdown-item>
    </b-dropdown-group>
  </b-dropdown>
</template>

<script lang="ts">
import { Component } from "vue-property-decorator";
import { vxm } from "@/store";
import BaseComponent from "@/components/BaseComponent.vue";

@Component
export default class BancorMenu extends BaseComponent {
  get isDataPage() {
    return this.$route.fullPath.includes("data");
  }

  navData() {
    const hostbase = window.location.hostname;
    const service = this.$route.params.service;

    const isDev = hostbase == "localhost";
    const isStaging = hostbase.includes("staging");
    const isProd = !isDev && !isStaging;

    if (isDev) {
      this.openUrl(`http://localhost:8080/${service}/data`);
    } else if (isStaging) {
      this.openUrl(`https://staging.swap.bancor.network/${service}/data`);
    } else if (isProd) {
      this.openUrl(`https://swap.bancor.network/${service}/data`);
    } else {
      console.log("failed to determine route...");
      this.openUrl(`https://swap.bancor.network/${service}/data`);
    }
  }

  navSwap() {
    let routeData = this.$router.resolve({ name: "Swap" });
    this.openUrl(routeData.href);
  }

  navPrivacy() {
    this.$router.push({ name: "PrivacyPolicy" });
  }

  navTermsOfUse() {
    this.$router.push({ name: "TermsOfUse" });
  }

  openUrl(url: string) {
    window.open(url, "_blank");
  }

  toggleDarkMode() {
    vxm.general.toggleDarkMode();
  }
}
</script>

<style scoped lang="scss">
.menu-icon {
  color: #6b7c93;
}
</style><|MERGE_RESOLUTION|>--- conflicted
+++ resolved
@@ -21,15 +21,9 @@
     </b-dropdown-group>
     <b-dropdown-divider v-if="false"></b-dropdown-divider>
     <b-dropdown-group v-if="false" id="dropdown-group-2">
-<<<<<<< HEAD
-      <b-dropdown-header class="text-uppercase">Apps</b-dropdown-header>
-=======
-      <b-dropdown-header
-        class="text-uppercase"
-        :variant="darkMode ? 'dark' : 'light'"
-        >{{ $t("apps") }}</b-dropdown-header
-      >
->>>>>>> 865b1ce4
+      <b-dropdown-header class="text-uppercase">{{
+        $t("apps")
+      }}</b-dropdown-header>
       <b-dropdown-item v-if="isDataPage" @click="navSwap">
         <div class="d-flex align-items-center">
           <img
@@ -81,16 +75,8 @@
     </b-dropdown-group>
     <b-dropdown-divider v-if="false"></b-dropdown-divider>
     <b-dropdown-group id="dropdown-group-3">
-<<<<<<< HEAD
       <b-dropdown-header class="text-uppercase">
-        {{ `Community & Support` }}
-=======
-      <b-dropdown-header
-        class="text-uppercase"
-        :variant="darkMode ? 'dark' : 'light'"
-      >
         {{ $t("community_support") }}
->>>>>>> 865b1ce4
       </b-dropdown-header>
       <b-dropdown-text>
         <div class="d-flex justify-content-between cursor">
@@ -129,15 +115,9 @@
     </b-dropdown-group>
     <b-dropdown-divider></b-dropdown-divider>
     <b-dropdown-group id="dropdown-group-4">
-<<<<<<< HEAD
-      <b-dropdown-header class="text-uppercase">Developers</b-dropdown-header>
-=======
-      <b-dropdown-header
-        class="text-uppercase"
-        :variant="darkMode ? 'dark' : 'light'"
-        >{{ $t("developers") }}</b-dropdown-header
-      >
->>>>>>> 865b1ce4
+      <b-dropdown-header class="text-uppercase">{{
+        $t("developers")
+      }}</b-dropdown-header>
       <b-dropdown-item
         @click="openUrl('https://docs.bancor.network/')"
         :variant="darkMode ? 'dark' : 'light'"
