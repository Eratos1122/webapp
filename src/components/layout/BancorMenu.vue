<template>
  <b-dropdown
    id="dropdown-settings"
    right
    variant="white"
    size="sm"
    toggle-class="block-rounded"
    menu-class="dropdown-dark"
    no-caret
  >
    <template v-slot:button-content>
      <font-awesome-icon icon="bars" fixed-width />
    </template>

    <b-dropdown-group v-if="false" id="dropdown-group-1">
      <b-dropdown-header class="text-uppercase">Bancor</b-dropdown-header>
      <b-dropdown-item style="width: 230px;" disabled>
        <font-awesome-icon icon="info" class="mr-2" fixed-width /> About (Coming
        Soon)
      </b-dropdown-item>
    </b-dropdown-group>
    <b-dropdown-divider v-if="false"></b-dropdown-divider>
    <b-dropdown-group id="dropdown-group-2">
      <b-dropdown-header class="text-uppercase">Apps</b-dropdown-header>
<<<<<<< HEAD
      <b-dropdown-item v-if="false" :to="{ name: 'Swap' }"
        ><font-awesome-icon icon="exchange-alt" class="mr-2" fixed-width />
        Bancor Swap</b-dropdown-item
      >
      <b-dropdown-item @click="navigate('data')"
        ><font-awesome-icon icon="chart-line" class="mr-2" fixed-width /> Bancor
        Data</b-dropdown-item
      >
      <b-dropdown-item :to="{ name: 'LiqProtection' }">
        <font-awesome-icon icon="shield-alt" class="mr-2" fixed-width />
        Liquidity Protection
      </b-dropdown-item>
      <b-dropdown-item @click="navigate('governance')"
        ><font-awesome-icon icon="poll" class="mr-2" fixed-width /> Bancor
        Governance</b-dropdown-item
      >
      <b-dropdown-item @click="openUrl('https://x.bancor.network/')"
        ><font-awesome-icon icon="times" class="mr-2" fixed-width /> Bancor
        X</b-dropdown-item
      >
      <b-dropdown-item @click="openUrl('https://bancor.network/')"
        ><font-awesome-icon icon="chart-bar" class="mr-2" fixed-width /> Bancor
        Wallet</b-dropdown-item
      >
=======
      <b-dropdown-item v-if="isDataPage" @click="navSwap">
        <font-awesome-icon icon="exchange-alt" class="mr-2" fixed-width />
        Bancor Swap
      </b-dropdown-item>
      <b-dropdown-item v-else @click="navData">
        <font-awesome-icon icon="chart-line" class="mr-2" fixed-width />
        Bancor Data
      </b-dropdown-item>
      <b-dropdown-item v-if="false" :to="{ name: 'LiqProtection' }">
        <font-awesome-icon icon="shield-alt" class="mr-2" fixed-width />
        Liquidity Protection
      </b-dropdown-item>
      <b-dropdown-item @click="openUrl('https://x.bancor.network/')">
        <font-awesome-icon icon="times" class="mr-2" fixed-width />
        Bancor X
      </b-dropdown-item>
      <b-dropdown-item @click="openUrl('https://bancor.network/')">
        <font-awesome-icon icon="chart-bar" class="mr-2" fixed-width />
        Bancor Wallet
      </b-dropdown-item>
>>>>>>> cb0191ac
    </b-dropdown-group>
    <b-dropdown-divider></b-dropdown-divider>
    <b-dropdown-group id="dropdown-group-3">
      <b-dropdown-header class="text-uppercase">Developers</b-dropdown-header>
      <b-dropdown-item @click="openUrl('https://docs.bancor.network/')">
        <font-awesome-icon icon="book-open" class="mr-2" fixed-width />
        Gitbook
      </b-dropdown-item>
      <b-dropdown-item @click="openUrl('https://github.com/bancorprotocol/')">
        <font-awesome-icon :icon="['fab', 'github']" class="mr-2" fixed-width />
        GitHub
      </b-dropdown-item>
      <b-dropdown-item @click="openUrl('https://t.me/BancorDevelopers')">
        <font-awesome-icon
          :icon="['fab', 'telegram-plane']"
          class="mr-2"
          fixed-width
        />
        Chat
      </b-dropdown-item>
    </b-dropdown-group>
    <b-dropdown-divider></b-dropdown-divider>
    <b-dropdown-group id="dropdown-group-3">
      <b-dropdown-header class="text-uppercase">Community</b-dropdown-header>
      <b-dropdown-text>
        <div class="d-flex justify-content-between cursor">
          <font-awesome-icon
            @click="openUrl('https://www.facebook.com/bancor/')"
            :icon="['fab', 'facebook']"
            class="mr-2"
            fixed-width
          />
          <font-awesome-icon
            @click="openUrl('https://twitter.com/Bancor')"
            :icon="['fab', 'twitter']"
            class="mr-2"
            fixed-width
          />
          <font-awesome-icon
            @click="
              openUrl('https://www.linkedin.com/company/bancor-foundation/')
            "
            :icon="['fab', 'linkedin']"
            class="mr-2"
            fixed-width
          />
          <font-awesome-icon
            @click="openUrl('https://www.reddit.com/r/Bancor/')"
            :icon="['fab', 'reddit-alien']"
            class="mr-2"
            fixed-width
          />
          <font-awesome-icon
            @click="openUrl('https://t.me/bancor')"
            :icon="['fab', 'telegram-plane']"
            class="mr-2"
            fixed-width
          />
        </div>
      </b-dropdown-text>
    </b-dropdown-group>
    <b-dropdown-divider></b-dropdown-divider>
<<<<<<< HEAD
    <b-dropdown-group id="dropdown-group-3">
=======
    <b-dropdown-group id="dropdown-group-3" class="font-size-12">
>>>>>>> cb0191ac
      <b-dropdown-item @click="navPrivacy"> Privacy Policy</b-dropdown-item>
      <b-dropdown-item @click="navTermsOfUse"> Terms of Use</b-dropdown-item>
    </b-dropdown-group>
  </b-dropdown>
</template>

<script lang="ts">
import { Prop, Component, Vue } from "vue-property-decorator";
import { vxm } from "@/store";

@Component
export default class BancorMenu extends Vue {
  get darkMode() {
    return vxm.general.darkMode;
  }

<<<<<<< HEAD
  navigate(page: string) {
=======
  get isDataPage() {
    return this.$route.fullPath.includes("data");
  }

  navData() {
>>>>>>> cb0191ac
    const hostbase = window.location.hostname;
    const service = this.$route.params.service;

    const isDev = hostbase == "localhost";
    const isStaging = hostbase.includes("staging");
    const isProd = !isDev && !isStaging;

    if (isDev) {
      this.openUrl(`http://localhost:8080/${service}/${page}`);
    } else if (isStaging) {
      this.openUrl(`https://staging.swap.bancor.network/${service}/${page}`);
    } else if (isProd) {
      this.openUrl(`https://swap.bancor.network/${service}/${page}`);
    } else {
      console.log("failed to determine route...");
      this.openUrl(`https://swap.bancor.network/${service}/${page}`);
    }
  }

  navSwap() {
    let routeData = this.$router.resolve({ name: "Swap" });
    this.openUrl(routeData.href);
  }

  navPrivacy() {
    this.$router.push({ name: "PrivacyPolicy" });
  }

  navTermsOfUse() {
    this.$router.push({ name: "TermsOfUse" });
  }

  openUrl(url: string) {
    window.open(url, "_blank");
  }

  toggleDarkMode() {
    vxm.general.toggleDarkMode();
  }

  set darkMode(value: boolean) {
    vxm.general.toggleDarkMode();
  }
}
</script>

<style scoped lang="scss"></style><|MERGE_RESOLUTION|>--- conflicted
+++ resolved
@@ -22,32 +22,6 @@
     <b-dropdown-divider v-if="false"></b-dropdown-divider>
     <b-dropdown-group id="dropdown-group-2">
       <b-dropdown-header class="text-uppercase">Apps</b-dropdown-header>
-<<<<<<< HEAD
-      <b-dropdown-item v-if="false" :to="{ name: 'Swap' }"
-        ><font-awesome-icon icon="exchange-alt" class="mr-2" fixed-width />
-        Bancor Swap</b-dropdown-item
-      >
-      <b-dropdown-item @click="navigate('data')"
-        ><font-awesome-icon icon="chart-line" class="mr-2" fixed-width /> Bancor
-        Data</b-dropdown-item
-      >
-      <b-dropdown-item :to="{ name: 'LiqProtection' }">
-        <font-awesome-icon icon="shield-alt" class="mr-2" fixed-width />
-        Liquidity Protection
-      </b-dropdown-item>
-      <b-dropdown-item @click="navigate('governance')"
-        ><font-awesome-icon icon="poll" class="mr-2" fixed-width /> Bancor
-        Governance</b-dropdown-item
-      >
-      <b-dropdown-item @click="openUrl('https://x.bancor.network/')"
-        ><font-awesome-icon icon="times" class="mr-2" fixed-width /> Bancor
-        X</b-dropdown-item
-      >
-      <b-dropdown-item @click="openUrl('https://bancor.network/')"
-        ><font-awesome-icon icon="chart-bar" class="mr-2" fixed-width /> Bancor
-        Wallet</b-dropdown-item
-      >
-=======
       <b-dropdown-item v-if="isDataPage" @click="navSwap">
         <font-awesome-icon icon="exchange-alt" class="mr-2" fixed-width />
         Bancor Swap
@@ -60,6 +34,10 @@
         <font-awesome-icon icon="shield-alt" class="mr-2" fixed-width />
         Liquidity Protection
       </b-dropdown-item>
+      <b-dropdown-item @click="navigate('governance')">
+        <font-awesome-icon icon="poll" class="mr-2" fixed-width />
+        Bancor Governance
+      </b-dropdown-item>
       <b-dropdown-item @click="openUrl('https://x.bancor.network/')">
         <font-awesome-icon icon="times" class="mr-2" fixed-width />
         Bancor X
@@ -68,7 +46,6 @@
         <font-awesome-icon icon="chart-bar" class="mr-2" fixed-width />
         Bancor Wallet
       </b-dropdown-item>
->>>>>>> cb0191ac
     </b-dropdown-group>
     <b-dropdown-divider></b-dropdown-divider>
     <b-dropdown-group id="dropdown-group-3">
@@ -131,11 +108,7 @@
       </b-dropdown-text>
     </b-dropdown-group>
     <b-dropdown-divider></b-dropdown-divider>
-<<<<<<< HEAD
-    <b-dropdown-group id="dropdown-group-3">
-=======
     <b-dropdown-group id="dropdown-group-3" class="font-size-12">
->>>>>>> cb0191ac
       <b-dropdown-item @click="navPrivacy"> Privacy Policy</b-dropdown-item>
       <b-dropdown-item @click="navTermsOfUse"> Terms of Use</b-dropdown-item>
     </b-dropdown-group>
@@ -152,15 +125,11 @@
     return vxm.general.darkMode;
   }
 
-<<<<<<< HEAD
-  navigate(page: string) {
-=======
   get isDataPage() {
     return this.$route.fullPath.includes("data");
   }
 
   navData() {
->>>>>>> cb0191ac
     const hostbase = window.location.hostname;
     const service = this.$route.params.service;
 
