<template>
  <b-dropdown
    id="dropdown-settings"
    ref="dropdown"
    right
    :variant="darkMode ? 'outline-dark' : 'outline-light'"
    size="sm"
    toggle-class="block-rounded"
    :menu-class="darkMode ? 'bg-block-dark shadow' : 'bg-block-light shadow'"
    no-caret
    @hide="settingsMenuHide($event)"
  >
    <template #button-content>
      <font-awesome-icon icon="cog" fixed-width />
    </template>
    <b-dropdown-group id="dropdown-group-1" v-if="showTx && !showLocale">
      <b-dropdown-header class="text-uppercase">{{
        $t("transaction_settings")
      }}</b-dropdown-header>
      <b-dropdown-text
        style="width: 300px"
        :variant="darkMode ? 'dark' : 'light'"
      >
        <p class="font-size-sm mb-0">{{ $t("slippage_tolerance") }}</p>
        <slippage-tolerance />
      </b-dropdown-text>
    </b-dropdown-group>
    <b-dropdown-divider v-if="showTx && !showLocale"></b-dropdown-divider>
    <b-dropdown-group id="dropdown-group-2" v-if="!showLocale">
      <b-dropdown-header class="text-uppercase">{{
        $t("interface_settings")
      }}</b-dropdown-header>
      <b-dropdown-text :variant="darkMode ? 'dark' : 'light'">
        <div class="d-flex justify-content-between align-items-center">
          <span class="font-size-sm">{{ $t("dark_mode") }}</span>
          <div>
            <b-button-group class="d-flex">
              <b-button
                class="shadow-none"
                size="sm"
                :variant="
<<<<<<< HEAD
                  !darkMode
=======
                  darkMode
>>>>>>> c7c2673e
                    ? 'outline-primary' + (darkMode ? '-dark' : '')
                    : 'primary'
                "
                style="width: 50%"
                @click="toggleDarkMode"
<<<<<<< HEAD
                >OFF</b-button
=======
                >{{ $t("off") }}</b-button
>>>>>>> c7c2673e
              >
              <b-button
                class="shadow-none"
                size="sm"
                :variant="
<<<<<<< HEAD
                  darkMode
=======
                  !darkMode
>>>>>>> c7c2673e
                    ? 'outline-primary' + (darkMode ? '-dark' : '')
                    : 'primary'
                "
                style="width: 50%"
                @click="toggleDarkMode"
<<<<<<< HEAD
                >ON</b-button
=======
                >{{ $t("on") }}</b-button
>>>>>>> c7c2673e
              >
            </b-button-group>
          </div>
        </div>
      </b-dropdown-text>
    </b-dropdown-group>
    <b-dropdown-text
      :variant="darkMode ? 'dark' : 'light'"
<<<<<<< HEAD
      v-if="!showLocale"
=======
      v-if="false & !showLocale"
>>>>>>> c7c2673e
      @click="toggleLocale"
      class="cursor"
    >
      <div class="d-flex justify-content-between align-items-center">
        <span>{{
          `${$t("language")}: ${getLanguageByLocale(i18n.locale)}`
        }}</span>
        <font-awesome-icon icon="arrow-right" class="mr-2 menu-icon" />
      </div>
    </b-dropdown-text>
    <b-dropdown-divider v-if="!showLocale"></b-dropdown-divider>
    <b-dropdown-group id="dropdown-group-3" v-if="!showLocale">
      <b-dropdown-header
        class="text-uppercase"
        v-if="showLocale"
        style="width: 300px !important"
        @click="goToSettings"
        >{{ $t("blockchains") }}
      </b-dropdown-header>
      <b-dropdown-text style="width: 300px">
        <div class="d-flex justify-content-between align-items-end">
          <b-btn
            size="sm"
            @click="changeModule('eth')"
            :variant="currentNetwork === 'eth' ? 'primary' : 'light'"
            class="border-0 px-4 block-rounded btn-block mr-1"
          >
            ETH
          </b-btn>
          <b-btn
            size="sm"
            @click="changeModule('eos')"
            :variant="currentNetwork === 'eos' ? 'primary' : 'light'"
            class="border-0 px-4 block-rounded btn-block ml-1"
          >
            EOS
          </b-btn>
        </div>
      </b-dropdown-text>
      <div class="font-size-12 text-muted-light text-center font-w400">
        {{ `${$t("version")} ${appVersion}` }}
      </div>
    </b-dropdown-group>
    <b-dropdown-header
      v-if="showLocale"
      style="width: 300px !important"
      class="cursor"
      @click="goToSettings"
    >
      <font-awesome-icon icon="arrow-left" class="mr-2 menu-icon" />
      {{ $t("choose_language") }}
    </b-dropdown-header>
    <b-dropdown-group v-if="showLocale">
      <b-dropdown-item
<<<<<<< HEAD
        style="margin: 5px"
        v-for="item in i18n.availableLocales"
        :variant="darkMode ? 'dark' : 'light'"
        class="cursor"
=======
        v-for="item in i18n.availableLocales"
        :variant="darkMode ? 'dark' : 'light'"
        class="cursor font-size-14 m-1"
>>>>>>> c7c2673e
        :key="item.toString()"
        @click="switchlocale(item)"
      >
        <font-awesome-icon
          v-if="i18n.locale == item"
          icon="check"
          class="mr-2 menu-icon"
        />
        {{ getLanguageByLocale(item) }}
      </b-dropdown-item>
    </b-dropdown-group>
  </b-dropdown>
</template>

<script lang="ts">
import { Prop, Component } from "vue-property-decorator";
import { vxm } from "@/store";
import SlippageTolerance from "@/components/common/SlippageTolerance.vue";
import BaseComponent from "@/components/BaseComponent.vue";
import { i18n, getLanguageByLocale } from "@/i18n";

@Component({
  components: { SlippageTolerance }
})
export default class SettingsMenu extends BaseComponent {
  @Prop({ default: true }) showTx!: boolean;

  showLocale: boolean = false;
  goBack: boolean = false;
  goLocale: boolean = false;

  get i18n() {
    return i18n;
  }

  get getLanguageByLocale() {
    return getLanguageByLocale;
  }

  get showTxSettings() {
    if (this.$route.fullPath.includes("data")) return false;
    else return true;
  }

  get appVersion() {
    return JSON.parse(
      unescape(escape(JSON.stringify(require("../../../package.json"))))
    ).version;
  }

  async changeModule(id: string) {
    await this.$router.push({ name: "Swap", params: { service: id } });
    //@ts-ignore
    this.$refs.dropdown.hide(true);
  }

  toggleDarkMode() {
    vxm.general.toggleDarkMode();
  }

  switchlocale(locale: string) {
    vxm.general.setLocale(locale);
  }

  toggleLocale() {
    this.showLocale = !this.showLocale;
    this.goLocale = true;
  }

  goToSettings() {
    this.goBack = true;
    this.toggleLocale();
  }

  settingsMenuHide(bvEvent: any) {
    if (this.goLocale || this.goBack) {
      this.goBack = false;
      this.goLocale = false;
      bvEvent.preventDefault();
    } else this.showLocale = false;
  }
}
</script>

<style scoped lang="scss"></style><|MERGE_RESOLUTION|>--- conflicted
+++ resolved
@@ -39,41 +39,25 @@
                 class="shadow-none"
                 size="sm"
                 :variant="
-<<<<<<< HEAD
-                  !darkMode
-=======
                   darkMode
->>>>>>> c7c2673e
                     ? 'outline-primary' + (darkMode ? '-dark' : '')
                     : 'primary'
                 "
                 style="width: 50%"
                 @click="toggleDarkMode"
-<<<<<<< HEAD
-                >OFF</b-button
-=======
                 >{{ $t("off") }}</b-button
->>>>>>> c7c2673e
               >
               <b-button
                 class="shadow-none"
                 size="sm"
                 :variant="
-<<<<<<< HEAD
-                  darkMode
-=======
                   !darkMode
->>>>>>> c7c2673e
                     ? 'outline-primary' + (darkMode ? '-dark' : '')
                     : 'primary'
                 "
                 style="width: 50%"
                 @click="toggleDarkMode"
-<<<<<<< HEAD
-                >ON</b-button
-=======
                 >{{ $t("on") }}</b-button
->>>>>>> c7c2673e
               >
             </b-button-group>
           </div>
@@ -82,11 +66,7 @@
     </b-dropdown-group>
     <b-dropdown-text
       :variant="darkMode ? 'dark' : 'light'"
-<<<<<<< HEAD
-      v-if="!showLocale"
-=======
       v-if="false & !showLocale"
->>>>>>> c7c2673e
       @click="toggleLocale"
       class="cursor"
     >
@@ -141,16 +121,9 @@
     </b-dropdown-header>
     <b-dropdown-group v-if="showLocale">
       <b-dropdown-item
-<<<<<<< HEAD
-        style="margin: 5px"
-        v-for="item in i18n.availableLocales"
-        :variant="darkMode ? 'dark' : 'light'"
-        class="cursor"
-=======
         v-for="item in i18n.availableLocales"
         :variant="darkMode ? 'dark' : 'light'"
         class="cursor font-size-14 m-1"
->>>>>>> c7c2673e
         :key="item.toString()"
         @click="switchlocale(item)"
       >
