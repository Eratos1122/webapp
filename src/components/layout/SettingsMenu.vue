<template>
  <b-dropdown
    id="dropdown-settings"
    ref="dropdown"
    right
    :variant="darkMode ? 'outline-light' : 'outline-dark'"
    size="sm"
    toggle-class="block-rounded"
    :menu-class="darkMode ? 'bg-block-dark shadow' : 'bg-block-light shadow'"
    no-caret
    @hide="settingsMenuHide($event)"
  >
    <template #button-content>
      <font-awesome-icon icon="cog" fixed-width />
    </template>
<<<<<<< HEAD

    <b-dropdown-group id="dropdown-group-1" v-if="showTx && !showLocale">
      <b-dropdown-header class="text-uppercase">{{
        $t("transaction_settings")
      }}</b-dropdown-header>
      <b-dropdown-text style="width: 300px">
        <p class="font-size-sm mb-0">{{ $t("slippage_tolerance") }}</p>
        <slippage-tolerance />
      </b-dropdown-text>
    </b-dropdown-group>
    <b-dropdown-divider v-if="showTx && !showLocale"></b-dropdown-divider>
    <b-dropdown-group id="dropdown-group-2" v-if="!showLocale">
      <b-dropdown-header class="text-uppercase">{{
        $t("interface_settings")
      }}</b-dropdown-header>
      <b-dropdown-item @click="toggleDarkMode">
=======
    <b-dropdown-group id="dropdown-group-1" v-if="showTx">
      <b-dropdown-header
        class="text-uppercase"
        clas
        :variant="darkMode ? 'dark' : 'light'"
        >Transaction Settings</b-dropdown-header
      >
      <b-dropdown-text
        style="width: 300px"
        :variant="darkMode ? 'dark' : 'light'"
      >
        <p class="font-size-sm mb-0">Slippage Tolerance</p>
        <slippage-tolerance />
      </b-dropdown-text>
    </b-dropdown-group>
    <b-dropdown-divider v-if="showTx"></b-dropdown-divider>
    <b-dropdown-group id="dropdown-group-2">
      <b-dropdown-header
        class="text-uppercase"
        :variant="darkMode ? 'dark' : 'light'"
        >Interface Settings</b-dropdown-header
      >
      <b-dropdown-text :variant="darkMode ? 'dark' : 'light'">
>>>>>>> fbe98963
        <div class="d-flex justify-content-between align-items-center">
          <span class="font-size-sm">{{ $t("dark_mode") }}</span>
          <div>
            <b-btn
              size="sm"
              :variant="!darkMode ? 'primary' : 'light'"
              class="mr-2 rounded"
              style="width: 50px"
<<<<<<< HEAD
              >{{ $t("off") }}</b-btn
=======
              @click="toggleDarkMode"
              >OFF</b-btn
>>>>>>> fbe98963
            >
            <b-btn
              size="sm"
              :variant="darkMode ? 'primary' : 'light'"
              class="rounded"
              style="width: 50px"
<<<<<<< HEAD
              >{{ $t("on") }}</b-btn
=======
              @click="toggleDarkMode"
              >ON</b-btn
>>>>>>> fbe98963
            >
          </div>
        </div>
      </b-dropdown-text>
    </b-dropdown-group>
<<<<<<< HEAD
    <b-dropdown-text
      :variant="darkMode ? 'dark' : 'light'"
      v-if="!showLocale"
      @click="toggleLocale"
      class="cursor"
    >
      <div class="d-flex justify-content-between align-items-center">
        <span>{{
          `${$t("language")}: ${getLanguageByLocale(i18n.locale)}`
        }}</span>
        <font-awesome-icon icon="arrow-right" class="mr-2 menu-icon" />
      </div>
    </b-dropdown-text>
    <b-dropdown-divider v-if="!showLocale"></b-dropdown-divider>
    <b-dropdown-group id="dropdown-group-3" v-if="!showLocale">
      <b-dropdown-header class="text-uppercase">{{
        $t("blockchains")
      }}</b-dropdown-header>
=======
    <b-dropdown-divider />
    <b-dropdown-group id="dropdown-group-3">
      <b-dropdown-header
        class="text-uppercase"
        :variant="darkMode ? 'dark' : 'light'"
        >Blockchains</b-dropdown-header
      >
>>>>>>> fbe98963
      <b-dropdown-text style="width: 300px">
        <div class="d-flex justify-content-between align-items-end">
          <b-btn
            size="sm"
            @click="changeModule('eth')"
            :variant="currentNetwork === 'eth' ? 'primary' : 'light'"
            class="border-0 px-4 block-rounded btn-block mr-1"
          >
            ETH
          </b-btn>
          <b-btn
            size="sm"
            @click="changeModule('eos')"
            :variant="currentNetwork === 'eos' ? 'primary' : 'light'"
            class="border-0 px-4 block-rounded btn-block ml-1"
          >
            EOS
          </b-btn>
        </div>
      </b-dropdown-text>
      <div class="font-size-12 text-muted-light text-center font-w400">
        {{ `${$t("version")} ${appVersion}` }}
      </div>
    </b-dropdown-group>
    <b-dropdown-header
      :variant="darkMode ? 'dark' : 'light'"
      v-if="showLocale"
      style="width: 300px !important"
      class="cursor"
      @click="goToSettings"
    >
      <font-awesome-icon icon="arrow-left" class="mr-2 menu-icon" />
      {{ $t("choose_language") }}
    </b-dropdown-header>
    <b-dropdown-group v-if="showLocale">
      <b-dropdown-item-button
        style="margin: 5px"
        v-for="item in i18n.availableLocales"
        :variant="darkMode ? 'dark' : 'light'"
        :key="item.toString()"
        @click="switchlocale(item)"
      >
        {{ getLanguageByLocale(item) }}
      </b-dropdown-item-button>
    </b-dropdown-group>
  </b-dropdown>
</template>

<script lang="ts">
import { Prop, Component } from "vue-property-decorator";
import { vxm } from "@/store";
import SlippageTolerance from "@/components/common/SlippageTolerance.vue";
import BaseComponent from "@/components/BaseComponent.vue";
import { i18n, getLanguageByLocale } from "@/i18n";

@Component({
  components: { SlippageTolerance }
})
export default class SettingsMenu extends BaseComponent {
  @Prop({ default: true }) showTx!: boolean;

  showLocale: boolean = false;
  goBack: boolean = false;
  goLocale: boolean = false;

  get i18n() {
    return i18n;
  }

  get getLanguageByLocale() {
    return getLanguageByLocale;
  }

  get showTxSettings() {
    if (this.$route.fullPath.includes("data")) return false;
    else return true;
  }

  get appVersion() {
    return JSON.parse(
      unescape(escape(JSON.stringify(require("../../../package.json"))))
    ).version;
  }

  async changeModule(id: string) {
    await this.$router.push({ name: "Swap", params: { service: id } });
    //@ts-ignore
    this.$refs.dropdown.hide(true);
  }

  toggleDarkMode() {
    vxm.general.toggleDarkMode();
  }

  switchlocale(locale: string) {
    i18n.locale = locale;
  }

  toggleLocale() {
    this.showLocale = !this.showLocale;
    this.goLocale = true;
  }

  goToSettings() {
    this.goBack = true;
    this.toggleLocale();
  }

  settingsMenuHide(bvEvent: any) {
    if (this.goLocale || this.goBack) {
      this.goBack = false;
      this.goLocale = false;
      bvEvent.preventDefault();
    } else this.showLocale = false;
  }
}
</script>

<style scoped lang="scss"></style><|MERGE_RESOLUTION|>--- conflicted
+++ resolved
@@ -13,48 +13,28 @@
     <template #button-content>
       <font-awesome-icon icon="cog" fixed-width />
     </template>
-<<<<<<< HEAD
-
     <b-dropdown-group id="dropdown-group-1" v-if="showTx && !showLocale">
-      <b-dropdown-header class="text-uppercase">{{
-        $t("transaction_settings")
-      }}</b-dropdown-header>
-      <b-dropdown-text style="width: 300px">
+      <b-dropdown-header
+        class="text-uppercase"
+        :variant="darkMode ? 'dark' : 'light'"
+        >{{ $t("transaction_settings") }}</b-dropdown-header
+      >
+      <b-dropdown-text
+        style="width: 300px"
+        :variant="darkMode ? 'dark' : 'light'"
+      >
         <p class="font-size-sm mb-0">{{ $t("slippage_tolerance") }}</p>
         <slippage-tolerance />
       </b-dropdown-text>
     </b-dropdown-group>
     <b-dropdown-divider v-if="showTx && !showLocale"></b-dropdown-divider>
     <b-dropdown-group id="dropdown-group-2" v-if="!showLocale">
-      <b-dropdown-header class="text-uppercase">{{
-        $t("interface_settings")
-      }}</b-dropdown-header>
-      <b-dropdown-item @click="toggleDarkMode">
-=======
-    <b-dropdown-group id="dropdown-group-1" v-if="showTx">
       <b-dropdown-header
         class="text-uppercase"
-        clas
-        :variant="darkMode ? 'dark' : 'light'"
-        >Transaction Settings</b-dropdown-header
-      >
-      <b-dropdown-text
-        style="width: 300px"
-        :variant="darkMode ? 'dark' : 'light'"
-      >
-        <p class="font-size-sm mb-0">Slippage Tolerance</p>
-        <slippage-tolerance />
-      </b-dropdown-text>
-    </b-dropdown-group>
-    <b-dropdown-divider v-if="showTx"></b-dropdown-divider>
-    <b-dropdown-group id="dropdown-group-2">
-      <b-dropdown-header
-        class="text-uppercase"
-        :variant="darkMode ? 'dark' : 'light'"
-        >Interface Settings</b-dropdown-header
+        :variant="darkMode ? 'dark' : 'light'"
+        >{{ $t("interface_settings") }}</b-dropdown-header
       >
       <b-dropdown-text :variant="darkMode ? 'dark' : 'light'">
->>>>>>> fbe98963
         <div class="d-flex justify-content-between align-items-center">
           <span class="font-size-sm">{{ $t("dark_mode") }}</span>
           <div>
@@ -63,30 +43,21 @@
               :variant="!darkMode ? 'primary' : 'light'"
               class="mr-2 rounded"
               style="width: 50px"
-<<<<<<< HEAD
+              @click="toggleDarkMode"
               >{{ $t("off") }}</b-btn
-=======
-              @click="toggleDarkMode"
-              >OFF</b-btn
->>>>>>> fbe98963
             >
             <b-btn
               size="sm"
               :variant="darkMode ? 'primary' : 'light'"
               class="rounded"
               style="width: 50px"
-<<<<<<< HEAD
+              @click="toggleDarkMode"
               >{{ $t("on") }}</b-btn
-=======
-              @click="toggleDarkMode"
-              >ON</b-btn
->>>>>>> fbe98963
             >
           </div>
         </div>
       </b-dropdown-text>
     </b-dropdown-group>
-<<<<<<< HEAD
     <b-dropdown-text
       :variant="darkMode ? 'dark' : 'light'"
       v-if="!showLocale"
@@ -102,18 +73,14 @@
     </b-dropdown-text>
     <b-dropdown-divider v-if="!showLocale"></b-dropdown-divider>
     <b-dropdown-group id="dropdown-group-3" v-if="!showLocale">
-      <b-dropdown-header class="text-uppercase">{{
-        $t("blockchains")
-      }}</b-dropdown-header>
-=======
-    <b-dropdown-divider />
-    <b-dropdown-group id="dropdown-group-3">
       <b-dropdown-header
         class="text-uppercase"
         :variant="darkMode ? 'dark' : 'light'"
-        >Blockchains</b-dropdown-header
-      >
->>>>>>> fbe98963
+        v-if="showLocale"
+        style="width: 300px !important"
+        @click="goToSettings"
+        >{{ $t("blockchains") }}
+      </b-dropdown-header>
       <b-dropdown-text style="width: 300px">
         <div class="d-flex justify-content-between align-items-end">
           <b-btn
