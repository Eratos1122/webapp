--- conflicted
+++ resolved
@@ -23,15 +23,8 @@
   Emit,
   Prop,
   PropSync,
-<<<<<<< HEAD
-  Vue,
   VModel
 } from "vue-property-decorator";
-import { vxm } from "@/store/";
-=======
-  VModel
-} from "vue-property-decorator";
->>>>>>> 22f7c549
 import GrayBorderBlock from "@/components/common/GrayBorderBlock.vue";
 import SelectTokenBlock from "@/components/common/SelectTokenBlock.vue";
 import PercentageSlider from "@/components/common/PercentageSlider.vue";
