<template>
  <data-table
    :fields="fields"
    :items="items"
    :filter="filter"
    filter-by="symbol"
    :filter-function="doFilter"
    :sort-function="customSort"
    default-sort="liqDepth"
  >
    <template #head(liquidityProtection)>
      <img :src="require(`@/assets/media/icons/liquidity.svg`)" class="mr-1" />
    </template>

    <template #cell(liquidityProtection)="{ value }">
      <img
        v-if="value"
        :src="require(`@/assets/media/icons/liquidity_active.svg`)"
      />
      <span v-else />
    </template>

    <template #cell(symbol)="{ item }">
      <pool-logos :token="item" :cursor="false" />
    </template>

    <template #cell(change24h)="{ value }">
      <coloured-percentage :percentage="value" />
    </template>

    <template #cell(price)="{ value }">
      {{ prettifyNumber(value, true) }}
    </template>

    <template #cell(liqDepth)="{ value }">
      {{ prettifyNumber(value, true) }}
    </template>

    <template #cell(actionButtons)="{ item }">
      <action-buttons :token="item" />
    </template>
  </data-table>
</template>

<script lang="ts">
import { Component, Prop } from "vue-property-decorator";
import { vxm } from "@/store";
import { i18n } from "@/i18n";
import ActionButtons from "@/components/common/ActionButtons.vue";
import PoolLogos from "@/components/common/PoolLogos.vue";
import ColouredPercentage from "@/components/common/ColouredPercentage.vue";
import { ViewRelay, ViewTableField, ViewToken } from "@/types/bancor";
import DataTable from "@/components/common/DataTable.vue";
import { defaultTableSort } from "@/api/helpers";
import BaseComponent from "@/components/BaseComponent.vue";

@Component({
  components: {
    DataTable,
    ColouredPercentage,
    PoolLogos,
    ActionButtons
  }
})
export default class TableTokens extends BaseComponent {
  @Prop() filter!: string;

<<<<<<< HEAD
  fields: ViewTableField[] = [
    ...(this.isEth
      ? [
          {
            id: 1,
            label: "",
            key: "liquidityProtection",
            minWidth: "60px",
            maxWidth: "60px"
          }
        ]
      : []),
    {
      id: 2,
      label: i18n.tc("name"),
      key: "symbol",
      minWidth: "150px"
    },
    {
      id: 3,
      key: "change24h",
      label: i18n.tc("change_24"),
      minWidth: "135px"
    },
    {
      id: 4,
      key: "price",
      label: `${i18n.tc("price")} USD`,
      minWidth: "120px"
    },
    /*
=======
  get fields(): ViewTableField[] {
    return [
      ...(this.isEth
        ? [
            {
              id: 1,
              label: "",
              key: "liquidityProtection",
              minWidth: "60px",
              maxWidth: "60px"
            }
          ]
        : []),
      {
        id: 2,
        label: i18n.tc("name"),
        key: "symbol",
        minWidth: "150px"
      },
      {
        id: 3,
        key: "change24h",
        label: i18n.tc("change_24"),
        minWidth: "135px"
      },
      {
        id: 4,
        key: "price",
        label: `${i18n.tc("price")} USD`,
        minWidth: "120px"
      },
      /*
>>>>>>> c7c2673e
    {
      id: 5,
      key: "volume24h",
      label: "24h Volume",
      minWidth: "120px"
    },
    */
<<<<<<< HEAD
    {
      id: 6,
      key: "liqDepth",
      label: i18n.tc("liquidity_depth"),
      minWidth: "160px"
    },
    {
      id: 7,
      key: "actionButtons",
      label: i18n.tc("action"),
      minWidth: "160px",
      maxWidth: "160px",
      sortable: false
    }
  ];
=======
      {
        id: 6,
        key: "liqDepth",
        label: i18n.tc("liquidity_depth"),
        minWidth: "160px"
      },
      {
        id: 7,
        key: "actionButtons",
        label: i18n.tc("action"),
        minWidth: "160px",
        maxWidth: "160px",
        sortable: false
      }
    ];
  }
>>>>>>> c7c2673e

  get items() {
    return vxm.bancor.tokens;
  }

  get isEth() {
    return this.$route.params.service == "eth";
  }

  doFilter(row: ViewToken, filter: string) {
    const searchTerm = filter.toLowerCase();
    return (
      (row.name && row.name.toLowerCase().includes(searchTerm)) ||
      (row.symbol && row.symbol.toLowerCase().includes(searchTerm))
    );
  }

  customSort(row: ViewRelay, sortBy: string) {
    switch (sortBy) {
      case "liquidityProtection":
        return row.liquidityProtection;
      case "symbol":
        return row.symbol;
      default:
        return defaultTableSort(row, sortBy);
    }
  }
}
</script>

<style lang="scss"></style><|MERGE_RESOLUTION|>--- conflicted
+++ resolved
@@ -65,39 +65,6 @@
 export default class TableTokens extends BaseComponent {
   @Prop() filter!: string;
 
-<<<<<<< HEAD
-  fields: ViewTableField[] = [
-    ...(this.isEth
-      ? [
-          {
-            id: 1,
-            label: "",
-            key: "liquidityProtection",
-            minWidth: "60px",
-            maxWidth: "60px"
-          }
-        ]
-      : []),
-    {
-      id: 2,
-      label: i18n.tc("name"),
-      key: "symbol",
-      minWidth: "150px"
-    },
-    {
-      id: 3,
-      key: "change24h",
-      label: i18n.tc("change_24"),
-      minWidth: "135px"
-    },
-    {
-      id: 4,
-      key: "price",
-      label: `${i18n.tc("price")} USD`,
-      minWidth: "120px"
-    },
-    /*
-=======
   get fields(): ViewTableField[] {
     return [
       ...(this.isEth
@@ -130,7 +97,6 @@
         minWidth: "120px"
       },
       /*
->>>>>>> c7c2673e
     {
       id: 5,
       key: "volume24h",
@@ -138,23 +104,6 @@
       minWidth: "120px"
     },
     */
-<<<<<<< HEAD
-    {
-      id: 6,
-      key: "liqDepth",
-      label: i18n.tc("liquidity_depth"),
-      minWidth: "160px"
-    },
-    {
-      id: 7,
-      key: "actionButtons",
-      label: i18n.tc("action"),
-      minWidth: "160px",
-      maxWidth: "160px",
-      sortable: false
-    }
-  ];
-=======
       {
         id: 6,
         key: "liqDepth",
@@ -171,7 +120,6 @@
       }
     ];
   }
->>>>>>> c7c2673e
 
   get items() {
     return vxm.bancor.tokens;
