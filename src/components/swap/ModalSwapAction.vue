<template>
  <modal-base v-model="show" @input="setDefault" title="Confirm Token Swap">
    <b-row class="d-flex justify-content-center">
      <div v-if="!(txBusy || success || error)">
        <b-col cols="12">
          <div>
            <div
              class="font-size-24 font-w600 mr-2"
              :class="darkMode ? 'text-dark' : 'text-light'"
            >
              {{ Number(amount1) }} {{ token1.symbol }}
            </div>
            <font-awesome-icon
              icon="exchange-alt"
              rotation="90"
              class="text-primary"
            />
            <div
              class="font-size-24 font-w600 mr-2"
              :class="darkMode ? 'text-dark' : 'text-light'"
            >
              {{ Number(amount2) }} {{ token2.symbol }}
            </div>
          </div>
        </b-col>
        <b-col cols="12">
          <p
            class="font-size-sm font-w400 text-center mt-2 mb-3"
            :class="!darkMode ? 'text-muted-light' : 'text-muted-dark'"
          >
            Output is estimated. If the price changes by more than
            {{ numeral(slippageTolerance).format("0.0[0]%") }} your transaction
            will revert.
          </p>
        </b-col>

        <b-col md="12">
          <div
            class="block block-rounded font-size-sm block-shadow"
            :class="darkMode ? 'bg-body-dark' : 'bg-body-light'"
          >
            <div class="block-content py-2">
              <advanced-block-item
                v-for="item in advancedBlockItems"
                :key="item.label"
                :label="item.label"
                :value="item.value"
              />
            </div>
          </div>
        </b-col>
      </div>

      <action-modal-status
        v-if="txBusy || error || success"
        :error="error"
        :success="success"
        :step-description="
          sections.length ? sections[stepIndex].description : undefined
        "
      />

      <b-col cols="12">
        <main-button
          @click="initAction"
          :active="true"
          :label="confirmButton"
          :disabled="txBusy"
          :large="true"
        />
      </b-col>
    </b-row>
  </modal-base>
</template>

<script lang="ts">
<<<<<<< HEAD
import { Component, Prop } from "vue-property-decorator";
=======
import { Component, Vue, Prop, VModel } from "vue-property-decorator";
>>>>>>> 4001039b
import { vxm } from "@/store";
import { Step, TxResponse, ViewToken } from "@/types/bancor";
import ActionModalStatus from "@/components/common/ActionModalStatus.vue";
import MainButton from "@/components/common/Button.vue";
import AdvancedBlockItem from "@/components/common/AdvancedBlockItem.vue";
import ModalBase from "@/components/modals/ModalBase.vue";
import numeral from "numeral";
<<<<<<< HEAD
import { VModel } from "@/api/helpers";
import BaseComponent from "@/components/BaseComponent.vue";
=======
>>>>>>> 4001039b

@Component({
  components: {
    AdvancedBlockItem,
    ActionModalStatus,
    MainButton,
    ModalBase
  }
})
export default class ModalSwapAction extends BaseComponent {
  @VModel({ type: Boolean }) show!: boolean;
  @Prop() amount1!: string;
  @Prop() token1!: ViewToken;
  @Prop() amount2!: string;
  @Prop() token2!: ViewToken;
  @Prop() advancedBlockItems!: any[];

  txBusy = false;
  success: TxResponse | null = null;
  error = "";
  sections: Step[] = [];
  stepIndex = 0;
  numeral = numeral;

  get confirmButton() {
    return this.error
      ? "Try Again"
      : this.success
      ? "Close"
      : this.txBusy
      ? "processing ..."
      : "Confirm";
  }

  get slippageTolerance() {
    return vxm.bancor.slippageTolerance;
  }

  get isCountryBanned() {
    return vxm.general.isCountryBanned;
  }

  setDefault() {
    this.sections = [];
    this.error = "";
    this.success = null;
  }

  async initAction() {
    if (this.success) {
      this.show = false;
      this.setDefault();
      return;
    }

    if (this.error) {
      this.error = "";
      return;
    }

    if (this.isCountryBanned) {
      this.error =
        "This action through swap.bancor.network is not available in your country.";
      return;
    }

    this.setDefault();

    try {
      this.txBusy = true;
      const result = await vxm.bancor.convert({
        from: {
          id: this.token1.id,
          amount: this.amount1
        },
        to: {
          id: this.token2.id,
          amount: this.amount2
        },
        onUpdate: this.onUpdate
      });

      this.success = result;
      // @ts-ignore
      this.$gtag.event("swap", {
        event_category: "success",
        event_label: this.$route.query.from
      });
      // @ts-ignore
      this.$gtag.event("swap", {
        event_category: "success",
        event_label: this.$route.query.to
      });
    } catch (e) {
      this.error = e.message;
      // @ts-ignore
      this.$gtag.event("swap", {
        event_category: "error",
        event_label: this.$route.query.from
      });
      // @ts-ignore
      this.$gtag.event("swap", {
        event_category: "error",
        event_label: this.$route.query.to
      });
    } finally {
      this.txBusy = false;
    }
  }

  onUpdate(stepIndex: number, steps: Step[]) {
    this.stepIndex = stepIndex;
    this.sections = steps;
  }
}
</script>

<style scoped lang="scss"></style><|MERGE_RESOLUTION|>--- conflicted
+++ resolved
@@ -74,11 +74,7 @@
 </template>
 
 <script lang="ts">
-<<<<<<< HEAD
-import { Component, Prop } from "vue-property-decorator";
-=======
 import { Component, Vue, Prop, VModel } from "vue-property-decorator";
->>>>>>> 4001039b
 import { vxm } from "@/store";
 import { Step, TxResponse, ViewToken } from "@/types/bancor";
 import ActionModalStatus from "@/components/common/ActionModalStatus.vue";
@@ -86,11 +82,8 @@
 import AdvancedBlockItem from "@/components/common/AdvancedBlockItem.vue";
 import ModalBase from "@/components/modals/ModalBase.vue";
 import numeral from "numeral";
-<<<<<<< HEAD
 import { VModel } from "@/api/helpers";
 import BaseComponent from "@/components/BaseComponent.vue";
-=======
->>>>>>> 4001039b
 
 @Component({
   components: {
