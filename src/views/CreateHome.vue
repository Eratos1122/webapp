<template>
  <content-block class="mb-3">
    <template slot="header">
      <pool-actions-header title="Create a Pool" />
    </template>

    <div class="mt-3">
      <label-content-split label="Pool Type">
        <b-badge variant="primary" size="sm" class="px-2">V1</b-badge>
      </label-content-split>

      <alert-block
        class="mt-3"
        variant="info"
        msg="In Bancor V1 total reserve of the pool you create should be less or equal 100%."
      />

      <token-input-field
        class="mt-3"
        label="Input"
        :amount.sync="amount1"
        :token="token1"
        :balance="balance1"
        name="token1"
        :error-msg="errorToken1"
      />

      <token-input-field
        class="mt-3"
        label="Input"
        :amount.sync="amount2"
        :token="token2"
        :balance="balance2"
        :dropdown="true"
        name="token2"
        v-on:open-swap-modal="openModal"
        :error-msg="errorToken2"
      />

      <main-button
<<<<<<< HEAD
        @click="initConvert"
=======
        class="mt-4"
        @click.native="initConvert"
>>>>>>> da207b05
        label="Create a Pool"
        :active="true"
        :large="true"
        :loading="false"
        :disabled="false"
      />

      <modal-select-token name="token2" v-on:select-token="selectToken" />
      <modal-create-action
        :token1="token1"
        :token2="token2"
        :amount1="amount1"
        :amount2="amount2"
      />
    </div>
  </content-block>
</template>

<script lang="ts">
import { Watch, Component, Vue } from "vue-property-decorator";
import { vxm } from "@/store";
import ContentBlock from "@/components/common/ContentBlock.vue";
import PoolActionsHeader from "@/components/pool/PoolActionsHeader.vue";
import LabelContentSplit from "@/components/common/LabelContentSplit.vue";
import AlertBlock from "@/components/common/AlertBlock.vue";
import TokenInputField from "@/components/common/TokenInputField.vue";
import { ViewToken, TxResponse, Step } from "@/types/bancor";
import ModalSelectToken from "@/components/modals/ModalSelectToken.vue";
import MainButton from "@/components/common/Button.vue";
import ModalCreateAction from "@/components/pool/create/ModalCreateAction.vue"

@Component({
  components: {
    ModalSelectToken,
    TokenInputField,
    AlertBlock,
    LabelContentSplit,
    PoolActionsHeader,
    ContentBlock,
    MainButton,
    ModalCreateAction
  }
})
export default class CreateHome extends Vue {
  amount1 = "";
  amount2 = "";

  token1: ViewToken = vxm.bancor.token(vxm.bancor.newNetworkTokenChoices[0].id);
  token2: ViewToken = vxm.bancor.tokens[1];

  errorToken1 = "";
  errorToken2 = "";

  fee = 0
  txBusy = false;
  success: TxResponse | string | null = null;
  error = "";
  sections: Step[] = [];
  stepIndex = 0;

  get balance1() {
    return vxm.bancor.token(this.token1.id).balance ?? "0";
  }

  get balance2() {
    return vxm.bancor.token(this.token2.id).balance ?? "0";
  }

  get darkMode() {
    return vxm.general.darkMode;
  }

  get isAuthenticated() {
    return vxm.wallet.isAuthenticated;
  }

  async initConvert() {
    if (this.isAuthenticated) this.$bvModal.show("modal-create-action");
    //@ts-ignore
    else await this.promptAuth();
  }

  openModal(name: string) {
    this.$bvModal.show(name);
  }

  selectToken(token: { token: ViewToken, name: string }): void {
    if (token.name === "token1") this.token1 = token.token
    else this.token2 = token.token
    this.$bvModal.hide(token.name);
  }
  created() {}
}
</script>

<style scoped lang="scss"></style><|MERGE_RESOLUTION|>--- conflicted
+++ resolved
@@ -38,12 +38,8 @@
       />
 
       <main-button
-<<<<<<< HEAD
         @click="initConvert"
-=======
         class="mt-4"
-        @click.native="initConvert"
->>>>>>> da207b05
         label="Create a Pool"
         :active="true"
         :large="true"
