--- conflicted
+++ resolved
@@ -85,7 +85,6 @@
 import BaseComponent from "@/components/BaseComponent.vue";
 import { ViewProtectedLiquidity } from "@/types/bancor";
 import ProtectedSummary from "@/components/protection/ProtectedSummary.vue";
-<<<<<<< HEAD
 import ProtectedTableOld from "@/components/protection/ProtectedTableOld.vue";
 import RewardsSummary from "@/components/rewards/RewardsSummary.vue";
 
@@ -93,11 +92,6 @@
   components: {
     RewardsSummary,
     ProtectedTableOld,
-=======
-
-@Component({
-  components: {
->>>>>>> f3c50ba5
     ProtectedSummary,
     Claim,
     ContentBlock,
