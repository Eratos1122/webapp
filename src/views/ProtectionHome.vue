<template>
  <b-container fluid="xl" class="px-xl-0">
    <b-row>
      <b-col cols="12">
        <div>
          <span
            class="font-size-20 font-w600"
            :class="darkMode ? 'text-dark' : 'text-light'"
          >
            {{ $t("liquidity_protection") }}
          </span>
        </div>

        <p
          class="font-size-14 font-w400 my-3"
          :class="darkMode ? 'text-dark' : 'text-light'"
        >
<<<<<<< HEAD
          {{ $t("protect_tokens") + "." }}
=======
          Manage your protected positions in Bancor pools and track and analyze
          your returns.
>>>>>>> 5631fc9b
        </p>
      </b-col>

      <b-col lg="6">
        <ProtectedSummary v-if="positions.length" :positions="positions" />
      </b-col>
      <b-col lg="6">
        <RewardsSummary v-if="positions.length" :positions="positions" />
      </b-col>

      <b-col cols="12">
        <content-block
          :px0="true"
          :shadow-light="true"
          :title="
            positions.length ? $t('protected_positions') : $t('protected')
          "
          :search.sync="searchProtected"
        >
          <div v-if="loading" class="d-flex justify-content-center my-3">
            <b-spinner
              style="width: 3rem; height: 3rem"
              class="text-primary"
              :label="$t('protected_positions') + '...'"
            />
          </div>
          <div v-else>
            <ProtectedTable :positions="positions" :search="searchProtected" />
          </div>
        </content-block>
      </b-col>
    </b-row>

    <b-row>
      <b-col cols="12">
        <span
          class="font-size-20 font-w600"
          :class="darkMode ? 'text-dark' : 'text-light'"
        >
          {{ $t("closed_positions") }}
        </span>

        <p
          class="font-size-14 font-w400 my-3"
          :class="darkMode ? 'text-dark' : 'text-light'"
        >
          {{ $t("unstaking_positions") + "." }}
        </p>
      </b-col>
      <b-col cols="12">
        <content-block :px0="true" :shadow-light="true" :title="$t('claim')">
          <claim :search="searchClaim" />
        </content-block>
      </b-col>
    </b-row>
  </b-container>
</template>

<script lang="ts">
import { Component } from "vue-property-decorator";
import { vxm } from "@/store";
import ProtectedTable from "@/components/protection/ProtectedTable.vue";
import ContentBlock from "@/components/common/ContentBlock.vue";
import Claim from "@/components/protection/Claim.vue";
import BaseComponent from "@/components/BaseComponent.vue";
import { ViewProtectedLiquidity } from "@/types/bancor";
import ProtectedSummary from "@/components/protection/ProtectedSummary.vue";
import RewardsSummary from "@/components/rewards/RewardsSummary.vue";

@Component({
  components: {
    RewardsSummary,
    ProtectedSummary,
    Claim,
    ContentBlock,
    ProtectedTable
  }
})
export default class ProtectionHome extends BaseComponent {
  searchProtected = "";
  searchClaim = "";

  get positions(): ViewProtectedLiquidity[] {
    return vxm.ethBancor.protectedPositions;
  }

  get loading() {
    if (this.currentUser) return vxm.ethBancor.loadingProtectedPositions;
    else return false;
  }
}
</script>

<style lang="scss"></style><|MERGE_RESOLUTION|>--- conflicted
+++ resolved
@@ -7,7 +7,7 @@
             class="font-size-20 font-w600"
             :class="darkMode ? 'text-dark' : 'text-light'"
           >
-            {{ $t("liquidity_protection") }}
+            Liquidity Protection
           </span>
         </div>
 
@@ -15,12 +15,8 @@
           class="font-size-14 font-w400 my-3"
           :class="darkMode ? 'text-dark' : 'text-light'"
         >
-<<<<<<< HEAD
-          {{ $t("protect_tokens") + "." }}
-=======
           Manage your protected positions in Bancor pools and track and analyze
           your returns.
->>>>>>> 5631fc9b
         </p>
       </b-col>
 
@@ -35,16 +31,14 @@
         <content-block
           :px0="true"
           :shadow-light="true"
-          :title="
-            positions.length ? $t('protected_positions') : $t('protected')
-          "
+          :title="positions.length ? 'My Protected Positions' : 'Protected'"
           :search.sync="searchProtected"
         >
           <div v-if="loading" class="d-flex justify-content-center my-3">
             <b-spinner
               style="width: 3rem; height: 3rem"
               class="text-primary"
-              :label="$t('protected_positions') + '...'"
+              label="Loading..."
             />
           </div>
           <div v-else>
@@ -60,18 +54,19 @@
           class="font-size-20 font-w600"
           :class="darkMode ? 'text-dark' : 'text-light'"
         >
-          {{ $t("closed_positions") }}
+          Closed Positions
         </span>
 
         <p
           class="font-size-14 font-w400 my-3"
           :class="darkMode ? 'text-dark' : 'text-light'"
         >
-          {{ $t("unstaking_positions") + "." }}
+          When unstaking protected positions, you will be able to see and claim
+          your BNT here.
         </p>
       </b-col>
       <b-col cols="12">
-        <content-block :px0="true" :shadow-light="true" :title="$t('claim')">
+        <content-block :px0="true" :shadow-light="true" title="Claim">
           <claim :search="searchClaim" />
         </content-block>
       </b-col>
