import { createModule, mutation, action } from "vuex-class-component";
import {
  ProposedFromTransaction,
  ProposedToTransaction,
  ProposedConvertTransaction,
  LiquidityParams,
  OpposingLiquidParams,
  OpposingLiquid,
  TradingModule,
  LiquidityModule,
  BaseToken,
  CreatePoolModule,
  CreatePoolParams,
  ModalChoice,
  ViewToken,
  ViewRelay,
  TokenPrice,
  Section,
  Step,
  HistoryModule,
  ViewAmount,
  ModuleParam,
  ConvertReturn,
  UserPoolBalances,
  ReserveFeed,
  PoolTokenPosition,
  CreateV1PoolEthParams,
  TxResponse,
  V1PoolResponse,
  ViewTradeEvent,
  ViewLiquidityEvent,
  ViewRemoveEvent,
  ViewAddEvent,
  ViewAmountWithMeta,
  FocusPoolRes
} from "@/types/bancor";
import { ethBancorApi } from "@/api/bancorApiWrapper";
import {
  web3,
  Relay,
  Token,
  fetchReserveBalance,
  compareString,
  findOrThrow,
  updateArray,
  networkTokens,
  isOdd,
  multiSteps,
  EthNetworks,
  PoolType,
  Anchor,
  TraditionalRelay,
  ChainLinkRelay,
  SmartToken,
  PoolContainer,
  sortAlongSide,
  RelayWithReserveBalances,
  sortByLiqDepth,
  matchReserveFeed,
  zeroAddress,
  buildSingleUnitCosts,
  findChangedReserve,
  getLogs,
  DecodedEvent,
  ConversionEventDecoded,
  getConverterLogs,
  DecodedTimedEvent,
  AddLiquidityEvent,
  RemoveLiquidityEvent
} from "@/api/helpers";
import { ContractSendMethod } from "web3-eth-contract";
import {
  ABIContractRegistry,
  ethErc20WrapperContract,
  ethReserveAddress
} from "@/api/eth/ethAbis";
import {
  getApprovedBalanceWei,
  getReturnByPath,
  liquidationLimit,
  getConvertersByAnchors,
  getAnchors,
  getConvertibleTokenAnchors,
  conversionPath,
  getTokenSupplyWei,
  existingPool
} from "@/api/eth/contractWrappers";
import { toWei, fromWei, toHex, asciiToHex } from "web3-utils";
import Decimal from "decimal.js";
import axios, { AxiosResponse } from "axios";
import { vxm } from "@/store";
import wait from "waait";
import { uniqWith, differenceWith, zip, partition, first } from "lodash";
import {
  buildNetworkContract,
  buildRegistryContract,
  buildV28ConverterContract,
  buildV2Converter,
  buildContainerContract,
  buildConverterContract,
  buildTokenContract
} from "@/api/eth/contractTypes";
import {
  MinimalRelay,
  expandToken,
  generateEthPath,
  shrinkToken,
  TokenSymbol,
  removeLeadingZeros
} from "@/api/eth/helpers";
import { ethBancorApiDictionary } from "@/api/eth/bancorApiRelayDictionary";
import { getSmartTokenHistory, fetchSmartTokens } from "@/api/eth/zumZoom";
import { sortByNetworkTokens } from "@/api/sortByNetworkTokens";
import { findNewPath } from "@/api/eos/eosBancorCalc";
import { priorityEthPools } from "./staticRelays";
import BigNumber from "bignumber.js";
import { knownVersions } from "@/api/eth/knownConverterVersions";
import { MultiCall, ShapeWithLabel, DataTypes } from "eth-multicall";
import moment from "moment";

const decodedToTimedDecoded = <T>(
  event: DecodedEvent<T>,
  knownBlockNumber: number,
  knownBlockNumberTime: number
): DecodedTimedEvent<T> => ({
  ...event,
  blockTime: estimateBlockTime(
    Number(event.blockNumber),
    knownBlockNumber,
    knownBlockNumberTime
  )
});

const tokenAddressesInEvent = (
  event:
    | DecodedEvent<ConversionEventDecoded>
    | DecodedEvent<AddLiquidityEvent>
    | DecodedEvent<RemoveLiquidityEvent>
): string[] => {
  if (Object.keys(event.data).includes("from")) {
    const actualEvent = event as DecodedEvent<ConversionEventDecoded>;
    const res = [actualEvent.data.from.address, actualEvent.data.to.address];
    const isArrayOfStrings = res.every(address => typeof address == "string");
    if (!isArrayOfStrings)
      throw new Error("Failed to get token addresses in event");
    return res;
  } else if (Object.keys(event.data).includes("tokenAdded")) {
    const actualEvent = event as DecodedEvent<AddLiquidityEvent>;
    return [actualEvent.data.tokenAdded];
  } else if (Object.keys(event.data).includes("tokenRemoved")) {
    const actualEvent = event as DecodedEvent<RemoveLiquidityEvent>;
    return [actualEvent.data.tokenRemoved];
  } else {
    throw new Error("Failed to find token");
  }
};

const estimateBlockTime = (
  blockNumber: number,
  knownBlockNumber: number,
  knownBlockNumberTime: number,
  averageBlockTimeSeconds = 15
): number => {
  const blockGap = knownBlockNumber - blockNumber;
  const timeGap = blockGap * averageBlockTimeSeconds;
  return knownBlockNumberTime - timeGap;
};

const addLiquidityEventToView = (
  addLiquidity: DecodedTimedEvent<AddLiquidityEvent>[],
  tokens: ViewToken[],
  createBlockExplorerTxLink: (hash: string) => string,
  createBlockExplorerAccountLink: (account: string) => string
): ViewLiquidityEvent<ViewAddEvent> => {
  const firstItem = first(addLiquidity)!;
  const account = firstItem.data.trader;

  return {
    account,
    type: "add",
    accountLink: createBlockExplorerAccountLink(account),
    data: {
      tokensAdded: addLiquidity.map(event => {
        const token = findOrThrow(tokens, token =>
          compareString(token.contract, event.data.tokenAdded)
        );
        const decAmount = shrinkToken(event.data.amount, token.precision);
        return viewTokenToViewAmountWithMeta(decAmount, token);
      })
    },
    txHash: firstItem.txHash,
    txLink: createBlockExplorerTxLink(firstItem.txHash),
    unixTime: firstItem.blockTime,
    valueTransmitted: 0
  };
};

const viewTokenToViewAmountWithMeta = (
  amount: string,
  token: ViewToken
): ViewAmountWithMeta => ({
  amount: amount,
  decimals: token.precision,
  id: token.id,
  logo: token.logo,
  symbol: token.symbol
});

const removeLiquidityEventToView = (
  removeLiquidity: DecodedTimedEvent<RemoveLiquidityEvent>[],
  tokens: ViewToken[],
  createBlockExplorerTxLink: (hash: string) => string,
  createBlockExplorerAccountLink: (account: string) => string
): ViewLiquidityEvent<ViewRemoveEvent> => {
  const firstItem = first(removeLiquidity)!;
  const account = firstItem.data.trader;

  return {
    account,
    type: "remove",
    accountLink: createBlockExplorerAccountLink(account),
    data: {
      tokensRemoved: removeLiquidity.map(event => {
        const token = findOrThrow(tokens, token =>
          compareString(token.id, event.data.tokenRemoved)
        );
        const decAmount = shrinkToken(event.data.amount, token.precision);
        return viewTokenToViewAmountWithMeta(decAmount, token);
      })
    },
    txHash: firstItem.txHash,
    txLink: createBlockExplorerTxLink(firstItem.txHash),
    unixTime: firstItem.blockTime,
    valueTransmitted: 0
  };
};

const conversionEventToViewTradeEvent = (
  conversion: DecodedTimedEvent<ConversionEventDecoded>,
  tokenPrices: ViewToken[],
  createBlockExplorerTxLink: (hash: string) => string,
  createBlockExplorerAccountLink: (account: string) => string
): ViewLiquidityEvent<ViewTradeEvent> => {
  const fromToken = findOrThrow(
    tokenPrices,
    price => compareString(price.id, conversion.data.from.address),
    `failed finding token meta passed to conversion event to view trade ${conversion.data.from.address}`
  );
  const toToken = findOrThrow(
    tokenPrices,
    price => compareString(price.id, conversion.data.to.address),
    `failed finding token meta passed to conversion event to view trade ${conversion.data.to.address}`
  );

  const fromAmountDec = shrinkToken(
    conversion.data.from.weiAmount,
    fromToken.precision
  );

  const toAmountDec = shrinkToken(
    conversion.data.to.weiAmount,
    toToken.precision
  );

  return {
    txLink: createBlockExplorerTxLink(conversion.txHash),
    accountLink: createBlockExplorerAccountLink(conversion.data.trader),
    valueTransmitted: new BigNumber(fromAmountDec)
      .times(fromToken.price || 0)
      .toNumber(),
    type: "swap",
    unixTime: conversion.blockTime,
    account: conversion.data.trader,
    txHash: conversion.txHash,
    data: {
      from: viewTokenToViewAmountWithMeta(fromAmountDec, fromToken),
      to: viewTokenToViewAmountWithMeta(toAmountDec, toToken)
    }
  };
};

type Wei = string;

const calculateExpectedPoolTokenReturnV2 = (
  poolTokenSupply: Wei,
  stakedReserveBalance: Wei,
  reserveTokenAmountToDeposit: Wei
): Wei =>
  new BigNumber(poolTokenSupply)
    .div(stakedReserveBalance)
    .times(reserveTokenAmountToDeposit)
    .toFixed(0);

const calculateShareOfPool = (
  poolTokensToAdd: Wei,
  poolTokenSupply: Wei,
  existingUserPoolTokenBalance?: Wei
): number => {
  if (new BigNumber(poolTokenSupply).eq(0)) return 1;

  const suggestedSmartTokens = new BigNumber(poolTokensToAdd).plus(
    existingUserPoolTokenBalance || 0
  );

  const suggestedSmartTokenSupply = new BigNumber(poolTokenSupply).plus(
    poolTokensToAdd
  );

  const shareOfPool = suggestedSmartTokens
    .div(suggestedSmartTokenSupply)
    .toNumber();

  return shareOfPool;
};

const relayIncludesReserves = (reserves: string[]) => (relay: Relay) =>
  relay.reserves.every(reserve =>
    reserves.some(r => compareString(reserve.contract, r))
  );

const compareRelayByReserves = (a: Relay, b: Relay) =>
  a.reserves.every(reserve =>
    b.reserves.some(r => compareString(reserve.contract, r.contract))
  );

const rawAbiV2ToStacked = (
  rawAbiV2: RawAbiV2PoolBalances
): StakedAndReserve => {
  const primaryReserveWeight =
    rawAbiV2.effectiveReserveWeights && rawAbiV2.effectiveReserveWeights[0];
  const secondaryReserveWeight =
    rawAbiV2.effectiveReserveWeights && rawAbiV2.effectiveReserveWeights[1];

  const reserveOneIsPrimaryReserve = compareString(
    rawAbiV2.reserveOne,
    rawAbiV2.primaryReserveToken
  );

  const reserveOneReserveWeight = reserveOneIsPrimaryReserve
    ? primaryReserveWeight
    : secondaryReserveWeight;
  const reserveTwoReserveWeight = reserveOneIsPrimaryReserve
    ? secondaryReserveWeight
    : primaryReserveWeight;

  return {
    converterAddress: rawAbiV2.converterAddress,
    reserves: [
      {
        reserveAddress: rawAbiV2.reserveOne,
        stakedBalance: rawAbiV2.reserveOneStakedBalance,
        reserveWeight: reserveOneReserveWeight,
        poolTokenAddress: rawAbiV2.reserveOnePoolToken
      },
      {
        reserveAddress: rawAbiV2.reserveTwo,
        stakedBalance: rawAbiV2.reserveTwoStakedBalance,
        reserveWeight: reserveTwoReserveWeight,
        poolTokenAddress: rawAbiV2.reserveTwoPoolToken
      }
    ]
  };
};

const getAnchorTokenAddresses = (relay: Relay): string[] => {
  if (relay.converterType == PoolType.ChainLink) {
    const actualRelay = relay as ChainLinkRelay;
    return actualRelay.anchor.poolTokens.map(x => x.poolToken.contract);
  } else if (relay.converterType == PoolType.Traditional) {
    const actualRelay = relay as TraditionalRelay;
    return [actualRelay.anchor.contract];
  } else {
    throw new Error("Failed to identify type of relay passed");
  }
};

interface RefinedAbiRelay {
  anchorAddress: string;
  reserves: [string, string];
  version: number;
  converterType: PoolType;
  converterAddress: string;
  connectorToken1: string;
  connectorToken2: string;
  connectorTokenCount: string;
  conversionFee: string;
  owner: string;
}

const decToPpm = (dec: number | string): string =>
  new BigNumber(dec).times(oneMillion).toFixed(0);

const determineConverterType = (
  converterType: string | undefined
): PoolType => {
  if (typeof converterType == "undefined") {
    return PoolType.Traditional;
  } else if (Number(converterType) == 32) {
    return PoolType.Traditional;
  } else if (Number(converterType) == 1) {
    return PoolType.Traditional;
  } else if (Number(converterType) == 2) {
    return PoolType.ChainLink;
  } else if (Number(converterType) == 0) {
    return PoolType.Liquid;
  }
  throw new Error("Failed to determine the converter type");
};

const smartTokenAnchor = (smartToken: Token) => ({
  anchor: smartToken,
  converterType: PoolType.Traditional
});

interface UsdValue {
  id: string;
  usdPrice: string;
}

const trustedStables = (network: EthNetworks): UsdValue[] => {
  if (network == EthNetworks.Mainnet) {
    return [
      { id: "0x309627af60f0926daa6041b8279484312f2bf060", usdPrice: "1" }
    ];
  }
  return [];
};

const calculateSlippage = (
  slippageLessRate: BigNumber,
  slippagedRate: BigNumber
): BigNumber => {
  if (slippagedRate.gt(slippageLessRate)) throw new Error("Rates are bad");
  const result = slippageLessRate.minus(slippagedRate).abs();
  return result.div(slippageLessRate);
};

const buildRate = (amountEntered: BigNumber, returnAmount: BigNumber) =>
  returnAmount.div(amountEntered);

const buildRelayFeedChainkLink = ({
  relays,
  usdPriceOfBnt
}: {
  relays: RawV2Pool[];
  usdPriceOfBnt: number;
}) => relays.flatMap(relay => buildReserveFeedsChainlink(relay, usdPriceOfBnt));

const buildReserveFeedsTraditional = (
  relay: RelayWithReserveBalances,
  knownUsdPrices: UsdValue[]
): ReserveFeed[] => {
  const reservesBalances = relay.reserves.map(reserve => {
    const reserveBalance = findOrThrow(
      relay.reserveBalances,
      balance => compareString(balance.id, reserve.contract),
      "failed to find a reserve balance for reserve"
    );

    const decAmount = shrinkToken(reserveBalance.amount, reserve.decimals);
    const knownUsdPrice = knownUsdPrices.find(price =>
      compareString(price.id, reserve.contract)
    );
    return {
      reserve,
      decAmount,
      knownUsdPrice
    };
  });

  const [networkReserve, tokenReserve] = sortByNetworkTokens(
    reservesBalances,
    balance => balance.reserve.symbol.toUpperCase()
  );

  const cryptoCostOfTokenReserve = new BigNumber(networkReserve.decAmount)
    .dividedBy(tokenReserve.decAmount)
    .toNumber();
  const cryptoCostOfNetworkReserve = new BigNumber(
    tokenReserve.decAmount
  ).dividedBy(networkReserve.decAmount);

  let usdCostOfTokenReserve: number;
  let usdCostOfNetworkReserve: number;

  if (networkReserve.knownUsdPrice) {
    usdCostOfTokenReserve = new BigNumber(cryptoCostOfTokenReserve)
      .times(networkReserve.knownUsdPrice.usdPrice)
      .toNumber();
    usdCostOfNetworkReserve = new BigNumber(cryptoCostOfNetworkReserve)
      .times(usdCostOfTokenReserve)
      .toNumber();
  } else if (tokenReserve.knownUsdPrice) {
    usdCostOfNetworkReserve = new BigNumber(cryptoCostOfNetworkReserve)
      .times(tokenReserve.knownUsdPrice.usdPrice)
      .toNumber();
    usdCostOfTokenReserve = new BigNumber(cryptoCostOfTokenReserve)
      .times(usdCostOfNetworkReserve)
      .toNumber();
  } else {
    throw new Error(
      "Cannot determine the price without knowing one of the reserve prices"
    );
  }

  if (Number.isNaN(usdCostOfNetworkReserve)) usdCostOfNetworkReserve = 0;

  const liqDepth = new BigNumber(networkReserve.decAmount)
    .times(usdCostOfNetworkReserve)
    .toNumber();

  return [
    {
      reserveAddress: tokenReserve.reserve.contract,
      poolId: relay.id,
      costByNetworkUsd: usdCostOfTokenReserve,
      liqDepth,
      priority: 10
    },
    {
      reserveAddress: networkReserve.reserve.contract,
      poolId: relay.id,
      liqDepth,
      costByNetworkUsd: usdCostOfNetworkReserve,
      priority: 10
    }
  ];
};

const duplicateWith = <T>(
  arr: readonly T[],
  comparator: (a: T, b: T) => boolean
) =>
  arr.filter(
    (item, index, arr) => arr.findIndex(i => comparator(item, i)) !== index
  );
const compareById = (a: { id: string }, b: { id: string }) =>
  compareString(a.id, b.id);
const compareReserveFeedByReserveAddress = (a: ReserveFeed, b: ReserveFeed) =>
  compareString(a.reserveAddress, b.reserveAddress);
const reserveFeedToUsdPrice = (reserveFeed: ReserveFeed): UsdValue => ({
  id: reserveFeed.reserveAddress,
  usdPrice: String(reserveFeed.costByNetworkUsd)
});

const buildPossibleReserveFeedsTraditional = (
  v1Pools: RelayWithReserveBalances[],
  initialKnownPrices: UsdValue[]
): ReserveFeed[] => {
  if (initialKnownPrices.length == 0)
    throw new Error("Must know the price of at least one token");
  const duplicatePrices = duplicateWith(initialKnownPrices, compareById);
  if (duplicatePrices.length > 0)
    throw new Error("Cannot pass multiple prices of a single token");

  const attemptedRelays = v1Pools.map(pool => {
    try {
      const res = buildReserveFeedsTraditional(pool, initialKnownPrices);
      return res;
    } catch {
      return false;
    }
  });

  const [fulfilled, failed] = partition(attemptedRelays, Boolean);
  const flatReserveFeeds = ((fulfilled as unknown) as ReserveFeed[][])
    .flat(2)
    .sort(sortByLiqDepth);
  if (failed.length == 0) return flatReserveFeeds;
  const uniquePrices = uniqWith(
    flatReserveFeeds,
    compareReserveFeedByReserveAddress
  ).map(reserveFeedToUsdPrice);
  const learntPrices = uniqWith(
    [...initialKnownPrices, ...uniquePrices],
    compareById
  );
  const hasLearntNewPrices = learntPrices.length > initialKnownPrices.length;
  return hasLearntNewPrices
    ? buildPossibleReserveFeedsTraditional(v1Pools, learntPrices)
    : flatReserveFeeds;
};

const buildReserveFeedsChainlink = (
  relay: RawV2Pool,
  usdPriceOfBnt: number
): ReserveFeed[] => {
  const reserveBalances = relay.reserves;
  const reserveWeights = relay.reserves.map(balance => balance.reserveWeight);

  const noReserveWeights = reserveWeights.every(
    weight => typeof weight == "undefined"
  );
  if (noReserveWeights) return [];

  const sortedTokens = sortByNetworkTokens(
    reserveBalances,
    reserve => reserve.token.symbol
  ).map(token => ({
    ...token,
    decAmount: shrinkToken(token.stakedBalance, token.token.decimals),
    decWeight: new BigNumber(token.reserveWeight as string).div(oneMillion)
  }));

  const [secondaryReserveToken, primaryReserveToken] = sortedTokens;

  const secondarysPrice =
    secondaryReserveToken.token.symbol == "USDB" ? 1 : usdPriceOfBnt;

  const secondarysLiqDepth = new BigNumber(
    secondaryReserveToken.decAmount
  ).times(secondarysPrice);

  const wholeLiquidityDepth = secondarysLiqDepth.div(
    secondaryReserveToken.decWeight
  );
  const primaryLiquidityDepth = wholeLiquidityDepth.minus(secondarysLiqDepth);

  const result = [
    {
      reserveAddress: primaryReserveToken.token.contract,
      poolId: relay.anchorAddress,
      priority: 10,
      liqDepth: primaryLiquidityDepth.toNumber(),
      costByNetworkUsd: primaryLiquidityDepth
        .div(primaryReserveToken.decAmount)
        .toNumber()
    },
    {
      reserveAddress: secondaryReserveToken.token.contract,
      poolId: relay.anchorAddress,
      priority: 10,
      liqDepth: secondarysLiqDepth.toNumber(),
      costByNetworkUsd: secondarysPrice
    }
  ];
  return result;
};

const defaultImage = "https://ropsten.etherscan.io/images/main/empty-token.png";
const ORIGIN_ADDRESS = DataTypes.originAddress;

const relayShape = (converterAddress: string) => {
  const contract = buildV28ConverterContract(converterAddress);
  return {
    converterAddress: ORIGIN_ADDRESS,
    owner: contract.methods.owner(),
    converterType: contract.methods.converterType(),
    version: contract.methods.version(),
    connectorTokenCount: contract.methods.connectorTokenCount(),
    conversionFee: contract.methods.conversionFee(),
    connectorToken1: contract.methods.connectorTokens(0),
    connectorToken2: contract.methods.connectorTokens(1)
  };
};

const poolTokenShape = (address: string) => {
  const contract = buildContainerContract(address);
  return {
    symbol: contract.methods.symbol(),
    decimals: contract.methods.decimals(),
    poolTokens: contract.methods.poolTokens(),
    contract: ORIGIN_ADDRESS
  };
};

const v2PoolBalanceShape = (
  contractAddress: string,
  reserveOne: string,
  reserveTwo: string
) => {
  const contract = buildV2Converter(contractAddress);
  return {
    converterAddress: ORIGIN_ADDRESS,
    primaryReserveToken: contract.methods.primaryReserveToken(),
    secondaryReserveToken: contract.methods.secondaryReserveToken(),
    reserveOne,
    reserveTwo,
    reserveOnePoolToken: contract.methods.poolToken(reserveOne),
    reserveTwoPoolToken: contract.methods.poolToken(reserveTwo),
    reserveOneStakedBalance: contract.methods.reserveStakedBalance(reserveOne),
    reserveTwoStakedBalance: contract.methods.reserveStakedBalance(reserveTwo),
    effectiveReserveWeights: contract.methods.effectiveReserveWeights()
  };
};

interface TokenWei {
  tokenContract: string;
  weiAmount: string;
}

const notBlackListed = (blackListedAnchors: string[]) => (
  converterAnchor: ConverterAndAnchor
) =>
  !blackListedAnchors.some(black =>
    compareString(black, converterAnchor.anchorAddress)
  );

interface RawV2Pool {
  reserves: {
    token: Token;
    reserveAddress: string;
    stakedBalance: string;
    reserveWeight: string | undefined;
    poolTokenAddress: string;
  }[];
  converterAddress: string;
  anchorAddress: string;
}

interface V2Response {
  reserveFeeds: ReserveFeed[];
  pools: (RelayWithReserveBalances | ChainLinkRelay)[];
}

const sortFeedByExtraProps = (a: ReserveFeed, b: ReserveFeed) => {
  if (a.change24H || a.volume24H) return -1;
  if (b.change24H || a.volume24H) return 1;
  return 0;
};

const compareAnchorAndConverter = (
  a: ConverterAndAnchor,
  b: ConverterAndAnchor
) =>
  compareString(a.anchorAddress, b.anchorAddress) &&
  compareString(a.converterAddress, b.converterAddress);
interface RawAbiRelay {
  connectorToken1: string;
  connectorToken2: string;
  connectorTokenCount: string;
  conversionFee: string;
  owner: string;
  version: string;
  converterType?: string;
}

const zipAnchorAndConverters = (
  anchorAddresses: string[],
  converterAddresses: string[]
): ConverterAndAnchor[] => {
  if (anchorAddresses.length !== converterAddresses.length)
    throw new Error(
      "was expecting as many anchor addresses as converter addresses"
    );
  const zipped = zip(anchorAddresses, converterAddresses) as [string, string][];
  return zipped.map(([anchorAddress, converterAddress]) => ({
    anchorAddress: anchorAddress!,
    converterAddress: converterAddress!
  }));
};

const pickEthToken = (obj: any): Token => ({
  contract: obj.contract,
  decimals: obj.decimals,
  network: "ETH",
  symbol: obj.symbol
});

interface AbiRelay extends RawAbiRelay {
  converterAddress: string;
}

interface RawAbiToken {
  contract: string;
  symbol: string;
  decimals: string;
}

const prioritiseV2Pools = (a: ViewRelay, b: ViewRelay) => {
  if (a.v2 && b.v2) return 0;
  if (!a.v2 && !b.v2) return 0;
  if (a.v2 && !b.v2) return -1;
  if (!a.v2 && b.v2) return 1;
  return 0;
};

interface RawAbiCentralPoolToken extends RawAbiToken {
  poolTokens?: string[];
}

interface AbiCentralPoolToken extends RawAbiCentralPoolToken {
  contract: string;
}

interface ConverterAndAnchor {
  converterAddress: string;
  anchorAddress: string;
}

const networkTokenAddresses = [
  "0x309627af60F0926daa6041B8279484312f2bf060",
  "0x1F573D6Fb3F13d689FF844B4cE37794d79a7FF1C"
];

const metaToModalChoice = (meta: TokenMeta): ModalChoice => ({
  id: meta.contract,
  contract: meta.contract,
  symbol: meta.symbol,
  img: meta.image
});

const isTraditional = (relay: Relay): boolean =>
  typeof relay.anchor == "object" &&
  relay.converterType == PoolType.Traditional;

const isChainLink = (relay: Relay): boolean =>
  Array.isArray((relay.anchor as PoolContainer).poolTokens) &&
  relay.converterType == PoolType.ChainLink;

const assertTraditional = (relay: Relay): TraditionalRelay => {
  if (isTraditional(relay)) {
    return relay as TraditionalRelay;
  }
  throw new Error("Not a traditional relay");
};

const assertChainlink = (relay: Relay): ChainLinkRelay => {
  if (isChainLink(relay)) {
    return relay as ChainLinkRelay;
  }
  throw new Error("Not a chainlink relay");
};

const generateEtherscanTxLink = (txHash: string, ropsten: boolean = false) =>
  `https://${ropsten ? "ropsten." : ""}etherscan.io/tx/${txHash}`;

const generateEtherscanAccountLink = (
  account: string,
  ropsten: boolean = false
) => `https://${ropsten ? "ropsten." : ""}etherscan.io/address/${account}`;

interface AnchorProps {
  anchor: Anchor;
  converterType: PoolType;
}

const iouTokensInRelay = (relay: Relay): Token[] => {
  if (relay.converterType == PoolType.ChainLink) {
    const poolContainer = relay.anchor as PoolContainer;
    const poolTokens = poolContainer.poolTokens;
    const tokens = poolTokens.map(token => token.poolToken);
    return tokens;
  } else if (relay.converterType == PoolType.Traditional) {
    const smartToken = relay.anchor as SmartToken;
    return [smartToken];
  } else throw new Error("Failed to identify pool");
};

const reserveTokensInRelay = (relay: Relay): Token[] => relay.reserves;

const tokensInRelay = (relay: Relay): Token[] => [
  ...reserveTokensInRelay(relay),
  ...iouTokensInRelay(relay)
];

interface EthNetworkVariables {
  contractRegistry: string;
  bntToken: string;
  ethToken: string;
  multiCall: string;
  converterContractForMaths: string;
}

const getNetworkVariables = (ethNetwork: EthNetworks): EthNetworkVariables => {
  switch (ethNetwork) {
    case EthNetworks.Mainnet:
      return {
        contractRegistry: "0x52Ae12ABe5D8BD778BD5397F99cA900624CfADD4",
        bntToken: "0x1F573D6Fb3F13d689FF844B4cE37794d79a7FF1C",
        ethToken: "0xEeeeeEeeeEeEeeEeEeEeeEEEeeeeEeeeeeeeEEeE",
        multiCall: "0x5Eb3fa2DFECdDe21C950813C665E9364fa609bD2",
        converterContractForMaths: "0xe870d00176b2c71afd4c43cea550228e22be4abd"
      };
    case EthNetworks.Ropsten:
      return {
        contractRegistry: "0xA6DB4B0963C37Bc959CbC0a874B5bDDf2250f26F",
        bntToken: "0x98474564A00d15989F16BFB7c162c782b0e2b336",
        ethToken: "0xEeeeeEeeeEeEeeEeEeEeeEEEeeeeEeeeeeeeEEeE",
        multiCall: "0xf3ad7e31b052ff96566eedd218a823430e74b406",
        converterContractForMaths: "0x9a36b31ca768a860dab246cf080e7f042d1b7c0f"
      };
    default:
      throw new Error("Information not stored");
  }
};

interface WeiExtendedAsset {
  weiAmount: string;
  contract: string;
}

const relayToMinimal = (relay: Relay): MinimalRelay => ({
  contract: relay.contract,
  reserves: relay.reserves.map(
    (reserve): TokenSymbol => ({
      contract: reserve.contract,
      symbol: reserve.symbol
    })
  ),
  anchorAddress: isTraditional(relay)
    ? (relay.anchor as SmartToken).contract
    : (relay.anchor as PoolContainer).poolContainerAddress
});

const sortSmartTokenAddressesByHighestLiquidity = (
  tokens: TokenPrice[],
  smartTokenAddresses: string[]
): string[] => {
  const sortedTokens = tokens
    .slice()
    .sort((a, b) => b.liquidityDepth - a.liquidityDepth);

  const sortedDictionary = sortedTokens
    .map(
      token =>
        ethBancorApiDictionary.find(dic =>
          compareString(token.id, dic.tokenId)
        )!
    )
    .filter(Boolean);

  const res = sortAlongSide(
    smartTokenAddresses,
    pool => pool,
    sortedDictionary.map(x => x.smartTokenAddress)
  );

  const isSame = res.every((item, index) => smartTokenAddresses[index] == item);
  if (isSame)
    console.warn(
      "Sorted by Highest liquidity sorter is returning the same array passed"
    );
  return res;
};

interface EthOpposingLiquid {
  smartTokenAmountWei: ViewAmount;
  opposingAmount?: string;
  shareOfPool: number;
  singleUnitCosts: ViewAmount[];
  reserveBalancesAboveZero: boolean;
}

interface RawAbiV2PoolBalances {
  converterAddress: string;
  reserveOne: string;
  reserveTwo: string;
  reserveOnePoolToken: string;
  reserveTwoPoolToken: string;
  primaryReserveToken: string;
  secondaryReserveToken: string;
  reserveOneStakedBalance: string;
  reserveTwoStakedBalance: string;
  effectiveReserveWeights: { 0: string; 1: string } | undefined;
}

interface RawAbiReserveBalance {
  converterAddress: string;
  reserveOne: string;
  reserveTwo: string;
}

const hasTwoConnectors = (relay: RefinedAbiRelay) => {
  const test = relay.connectorTokenCount == "2";
  if (!test)
    console.warn(
      "Dropping relay",
      relay.anchorAddress,
      "because it does not have a connector count of two"
    );
  return test;
};

const networkTokenIncludedInReserves = (networkTokenAddresses: string[]) => (
  relay: RefinedAbiRelay
) => {
  const test = relay.reserves.some(reserve =>
    networkTokenAddresses.some(networkAddress =>
      compareString(networkAddress, reserve)
    )
  );
  if (!test)
    console.warn(
      "Dropping",
      relay.anchorAddress,
      "because it does not feature a network token"
    );
  return test;
};

interface StakedAndReserve {
  converterAddress: string;
  reserves: {
    reserveAddress: string;
    stakedBalance: string;
    reserveWeight: string | undefined;
    poolTokenAddress: string;
  }[];
}

const polishTokens = (tokenMeta: TokenMeta[], tokens: Token[]) => {
  const ethReserveToken: Token = {
    contract: ethReserveAddress,
    decimals: 18,
    network: "ETH",
    symbol: "ETH"
  };

  const ethHardCode = updateArray(
    tokens,
    token => compareString(token.contract, ethReserveAddress),
    _ => ethReserveToken
  );

  const decimalIsWrong = (decimals: number | undefined) =>
    typeof decimals == "undefined" || Number.isNaN(decimals);

  const missingDecimals = updateArray(
    ethHardCode,
    token => decimalIsWrong(token.decimals),
    missingDecimal => {
      const meta = tokenMeta.find(x =>
        compareString(x.contract, missingDecimal.contract)
      )!;
      if (Object.keys(meta).includes("precision")) {
        return {
          ...missingDecimal,
          decimals: meta.precision!
        };
      }
      console.warn(
        "Token Meta couldnt help determine decimals of token address",
        missingDecimal.contract
      );
      return {
        ...missingDecimal
      };
    }
  ).filter(token => !decimalIsWrong(token.decimals));

  const missingSymbol = updateArray(
    missingDecimals,
    token => !token.symbol,
    tokenWithoutSymbol => {
      const meta = tokenMeta.find(x =>
        compareString(x.contract, tokenWithoutSymbol.contract)
      )!;
      if (meta.symbol) {
        return {
          ...tokenWithoutSymbol,
          symbol: meta.symbol
        };
      } else {
        console.warn("Dropping", tokenWithoutSymbol, "due to no symbol");
        return {
          ...tokenWithoutSymbol
        };
      }
    }
  ).filter(token => token.symbol);

  const addedEth = [...missingSymbol, ethReserveToken];
  const uniqueTokens = uniqWith(addedEth, (a, b) =>
    compareString(a.contract, b.contract)
  );

  const difference = differenceWith(tokens, uniqueTokens, (a, b) =>
    compareString(a.contract, b.contract)
  );
  if (difference.length > 0) {
    console.warn(
      "Polish tokens is dropping",
      difference,
      "tokens",
      "sending back",
      uniqueTokens
    );
  }
  return uniqueTokens;
};

const seperateMiniTokens = (tokens: AbiCentralPoolToken[]) => {
  const smartTokens = tokens
    .filter(token => !token.poolTokens)
    .map(pickEthToken);

  const poolTokenAddresses = tokens
    .filter(token => Array.isArray(token.poolTokens))
    .map(token => ({
      anchorAddress: token.contract,
      poolTokenAddresses: token.poolTokens as string[]
    }));

  const rebuiltLength = poolTokenAddresses.length + smartTokens.length;
  if (rebuiltLength !== tokens.length) {
    console.error("failed to rebuild properly");
  }
  return { smartTokens, poolTokenAddresses };
};

const tokenShape = (contractAddress: string) => {
  const contract = buildTokenContract(contractAddress);
  const template = {
    contract: ORIGIN_ADDRESS,
    symbol: contract.methods.symbol(),
    decimals: contract.methods.decimals()
  };
  return template;
};

const reserveBalanceShape = (contractAddress: string, reserves: string[]) => {
  const contract = buildConverterContract(contractAddress);
  const [reserveOne, reserveTwo] = reserves;
  return {
    converterAddress: ORIGIN_ADDRESS,
    reserveOne: contract.methods.getConnectorBalance(reserveOne),
    reserveTwo: contract.methods.getConnectorBalance(reserveTwo)
  };
};
interface RegisteredContracts {
  BancorNetwork: string;
  BancorConverterRegistry: string;
}

const percentageOfReserve = (percent: number, existingSupply: string): string =>
  new Decimal(percent).times(existingSupply).toFixed(0);

const percentageIncrease = (deposit: string, existingSupply: string): number =>
  new Decimal(deposit).div(existingSupply).toNumber();

const calculateOppositeFundRequirement = (
  deposit: string,
  depositsSupply: string,
  oppositesSupply: string
): string => {
  const increase = percentageIncrease(deposit, depositsSupply);
  return percentageOfReserve(increase, oppositesSupply);
};

const calculateOppositeLiquidateRequirement = (
  reserveAmount: string,
  reserveBalance: string,
  oppositeReserveBalance: string
) => {
  const increase = percentageIncrease(reserveAmount, reserveBalance);
  return percentageOfReserve(increase, oppositeReserveBalance);
};

const oneMillion = new BigNumber(1000000);

const calculateFundReward = (
  reserveAmount: string,
  reserveSupply: string,
  smartSupply: string
) => {
  Decimal.set({ rounding: 0 });

  const smartSupplyNumber = new Decimal(smartSupply);
  if (smartSupplyNumber.eq(0)) {
    throw new Error("Client side geometric mean not yet supported");
  }
  return new Decimal(reserveAmount)
    .div(reserveSupply)
    .times(smartSupplyNumber)
    .times(0.99)
    .toFixed(0);
};

const calculateLiquidateCost = (
  reserveAmount: string,
  reserveBalance: string,
  smartSupply: string
) => {
  const percent = percentageIncrease(reserveAmount, reserveBalance);
  return percentageOfReserve(percent, smartSupply);
};

const percentDifference = (smallAmount: string, bigAmount: string) =>
  new Decimal(smallAmount).div(bigAmount).toNumber();

const tokenMetaDataEndpoint =
  "https://raw.githubusercontent.com/Velua/eth-tokens-registry/master/tokens.json";

interface TokenMeta {
  id: string;
  image: string;
  contract: string;
  symbol: string;
  name: string;
  precision?: number;
}

const metaToTokenAssumedPrecision = (token: TokenMeta): Token => ({
  contract: token.contract,
  decimals: token.precision!,
  network: "ETH",
  symbol: token.symbol
});

const getTokenMeta = async (currentNetwork: EthNetworks) => {
  const networkVars = getNetworkVariables(currentNetwork);
  if (currentNetwork == EthNetworks.Ropsten) {
    return [
      {
        symbol: "DAI",
        contract: "0xc2118d4d90b274016cb7a54c03ef52e6c537d957",
        decimals: 18
      },
      {
        symbol: "WBTC",
        contract: "0xbde8bb00a7ef67007a96945b3a3621177b615c44",
        decimals: 8
      },
      {
        symbol: "BAT",
        contract: "0x443fd8d5766169416ae42b8e050fe9422f628419",
        decimals: 18
      },
      {
        symbol: "LINK",
        contract: "0x20fe562d797a42dcb3399062ae9546cd06f63280",
        decimals: 18
      },
      {
        contract: "0x4F5e60A76530ac44e0A318cbc9760A2587c34Da6",
        symbol: "YYYY"
      },
      {
        contract: "0x63B75DfA4E87d3B949e876dF2Cd2e656Ec963466",
        symbol: "YYY"
      },
      {
        contract: "0xAa2A908Ca3E38ECEfdbf8a14A3bbE7F2cA2a1BE4",
        symbol: "XXX"
      },
      {
        contract: networkVars.bntToken,
        symbol: "BNT"
      },
      {
        contract: networkVars.ethToken,
        symbol: "ETH"
      },
      {
        contract: "0xe4158797A5D87FB3080846e019b9Efc4353F58cC",
        symbol: "XXX"
      }
    ].map(
      (x): TokenMeta => ({
        ...x,
        id: x.contract,
        image: defaultImage,
        name: x.symbol
      })
    );
  }
  if (currentNetwork !== EthNetworks.Mainnet)
    throw new Error("Ropsten and Mainnet supported only.");

  const res: AxiosResponse<TokenMeta[]> = await axios.get(
    tokenMetaDataEndpoint
  );

  const drafted = res.data
    .filter(({ symbol, contract, image }) =>
      [symbol, contract, image].every(Boolean)
    )
    .map(x => ({ ...x, id: x.contract }));

  const existingEth = drafted.find(x => compareString(x.symbol, "eth"))!;

  const withoutEth = drafted.filter(meta => !compareString(meta.symbol, "eth"));
  const addedEth = {
    ...existingEth,
    id: ethReserveAddress,
    contract: ethReserveAddress
  };
  const final = [addedEth, existingEth, ...withoutEth];
  return uniqWith(final, (a, b) => compareString(a.id, b.id));
};

const compareRelayById = (a: Relay, b: Relay) => compareString(a.id, b.id);

const VuexModule = createModule({
  strict: false
});

export class EthBancorModule
  extends VuexModule.With({ namespaced: "ethBancor/" })
  implements TradingModule, LiquidityModule, CreatePoolModule, HistoryModule {
  registeredAnchorAddresses: string[] = [];
  convertibleTokenAddresses: string[] = [];
  loadingPools: boolean = true;

  bancorApiTokens: TokenPrice[] = [];
  relaysList: readonly Relay[] = [];
  tokenBalances: { id: string; balance: string }[] = [];
  bntUsdPrice: number = 0;
  tokenMeta: TokenMeta[] = [];
  availableHistories: string[] = [];
  contracts: RegisteredContracts = {
    BancorNetwork: "",
    BancorConverterRegistry: ""
  };
  initiated: boolean = false;
  failedPools: string[] = [];
  currentNetwork: EthNetworks = EthNetworks.Mainnet;
  slippageTolerance = 0;

  get stats() {
    return {
      totalLiquidityDepth: this.tokens.reduce(
        (acc, item) => acc + (item.liqDepth || 0),
        0
      ),
      nativeTokenPrice: {
        symbol: "ETH",
        price:
          this.tokens.find(token => compareString("ETH", token.symbol))!
            .price || 0
      },
      twentyFourHourTradeCount: this.liquidityHistory.data.length
    };
  }

  @mutation setTolerance(tolerance: number) {
    this.slippageTolerance = tolerance;
  }

  @action async setSlippageTolerance(tolerance: number) {
    this.setTolerance(tolerance);
  }

  @mutation setNetwork(network: EthNetworks) {
    this.currentNetwork = network;
  }

  @mutation setBancorApiTokens(tokens: TokenPrice[]) {
    this.bancorApiTokens = tokens;
  }

  get poolTokenPositions(): PoolTokenPosition[] {
    const allIouTokens = this.relaysList.flatMap(iouTokensInRelay);
    const existingBalances = this.tokenBalances.filter(
      balance =>
        balance.balance !== "0" &&
        allIouTokens.some(iouToken =>
          compareString(balance.id, iouToken.contract)
        )
    );

    const relevantRelays = this.relaysList.filter(relay =>
      iouTokensInRelay(relay).some(token =>
        existingBalances.some(balance =>
          compareString(balance.id, token.contract)
        )
      )
    );

    return relevantRelays.map(relay => {
      const anchorTokens = iouTokensInRelay(relay);
      const iouTokens = existingBalances.filter(existingBalance =>
        anchorTokens.some(anchor =>
          compareString(existingBalance.id, anchor.contract)
        )
      );

      const viewRelay = this.relay(relay.id);
      const isV1 = relay.converterType == PoolType.Traditional;
      if (isV1) {
        return {
          relay: viewRelay,
          smartTokenAmount: iouTokens[0].balance
        };
      } else {
        const chainkLinkRelay = relay as ChainLinkRelay;
        const reserveBalances = iouTokens.map(iouToken => {
          const relevantPoolTokenData = chainkLinkRelay.anchor.poolTokens.find(
            poolToken =>
              compareString(poolToken.poolToken.contract, iouToken.id)
          )!;
          return {
            balance: iouToken.balance,
            reserveId: relevantPoolTokenData.reserveId
          };
        });
        return {
          relay: viewRelay,
          poolTokens: reserveBalances
        };
      }
    });
  }

  get morePoolsAvailable() {
    const allPools = this.registeredAnchorAddresses;
    const remainingPools = allPools
      .filter(
        poolAddress =>
          !this.relaysList.some(relay => compareString(poolAddress, relay.id))
      )
      .filter(
        poolAddress =>
          !this.failedPools.some(failedPool =>
            compareString(failedPool, poolAddress)
          )
      );
    return remainingPools.length > 0;
  }

  get currentEthNetwork() {
    return vxm.ethWallet.currentNetwork as EthNetworks;
  }

  @mutation setLoadingPools(status: boolean) {
    this.loadingPools = status;
  }

  @mutation updateFailedPools(ids: string[]) {
    this.failedPools = uniqWith([...this.failedPools, ...ids], compareString);
  }

  @action async loadMorePools() {
    this.setLoadingPools(true);
    const remainingAnchorAddresses = this.registeredAnchorAddresses
      .filter(
        address =>
          !this.relaysList.some(relay => compareString(relay.id, address))
      )
      .filter(
        address =>
          !this.failedPools.some(failedPoolAddress =>
            compareString(address, failedPoolAddress)
          )
      );

    if (remainingAnchorAddresses && remainingAnchorAddresses.length > 0) {
      const remainingPools = await this.add(remainingAnchorAddresses);

      await this.addPoolsBulk(remainingPools);
    }
    this.setLoadingPools(false);
  }

  get secondaryReserveChoices(): ModalChoice[] {
    return this.newNetworkTokenChoices;
  }

  get primaryReserveChoices() {
    return (secondaryReserveId: string): ModalChoice[] => {
      const metaTokens = this.tokenMeta.filter(
        meta => !compareString(meta.id, secondaryReserveId)
      );
      const modalChoices = metaTokens.map(metaToModalChoice);
      const balances = this.tokenBalances;
      const tokensWithBalances = updateArray(
        modalChoices,
        token => balances.some(balance => compareString(balance.id, token.id)),
        token => ({
          ...token,
          balance: findOrThrow(balances, balance =>
            compareString(balance.id, token.id)
          ).balance
        })
      );

      return sortAlongSide(
        tokensWithBalances,
        choice => choice.id.toLowerCase(),
        this.tokens.map(token => token.id.toLowerCase())
      );
    };
  }

  get newNetworkTokenChoices(): ModalChoice[] {
    const toOffer = [
      { symbolName: "BNT", value: this.bntUsdPrice },
      { symbolName: "USDB", value: 1 }
    ];

    const addedMeta = toOffer
      .map(offer => ({
        ...offer,
        meta: this.tokenMeta.find(meta => meta.symbol == offer.symbolName)!
      }))
      .filter(offer => offer.meta);

    return addedMeta.map(meta => {
      const balance = this.tokenBalance(meta.meta.contract);
      const stringBalance =
        balance && new BigNumber(balance.balance).toString();
      return {
        id: meta.meta.id,
        contract: meta.meta.contract,
        img: meta.meta.image,
        symbol: meta.meta.symbol,
        balance: stringBalance,
        usdValue: meta.value
      };
    });
  }

  get newPoolTokenChoices() {
    return (networkToken: string): ModalChoice[] => {
      const tokenChoices = this.tokenMeta
        .map(meta => metaToModalChoice(meta))
        .map(modalChoice => {
          const balance = this.tokenBalance(modalChoice.contract);
          const stringBalance =
            balance && new BigNumber(balance.balance).toString();
          return {
            ...modalChoice,
            balance: stringBalance
          };
        })
        .filter(meta =>
          this.newNetworkTokenChoices.some(
            networkChoice => !compareString(networkChoice.id, meta.id)
          )
        )
        .filter(tokenChoice => tokenChoice.id !== networkToken)
        .filter(meta => {
          const suggestedReserveIds = [meta.id, networkToken];
          const existingRelayWithSameReserves = this.relaysList.some(relay => {
            const reserves = relay.reserves.map(reserve => reserve.contract);
            return suggestedReserveIds.every(id =>
              reserves.some(r => compareString(id, r))
            );
          });
          return !existingRelayWithSameReserves;
        })
        .filter((_, index) => index < 200);

      const sorted = sortAlongSide(
        tokenChoices,
        token => token.id.toLowerCase(),
        this.tokens.map(token => token.id.toLowerCase())
      ).sort((a, b) => Number(b.balance) - Number(a.balance));
      return sorted;
    };
  }

  get isAuthenticated() {
    return vxm.wallet.isAuthenticated;
  }

  @mutation moduleInitiated() {
    this.initiated = true;
  }

  @action async fetchNewConverterAddressFromHash(
    hash: string
  ): Promise<string> {
    const interval = 1000;
    const attempts = 10;

    for (let i = 0; i < attempts; i++) {
      const info = await web3.eth.getTransactionReceipt(hash);
      if (info) {
        return removeLeadingZeros(info.logs[0].address);
      }
      await wait(interval);
    }
    throw new Error("Failed to find new address in decent time");
  }

  @action async fetchNewSmartContractAddressFromHash(
    hash: string
  ): Promise<string> {
    const interval = 1000;
    const attempts = 10;

    for (let i = 0; i < attempts; i++) {
      const info = await web3.eth.getTransactionReceipt(hash);
      console.log(info, "was info");
      if (info) {
        return info.contractAddress!;
      }
      await wait(interval);
    }
    throw new Error("Failed to find new address in decent time");
  }

  @mutation resetData() {
    this.relaysList = [];
    this.tokenBalances = [];
    this.initiated = false;
  }

  @action async onNetworkChange(updatedNetwork: EthNetworks) {
    if (this.currentNetwork !== updatedNetwork) {
      this.resetData();
      this.init();
    }
  }

  @action async deployConverter({
    smartTokenName,
    smartTokenSymbol,
    reserveTokenAddresses,
    precision = 18
  }: {
    smartTokenName: string;
    smartTokenSymbol: string;
    reserveTokenAddresses: string[];
    precision?: number;
  }): Promise<string> {
    if (reserveTokenAddresses.length !== 2)
      throw new Error("Method deployConverter only supports 2 reserves");
    const contract = buildRegistryContract(
      this.contracts.BancorConverterRegistry
    );

    const smartTokenDecimals = precision;

    return this.resolveTxOnConfirmation({
      tx: contract.methods.newConverter(
        1,
        smartTokenName,
        smartTokenSymbol,
        smartTokenDecimals,
        50000,
        reserveTokenAddresses,
        ["500000", "500000"]
      )
    });
  }

  @action async deployV1Converter({
    poolTokenName,
    poolTokenSymbol,
    poolTokenPrecision,
    reserves
  }: {
    poolTokenName: string;
    poolTokenSymbol: string;
    poolTokenPrecision: number;
    reserves: { contract: string; ppmReserveWeight: string }[];
  }): Promise<string> {
    if (reserves.length == 0) throw new Error("Must have at least one reserve");
    const converterRegistryAddress = this.contracts.BancorConverterRegistry;
    const contract = buildRegistryContract(converterRegistryAddress);

    const reserveTokenAddresses = reserves.map(reserve => reserve.contract);
    const reserveWeights = reserves.map(reserve => reserve.ppmReserveWeight);

    const poolType = PoolType.Traditional;

    const poolAlreadyExists = await existingPool(
      converterRegistryAddress,
      poolType,
      reserveTokenAddresses,
      reserveWeights
    );
    if (poolAlreadyExists)
      throw new Error(`Similar pool already exists (${poolAlreadyExists})`);

    return this.resolveTxOnConfirmation({
      tx: contract.methods.newConverter(
        poolType,
        poolTokenName,
        poolTokenSymbol,
        poolTokenPrecision,
        50000,
        reserveTokenAddresses,
        reserveWeights
      )
    });
  }

  @action async fetchHistoryData(poolId: string) {
    const pool = await this.relayById(poolId);
    const reserveSymbols = pool.reserves.map(reserve => reserve.symbol);
    const sortedSymbols = sortByNetworkTokens(reserveSymbols, x => x);
    const [networkToken, primaryReserveToken] = sortedSymbols;
    return getSmartTokenHistory(primaryReserveToken.toLowerCase());
  }

  @action async createV1Pool({
    onUpdate,
    decFee,
    decimals,
    poolName,
    poolSymbol,
    reserves
  }: CreateV1PoolEthParams): Promise<V1PoolResponse> {
    const hasFee = new BigNumber(decFee).isGreaterThan(0);

    const {
      poolId,
      newConverterTx
    }: { poolId: string; newConverterTx: string } = await multiSteps({
      items: [
        {
          description: "Creating pool...",
          task: async () => {
            const converterRes = await this.deployV1Converter({
              reserves: reserves.map(reserve => ({
                contract: reserve.tokenId,
                ppmReserveWeight: decToPpm(reserve.decReserveWeight)
              })),
              poolTokenName: poolName,
              poolTokenSymbol: poolSymbol,
              poolTokenPrecision: decimals
            });

            const converterAddress = await this.fetchNewConverterAddressFromHash(
              converterRes
            );
            return { converterAddress, newConverterTx: converterRes };
          }
        },
        {
          description: "Transferring ownership...",
          task: async ({ converterAddress, newConverterTx }) => {
            await this.claimOwnership(converterAddress);
            return { converterAddress, newConverterTx };
          }
        },
        ...(hasFee
          ? [
              {
                description: "Setting fee...",
                task: async ({
                  converterAddress,
                  newConverterTx
                }: {
                  converterAddress: string;
                  newConverterTx: string;
                }) => {
                  await this.setFee({
                    converterAddress,
                    ppmFee: decToPpm(decFee)
                  });
                  return { converterAddress, newConverterTx };
                }
              }
            ]
          : []),
        {
          description: "Adding pool...",
          task: async ({
            converterAddress,
            newConverterTx
          }: {
            converterAddress: string;
            newConverterTx: string;
          }) => {
            const registeredAnchorAddresses = await this.fetchAnchorAddresses(
              this.contracts.BancorConverterRegistry
            );
            const convertersAndAnchors = await this.add(
              registeredAnchorAddresses
            );
            const converterAndAnchor = findOrThrow(
              convertersAndAnchors,
              converterAndAnchor =>
                compareString(
                  converterAndAnchor.converterAddress,
                  converterAddress
                ),
              "failed to find new pool in the contract registry"
            );
            await this.addPoolsBulk([converterAndAnchor]);
            return { newConverterTx, poolId: converterAndAnchor.anchorAddress };
          }
        }
      ],
      onUpdate
    });

    return {
      txId: newConverterTx,
      blockExplorerLink: await this.createExplorerLink(newConverterTx),
      poolId
    };
  }

  @action async createPool(poolParams: CreatePoolParams) {
    if (poolParams.reserves.length !== 2)
      throw new Error("Was expecting two reserves in new pool");

    const suggestedReserveIds = poolParams.reserves.map(reserve => reserve.id);
    const poolWithSameReservesAlreadyExists = this.relaysList.some(
      relayIncludesReserves(suggestedReserveIds)
    );
    if (poolWithSameReservesAlreadyExists)
      throw new Error("Pool with same reserves already exists.");

    const networkTokenSymbols =
      this.currentNetwork == 1 ? networkTokens : ["BNT"];

    const [networkReserve, tokenReserve] = sortByNetworkTokens(
      poolParams.reserves,
      reserve => reserve.id,
      networkTokenSymbols.map(
        symbolName =>
          findOrThrow(
            this.tokenMeta,
            meta => compareString(meta.symbol, symbolName),
            "failed finding network tokens in meta"
          ).id
      )
    );

    const networkToken = findOrThrow(
      this.tokenMeta,
      meta => compareString(meta.id, networkReserve.id),
      "failed to find network token"
    );
    const reserveToken = findOrThrow(
      this.tokenMeta,
      meta => compareString(meta.id, tokenReserve.id),
      "failed to find reserve token"
    );

    const networkSymbol = networkToken.symbol;
    const tokenSymbol = reserveToken.symbol;

    const smartTokenName = `${tokenSymbol} Smart Pool Token`;
    const smartTokenSymbol = tokenSymbol + networkSymbol;
    const precision = 18;

    const hasFee = poolParams.fee > 0;

    const { reserves, txId } = (await multiSteps({
      items: [
        {
          description: "Deploying new Pool..",
          task: async () => {
            const reserves = await Promise.all(
              poolParams.reserves.map(async ({ id, amount: decAmount }) => {
                const token = findOrThrow(
                  this.tokenMeta,
                  meta => compareString(meta.id, id),
                  `failed finding ${id} in known token meta`
                );
                const decimals = await this.getDecimalsByTokenAddress(
                  token.contract
                );

                const res: WeiExtendedAsset = {
                  weiAmount: expandToken(decAmount, decimals),
                  contract: token.contract
                };
                return res;
              })
            );

            const converterRes = await this.deployConverter({
              reserveTokenAddresses: reserves.map(reserve => reserve.contract),
              smartTokenName,
              smartTokenSymbol,
              precision
            });

            const converterAddress = await this.fetchNewConverterAddressFromHash(
              converterRes
            );

            return {
              converterAddress,
              converterRes
            };
          }
        },
        {
          description:
            "Transferring ownership of pool and adding reserve allowances...",
          task: async (state?: any) => {
            const { converterAddress, reserves } = state as {
              converterAddress: string;
              reserves: WeiExtendedAsset[];
            };
            await Promise.all<any>([
              this.claimOwnership(converterAddress),
              ...reserves
                .filter(
                  reserve => !compareString(reserve.contract, ethReserveAddress)
                )
                .map(reserve =>
                  this.triggerApprovalIfRequired({
                    owner: this.isAuthenticated,
                    amount: reserve.weiAmount,
                    tokenAddress: reserve.contract,
                    spender: converterAddress
                  })
                )
            ]);
          }
        }
      ],
      onUpdate: poolParams.onUpdate
    })) as { reserves: WeiExtendedAsset[]; txId: string };

    this.spamBalances(reserves.map(reserve => reserve.contract));
    wait(5000).then(() => this.init());

    return {
      txId,
      blockExplorerLink: await this.createExplorerLink(txId)
    };
  }

  @action async createExplorerLink(txHash: string) {
    return generateEtherscanTxLink(
      txHash,
      this.currentNetwork == EthNetworks.Ropsten
    );
  }

  @action async approveTokenWithdrawals(
    approvals: {
      approvedAddress: string;
      amount: string;
      tokenAddress: string;
    }[]
  ) {
    return Promise.all(
      approvals.map(approval => {
        const tokenContract = buildTokenContract(approval.tokenAddress);

        return this.resolveTxOnConfirmation({
          tx: tokenContract.methods.approve(
            approval.approvedAddress,
            approval.amount
          ),
          gas: 70000
        });
      })
    );
  }

  @action async claimOwnership(converterAddress: string) {
    const converter = buildConverterContract(converterAddress);

    return this.resolveTxOnConfirmation({
      tx: converter.methods.acceptOwnership()
    });
  }

  @action async setFee({
    converterAddress,
    ppmFee
  }: {
    converterAddress: string;
    ppmFee: string;
  }) {
    const converterContract = buildConverterContract(converterAddress);

    return this.resolveTxOnConfirmation({
      tx: converterContract.methods.setConversionFee(ppmFee),
      resolveImmediately: true
    });
  }

  @action async resolveTxOnConfirmation({
    tx,
    gas,
    value,
    resolveImmediately = false,
    onHash
  }: {
    tx: ContractSendMethod;
    value?: string;
    gas?: number;
    resolveImmediately?: boolean;
    onHash?: (hash: string) => void;
  }): Promise<string> {
    console.log("received", tx);
    return new Promise((resolve, reject) => {
      let txHash: string;
      tx.send({
        from: this.isAuthenticated,
        ...(gas && { gas }),
        ...(value && { value: toHex(value) })
      })
        .on("transactionHash", (hash: string) => {
          txHash = hash;
          if (onHash) onHash(hash);
          if (resolveImmediately) {
            resolve(txHash);
          }
        })
        .on("confirmation", (confirmationNumber: number) => {
          resolve(txHash);
        })
        .on("error", (error: any) => reject(error));
    });
  }

  @action async addReserveToken({
    converterAddress,
    reserveTokenAddress
  }: {
    converterAddress: string;
    reserveTokenAddress: string;
  }) {
    const converter = buildConverterContract(converterAddress);

    return this.resolveTxOnConfirmation({
      tx: converter.methods.addReserve(reserveTokenAddress, 500000)
    });
  }

  get supportedFeatures() {
    return (symbolName: string) => {
      return ["addLiquidity", "removeLiquidity"];
    };
  }

  get wallet() {
    return "eth";
  }

  get tokens(): ViewToken[] {
    console.time("tokens");
    const ret = this.relaysList
      .filter(relay =>
        relay.reserves.every(reserve => reserve.reserveFeed && reserve.meta)
      )
      .flatMap(relay =>
        relay.reserves.map(reserve => {
          const { logo, name } = reserve.meta!;
          const balance = this.tokenBalance(reserve.contract);
          const balanceString =
            balance && new BigNumber(balance.balance).toString();

          const reserveFeed = reserve.reserveFeed!;
          return {
            id: reserve.contract,
            contract: reserve.contract,
            precision: reserve.decimals,
            symbol: reserve.symbol,
            name: name || reserve.symbol,
            ...(reserveFeed.costByNetworkUsd && {
              price: reserveFeed.costByNetworkUsd
            }),
            liqDepth: reserveFeed.liqDepth,
            logo,
            ...(reserveFeed.change24H && { change24h: reserveFeed.change24H }),
            ...(reserveFeed.volume24H && { volume24h: reserveFeed.volume24H }),
            ...(balance && { balance: balanceString })
          };
        })
      )
      .sort(sortByLiqDepth)
      .reduce<ViewToken[]>((acc, item) => {
        const existingToken = acc.find(token =>
          compareString(token.id!, item.id)
        );
        return existingToken
          ? updateArray(
              acc,
              token =>
                compareString(token.id!, item.id) && !isNaN(item.liqDepth),
              token => ({ ...token, liqDepth: token.liqDepth! + item.liqDepth })
            )
          : [...acc, item as ViewToken];
      }, []);
    console.timeEnd("tokens");
    return ret;
  }

  get tokenMetaObj() {
    return (id: string) => {
      return findOrThrow(
        this.tokenMeta,
        meta => compareString(id, meta.id),
        `Failed to find token meta for symbol with token contract of ${id}`
      );
    };
  }

  get tokenBalance() {
    return (tokenId: string) =>
      this.tokenBalances.find(token => compareString(token.id, tokenId));
  }

  get token(): (arg0: string) => any {
    return (id: string) =>
      findOrThrow(
        this.tokens,
        token => compareString(token.id, id),
        `failed to find token() with ID ${id} ethBancor`
      );
  }

  get relay() {
    return (id: string) =>
      findOrThrow(
        this.relays,
        relay => compareString(relay.id, id),
        `failed to find relay with id of ${id} in eth relay getter`
      );
  }

  get relays(): ViewRelay[] {
    console.time("relays");
    const toReturn = [...this.chainkLinkRelays, ...this.traditionalRelays]
      .sort(sortByLiqDepth)
      .sort(prioritiseV2Pools);

    console.timeEnd("relays");
    return toReturn;
  }

  get chainkLinkRelays(): ViewRelay[] {
    return (this.relaysList.filter(isChainLink) as ChainLinkRelay[])
      .filter(relay =>
        relay.reserves.every(reserve => reserve.reserveFeed && reserve.meta)
      )
      .map(relay => {
        const [networkReserve, tokenReserve] = relay.reserves;

        const { poolContainerAddress } = relay.anchor;

        return {
          id: poolContainerAddress,
          reserves: relay.reserves.map(reserve => ({
            reserveWeight: reserve.reserveWeight,
            id: reserve.contract,
            reserveId: poolContainerAddress + reserve.contract,
            logo: [reserve.meta!.logo],
            symbol: reserve.symbol,
            contract: reserve.contract,
            smartTokenSymbol: poolContainerAddress
          })),
          fee: relay.fee / 100,
          liqDepth: relay.reserves.reduce(
            (acc, item) => acc + item.reserveFeed!.liqDepth,
            0
          ),
          owner: relay.owner,
          symbol: tokenReserve.symbol,
          addLiquiditySupported: true,
          removeLiquiditySupported: true,
          focusAvailable: false,
          v2: true
        } as ViewRelay;
      });
  }

  get traditionalRelays(): ViewRelay[] {
    const availableHistories = this.availableHistories;
    return (this.relaysList.filter(isTraditional) as TraditionalRelay[])
      .filter(relay =>
        relay.reserves.every(reserve => reserve.reserveFeed && reserve.meta)
      )
      .map(relay => {
        const [networkReserve, tokenReserve] = relay.reserves;

        const smartTokenSymbol = relay.anchor.symbol;
        const hasHistory = availableHistories.some(history =>
          compareString(smartTokenSymbol, history)
        );

        let liqDepth = relay.reserves.reduce(
          (acc, item) => acc + item.reserveFeed!.liqDepth,
          0
        );

        if (Number.isNaN(liqDepth)) {
          liqDepth = 0;
        }

        return {
          id: relay.anchor.contract,
          reserves: relay.reserves.map(reserve => ({
            id: reserve.contract,
            reserveWeight: reserve.reserveWeight,
            reserveId: relay.anchor.contract + reserve.contract,
            logo: [reserve.meta!.logo],
            symbol: reserve.symbol,
            contract: reserve.contract,
            smartTokenSymbol: relay.anchor.contract
          })),
          fee: relay.fee / 100,
          liqDepth,
          owner: relay.owner,
          symbol: tokenReserve.symbol,
          addLiquiditySupported: true,
          removeLiquiditySupported: true,
          focusAvailable: hasHistory,
          v2: false
        } as ViewRelay;
      });
  }

  @action async getGeometricMean(amounts: string[]) {
    const converter = buildConverterContract(
      getNetworkVariables(this.currentNetwork).converterContractForMaths
    );
    return converter.methods.geometricMean(amounts).call();
  }

  @mutation setTokenMeta(tokenMeta: TokenMeta[]) {
    this.tokenMeta = tokenMeta;
  }

  @action async triggerTx(actions: any[]) {
    // @ts-ignore
    return this.$store.dispatch("ethWallet/tx", actions, { root: true });
  }

  @action async fetchRelayBalances(poolId: string) {
    const { reserves, version, contract } = await this.relayById(poolId);

    const converterContract = buildConverterContract(contract);
    const smartTokenContract = buildTokenContract(poolId);

    const [reserveBalances, smartTokenSupplyWei] = await Promise.all([
      Promise.all(
        reserves.map(reserve =>
          fetchReserveBalance(converterContract, reserve.contract, version)
        )
      ),
      smartTokenContract.methods.totalSupply().call()
    ]);

    return {
      reserves: reserves.map((reserve, index) => ({
        ...reserve,
        weiAmount: reserveBalances[index]
      })),
      smartTokenSupplyWei
    };
  }

  @action async calculateOpposingDepositInfo(
    opposingDeposit: OpposingLiquidParams
  ): Promise<EthOpposingLiquid> {
    const {
      id,
      reserves: reservesViewAmounts,
      changedReserveId
    } = opposingDeposit;
    const reserve = findChangedReserve(reservesViewAmounts, changedReserveId);

    const relay = await this.traditionalRelayById(id);

    const reserveToken = await this.tokenById(reserve.id);

    const tokenSymbol = reserveToken.symbol;
    const tokenAmount = reserve.amount;

    const smartTokenAddress = relay.anchor.contract;
    const smartTokenDecimals = relay.anchor.decimals;

    this.getUserBalance({ tokenContractAddress: smartTokenAddress });
    const { reserves, smartTokenSupplyWei } = await this.fetchRelayBalances(
      smartTokenAddress
    );

    const [sameReserve, opposingReserve] = sortByNetworkTokens(
      reserves,
      reserve => reserve.symbol,
      [tokenSymbol]
    );

    const reserveBalancesAboveZero = reserves.every(reserve =>
      new BigNumber(reserve.weiAmount).gt(0)
    );
    const sameReserveWei = expandToken(tokenAmount, sameReserve.decimals);

    const userSmartTokenBalance = this.tokenBalances.find(balance =>
      compareString(balance.id, smartTokenAddress)
    );

    const userSmartTokenBalanceWei =
      userSmartTokenBalance &&
      new BigNumber(userSmartTokenBalance.balance).gt(0)
        ? expandToken(userSmartTokenBalance.balance, smartTokenDecimals)
        : "0";

    if (!reserveBalancesAboveZero) {
<<<<<<< HEAD
      console.log("is fresh");
=======
      console.log('is fresh')
>>>>>>> 0aa85d59
      const matchedInputs = reservesViewAmounts.map(viewAmount => ({
        decAmount: viewAmount.amount,
        decimals: findOrThrow(reserves, reserve =>
          compareString(reserve.contract, viewAmount.id)
        ).decimals
      }));
<<<<<<< HEAD
      const notAllInputsAreNumbers = matchedInputs.some(input =>
        new BigNumber(input.decAmount).isNaN()
      );
      if (notAllInputsAreNumbers) {
        return {
          shareOfPool: 0,
          smartTokenAmountWei: { amount: "1", id: smartTokenAddress },
          singleUnitCosts: [],
          opposingAmount: undefined,
          reserveBalancesAboveZero
        };
=======
      const notAllInputsAreNumbers = matchedInputs.some(input => new BigNumber(input.decAmount).isNaN());
      if (notAllInputsAreNumbers) {
        return {
          shareOfPool: 0,
          smartTokenAmountWei: { amount: '1', id: smartTokenAddress },
          singleUnitCosts: [],
          opposingAmount: undefined,
          reserveBalancesAboveZero
        }
>>>>>>> 0aa85d59
      }
      const weiInputs = matchedInputs.map(input =>
        expandToken(input.decAmount, input.decimals)
      );
      const fundReward = await this.getGeometricMean(weiInputs);
      console.log(fundReward, "was returned with geometric mean");

      const shareOfPool = calculateShareOfPool(
        fundReward,
        smartTokenSupplyWei,
        userSmartTokenBalanceWei
      );

      const singleUnitCosts =
        matchedInputs.length == 2
          ? buildSingleUnitCosts(reservesViewAmounts[0], reservesViewAmounts[1])
          : [];

      return {
        shareOfPool,
        smartTokenAmountWei: { amount: fundReward, id: smartTokenAddress },
        singleUnitCosts,
        opposingAmount: undefined,
        reserveBalancesAboveZero
      };
    }

    const opposingAmount = calculateOppositeFundRequirement(
      sameReserveWei,
      sameReserve.weiAmount,
      opposingReserve.weiAmount
    );
    const fundReward = calculateFundReward(
      sameReserveWei,
      sameReserve.weiAmount,
      smartTokenSupplyWei
    );

    const shareOfPool = calculateShareOfPool(
      fundReward,
      smartTokenSupplyWei,
      userSmartTokenBalanceWei
    );

    const opposingReserveSupplyDec = shrinkToken(
      opposingReserve.weiAmount,
      opposingReserve.decimals
    );
    const sameReserveSupplyDec = shrinkToken(
      sameReserve.weiAmount,
      sameReserve.decimals
    );

    const singleUnitCosts = buildSingleUnitCosts(
      { id: opposingReserve.contract, amount: opposingReserveSupplyDec },
      { id: sameReserve.contract, amount: sameReserveSupplyDec }
    );

    const res = {
      opposingAmount: shrinkToken(opposingAmount, opposingReserve.decimals),
      smartTokenAmountWei: { id: smartTokenAddress, amount: fundReward },
      shareOfPool,
      singleUnitCosts: sortAlongSide(
        singleUnitCosts,
        unitCost => unitCost.id,
        relay.reserves.map(reserve => reserve.contract)
      ),
      reserveBalancesAboveZero
    };
    return res;
  }

  @action async fetchV2PoolBalances(
    relay: ChainLinkRelay
  ): Promise<StakedAndReserve> {
    const [reserveOne, reserveTwo] = relay.reserves;
    const [[poolBalace]] = ((await this.multi([
      [
        v2PoolBalanceShape(
          relay.contract,
          reserveOne.contract,
          reserveTwo.contract
        )
      ]
    ])) as unknown) as [RawAbiV2PoolBalances][];

    return rawAbiV2ToStacked(poolBalace);
  }

  @action async calculateOpposingDepositV2(
    opposingDeposit: OpposingLiquidParams
  ): Promise<OpposingLiquid> {
    const relay = await this.chainLinkRelayById(opposingDeposit.id);

    const changedReserve = findChangedReserve(
      opposingDeposit.reserves,
      opposingDeposit.changedReserveId
    );
    const suggestedDepositDec = changedReserve.amount;

    const stakedAndReserveWeight = await this.fetchV2PoolBalances(relay);

    const [biggerWeight, smallerWeight] = stakedAndReserveWeight.reserves
      .map(reserve => ({
        ...reserve,
        decReserveWeight: new BigNumber(reserve.reserveWeight as string).div(
          oneMillion
        ),
        token: findOrThrow(
          relay.reserves,
          r => compareString(r.contract, reserve.reserveAddress),
          "failed to find token for weight"
        )
      }))
      .sort((a, b) => b.decReserveWeight.minus(a.decReserveWeight).toNumber());

    const weightsEqualOneMillion = new BigNumber(
      biggerWeight.reserveWeight as string
    )
      .plus(smallerWeight.reserveWeight as string)
      .eq(oneMillion);
    if (!weightsEqualOneMillion)
      throw new Error("Was expecting reserve weights to equal 100%");
    const distanceFromMiddle = biggerWeight.decReserveWeight.minus(0.5);

    const adjustedBiggerWeight = new BigNumber(biggerWeight.stakedBalance).div(
      new BigNumber(1).minus(distanceFromMiddle)
    );
    const adjustedSmallerWeight = new BigNumber(
      smallerWeight.stakedBalance
    ).div(new BigNumber(1).plus(distanceFromMiddle));

    const singleUnitCosts = buildSingleUnitCosts(
      {
        id: biggerWeight.reserveAddress,
        amount: shrinkToken(
          adjustedBiggerWeight.toString(),
          biggerWeight.token.decimals
        )
      },
      {
        id: smallerWeight.reserveAddress,
        amount: shrinkToken(
          adjustedSmallerWeight.toString(),
          smallerWeight.token.decimals
        )
      }
    );

    const sameReserve = findOrThrow(
      [biggerWeight, smallerWeight],
      weight => compareString(weight.reserveAddress, changedReserve.id),
      "failed to find same reserve"
    );

    const suggestedDepositWei = expandToken(
      suggestedDepositDec,
      sameReserve.token.decimals
    );

    const shareOfPool = new BigNumber(suggestedDepositWei)
      .div(sameReserve.stakedBalance)
      .toNumber();

    const v2Converter = buildV2Converter(relay.contract);
    const maxStakingEnabled = await v2Converter.methods
      .maxStakedBalanceEnabled()
      .call();
    console.log({ maxStakingEnabled });
    if (maxStakingEnabled) {
      const maxStakedBalance = await v2Converter.methods
        .maxStakedBalances(sameReserve.reserveAddress)
        .call();

      console.log({ maxStakedBalance });
      if (maxStakedBalance !== "0") {
        const currentBalance = new BigNumber(sameReserve.stakedBalance);
        const proposedTotalBalance = new BigNumber(suggestedDepositWei).plus(
          currentBalance
        );
        const maxStakedBalanceWei = new BigNumber(maxStakedBalance);
        if (proposedTotalBalance.gt(maxStakedBalanceWei)) {
          const remainingSpaceAvailableWei = maxStakedBalanceWei.minus(
            currentBalance
          );
          const remainingSpaceAvailableDec = shrinkToken(
            remainingSpaceAvailableWei.toString(),
            sameReserve.token.decimals
          );
          if (remainingSpaceAvailableWei.isLessThanOrEqualTo(0))
            throw new Error("This pool has reached the max liquidity cap");
          throw new Error(
            `This pool is currently capped and can receive ${remainingSpaceAvailableDec} additional tokens`
          );
        }
      }
    }

    const result = {
      opposingAmount: undefined,
      shareOfPool,
      singleUnitCosts
    };
    console.log(result, "was the result");
    return result;
  }

  @action async calculateOpposingDeposit(
    opposingDeposit: OpposingLiquidParams
  ): Promise<OpposingLiquid> {
    const relay = await this.relayById(opposingDeposit.id);

    if (relay.converterType == PoolType.ChainLink) {
      return this.calculateOpposingDepositV2(opposingDeposit);
    } else {
      return this.calculateOpposingDepositInfo(opposingDeposit);
    }
  }

  @action async getUserBalance({
    tokenContractAddress,
    userAddress,
    keepWei = false
  }: {
    tokenContractAddress: string;
    userAddress?: string;
    keepWei?: boolean;
  }) {
    if (!tokenContractAddress)
      throw new Error("Token contract address cannot be falsy");
    const balance = await vxm.ethWallet.getBalance({
      accountHolder: userAddress || vxm.wallet.isAuthenticated,
      tokenContractAddress,
      keepWei
    });
    const currentBalance = this.tokenBalance(tokenContractAddress);
    const balanceDifferentToAlreadyStored =
      currentBalance && currentBalance.balance !== balance && !keepWei;
    const balanceNotStoredAndNotZero = new BigNumber(balance).gt(0) && !keepWei;

    if (balanceDifferentToAlreadyStored || balanceNotStoredAndNotZero) {
      this.updateBalance([tokenContractAddress, balance]);
    }
    return balance;
  }

  @action async relayById(relayId: string) {
    return findOrThrow(
      this.relaysList,
      relay => compareString(relay.id, relayId),
      "failed to find relay by id"
    );
  }

  @action async getUserBalancesTraditional({
    relayId,
    smartTokenDec
  }: {
    relayId: string;
    smartTokenDec?: string;
  }): Promise<UserPoolBalances> {
    const relay = await this.traditionalRelayById(relayId);

    const smartTokenUserBalance =
      smartTokenDec ||
      (await this.getUserBalance({
        tokenContractAddress: relay.anchor.contract
      }));

    const { smartTokenSupplyWei, reserves } = await this.fetchRelayBalances(
      relay.anchor.contract
    );

    const smartTokenDecimals = relay.anchor.decimals;

    const percent = new Decimal(smartTokenUserBalance).div(
      shrinkToken(smartTokenSupplyWei, smartTokenDecimals)
    );

    const maxWithdrawals: ViewAmount[] = reserves.map(reserve => ({
      id: reserve.contract,
      amount: shrinkToken(
        percent.times(reserve.weiAmount).toString(),
        reserve.decimals
      )
    }));

    return {
      maxWithdrawals,
      iouBalances: [{ id: "", amount: String(smartTokenUserBalance) }]
    };
  }

  @action async getPoolType(pool: string | Relay): Promise<PoolType> {
    let relay: Relay;
    if (typeof pool == "undefined") {
      throw new Error("Pool is undefined");
    } else if (typeof pool == "string") {
      const poolId = pool as string;
      relay = await this.relayById(poolId);
    } else {
      relay = pool as Relay;
    }
    return typeof relay.converterType !== "undefined" &&
      relay.converterType == PoolType.ChainLink
      ? PoolType.ChainLink
      : PoolType.Traditional;
  }

  @action async removeLiquidityReturn({
    converterAddress,
    poolTokenWei,
    poolTokenContract
  }: {
    converterAddress: string;
    poolTokenWei: string;
    poolTokenContract: string;
  }) {
    const v2Converter = buildV2Converter(converterAddress);

    const res = await v2Converter.methods
      .removeLiquidityReturnAndFee(poolTokenContract, poolTokenWei)
      .call();

    return { feeAmountWei: res[1], returnAmountWei: res[0] };
  }

  @action async getUserBalancesChainLink(
    relayId: string
  ): Promise<UserPoolBalances> {
    const relay = await this.chainLinkRelayById(relayId);
    const poolTokenBalances = await Promise.all(
      relay.anchor.poolTokens.map(async reserveAndPool => {
        const poolUserBalance = await this.getUserBalance({
          tokenContractAddress: reserveAndPool.poolToken.contract,
          keepWei: false
        });

        BigNumber.config({ EXPONENTIAL_AT: 256 });

        return {
          ...reserveAndPool,
          poolUserBalance: Number(poolUserBalance),
          reserveToken: findOrThrow(
            relay.reserves,
            reserve =>
              compareString(reserve.contract, reserveAndPool.reserveId),
            "failed to find reserve token"
          )
        };
      })
    );

    const v2Converter = buildV2Converter(relay.contract);
    const data = await Promise.all(
      poolTokenBalances.map(async poolTokenBalance => {
        const poolTokenBalanceWei = expandToken(
          poolTokenBalance.poolUserBalance,
          poolTokenBalance.poolToken.decimals
        );

        const maxWithdrawWei = (await v2Converter.methods
          .removeLiquidityReturnAndFee(
            poolTokenBalance.poolToken.contract,
            poolTokenBalanceWei
          )
          .call())[0];

        return {
          ...poolTokenBalance,
          maxWithdraw: shrinkToken(
            maxWithdrawWei,
            poolTokenBalance.reserveToken.decimals
          )
        };
      })
    );

    const maxWithdrawals = data.map(
      (x): ViewAmount => ({
        id: x.reserveId,
        amount: String(x.maxWithdraw)
      })
    );

    const iouBalances = data.map(
      (x): ViewAmount => ({
        id: x.reserveId,
        amount: new BigNumber(x.poolUserBalance).toString()
      })
    );

    console.log({ iouBalances, maxWithdrawals });

    return { iouBalances, maxWithdrawals };
  }

  @action async getUserBalances(relayId: string): Promise<UserPoolBalances> {
    if (!vxm.wallet.isAuthenticated)
      throw new Error("Cannot find users .isAuthenticated");

    const poolType = await this.getPoolType(relayId);
    console.log("detected pool type is", poolType);
    return poolType == PoolType.Traditional
      ? this.getUserBalancesTraditional({ relayId })
      : this.getUserBalancesChainLink(relayId);
  }

  @action async getTokenSupply(tokenAddress: string) {
    const contract = buildTokenContract(tokenAddress);
    return contract.methods.totalSupply().call();
  }

  @action async calculateOpposingWithdrawV2(
    opposingWithdraw: OpposingLiquidParams
  ): Promise<OpposingLiquid> {
    const relay = await this.chainLinkRelayById(opposingWithdraw.id);

    const changedReserve = findChangedReserve(
      opposingWithdraw.reserves,
      opposingWithdraw.changedReserveId
    );
    const suggestedPoolTokenWithdrawDec = changedReserve.amount;

    const stakedAndReserveWeight = await this.fetchV2PoolBalances(relay);

    const matchedWeights = stakedAndReserveWeight.reserves.map(reserve => ({
      reserveWeight: reserve.reserveWeight,
      stakedBalance: reserve.stakedBalance,
      decReserveWeight: new BigNumber(reserve.reserveWeight as string).div(
        oneMillion
      ),
      reserveToken: findOrThrow(
        relay.reserves,
        r => compareString(r.contract, reserve.reserveAddress),
        "failed to find reserve token"
      ),
      poolToken: findOrThrow(
        relay.anchor.poolTokens,
        poolToken =>
          compareString(reserve.poolTokenAddress, poolToken.poolToken.contract),
        "failed to find pool token"
      )
    }));

    const [biggerWeight, smallerWeight] = matchedWeights.sort((a, b) =>
      b.decReserveWeight.minus(a.decReserveWeight).toNumber()
    );

    const weightsEqualOneMillion = new BigNumber(
      biggerWeight.reserveWeight as string
    )
      .plus(smallerWeight.reserveWeight as string)
      .eq(oneMillion);
    if (!weightsEqualOneMillion)
      throw new Error("Was expecting reserve weights to equal 100%");

    const distanceFromMiddle = biggerWeight.decReserveWeight.minus(0.5);

    const adjustedBiggerWeight = new BigNumber(biggerWeight.stakedBalance).div(
      new BigNumber(1).minus(distanceFromMiddle)
    );
    const adjustedSmallerWeight = new BigNumber(
      smallerWeight.stakedBalance
    ).div(new BigNumber(1).plus(distanceFromMiddle));

    const singleUnitCosts = sortAlongSide(
      buildSingleUnitCosts(
        {
          id: biggerWeight.reserveToken.contract,
          amount: shrinkToken(
            adjustedBiggerWeight.toString(),
            biggerWeight.reserveToken.decimals
          )
        },
        {
          id: smallerWeight.reserveToken.contract,
          amount: shrinkToken(
            adjustedSmallerWeight.toString(),
            smallerWeight.reserveToken.decimals
          )
        }
      ),
      unitCost => unitCost.id,
      relay.reserves.map(x => x.contract)
    );

    const sameReserve = findOrThrow(
      matchedWeights,
      weight => compareString(weight.reserveToken.contract, changedReserve.id),
      "failed to find same reserve"
    );

    const shareOfPool = new BigNumber(suggestedPoolTokenWithdrawDec)
      .div(
        shrinkToken(
          sameReserve.stakedBalance,
          sameReserve.reserveToken.decimals
        )
      )
      .toNumber();

    const suggestedWithdrawWei = expandToken(
      suggestedPoolTokenWithdrawDec,
      sameReserve.poolToken.poolToken.decimals
    );

    const [
      { returnAmountWei, feeAmountWei },
      liquidatationLimitWei
    ] = await Promise.all([
      this.removeLiquidityReturn({
        converterAddress: relay.contract,
        poolTokenContract: sameReserve.poolToken.poolToken.contract,
        poolTokenWei: suggestedWithdrawWei
      }),
      liquidationLimit({
        converterContract: relay.contract,
        poolTokenAddress: sameReserve.poolToken.poolToken.contract
      })
    ]);

    if (new BigNumber(suggestedWithdrawWei).gt(liquidatationLimitWei))
      throw new Error("Withdrawal amount above current liquidation limit");

    const noFeeLiquidityReturn = new BigNumber(returnAmountWei).plus(
      feeAmountWei
    );

    const feePercent = new BigNumber(feeAmountWei)
      .div(noFeeLiquidityReturn)
      .toNumber();

    const removeLiquidityReturnDec = shrinkToken(
      returnAmountWei,
      sameReserve.reserveToken.decimals
    );

    const result = {
      opposingAmount: undefined,
      shareOfPool,
      singleUnitCosts,
      withdrawFee: feePercent,
      expectedReturn: {
        id: sameReserve.reserveToken.contract,
        amount: removeLiquidityReturnDec
      }
    };
    console.log(result, "was the result");
    return result;
  }

  @action async calculateOpposingWithdraw(
    opposingWithdraw: OpposingLiquidParams
  ): Promise<OpposingLiquid> {
    const relay = await this.relayById(opposingWithdraw.id);
    if (relay.converterType == PoolType.ChainLink) {
      return this.calculateOpposingWithdrawV2(opposingWithdraw);
    } else {
      return this.calculateOpposingWithdrawInfo(opposingWithdraw);
    }
  }

  @action async traditionalRelayById(
    poolId: string
  ): Promise<TraditionalRelay> {
    const relay = await this.relayById(poolId);
    const traditionalRelay = assertTraditional(relay);
    return traditionalRelay;
  }

  @action async chainLinkRelayById(poolId: string): Promise<ChainLinkRelay> {
    const relay = await this.relayById(poolId);
    const chainlinkRelay = assertChainlink(relay);
    return chainlinkRelay;
  }

  @action async calculateOpposingWithdrawInfo(
    opposingWithdraw: OpposingLiquidParams
  ): Promise<EthOpposingLiquid> {
    const {
      id,
      reserves: reservesViewAmounts,
      changedReserveId
    } = opposingWithdraw;

    const reserve = findChangedReserve(reservesViewAmounts, changedReserveId);
    const tokenAmount = reserve.amount;
    const sameReserveToken = await this.tokenById(reserve.id);

    const relay = await this.traditionalRelayById(id);
    const smartTokenAddress = relay.anchor.contract;

    const { reserves, smartTokenSupplyWei } = await this.fetchRelayBalances(
      smartTokenAddress
    );

    const reserveBalancesAboveZero = reserves.every(reserve =>
      new BigNumber(reserve.weiAmount).gt(0)
    );

    const [sameReserve, opposingReserve] = sortByNetworkTokens(
      reserves,
      reserve => reserve.symbol,
      [sameReserveToken.symbol]
    );

    const sameReserveWei = expandToken(tokenAmount, sameReserve.decimals);
    const shareOfPool = new BigNumber(sameReserveWei)
      .div(sameReserve.weiAmount)
      .toNumber();

    const opposingValue = calculateOppositeLiquidateRequirement(
      sameReserveWei,
      sameReserve.weiAmount,
      opposingReserve.weiAmount
    );
    const liquidateCostWei = calculateLiquidateCost(
      sameReserveWei,
      sameReserve.weiAmount,
      smartTokenSupplyWei
    );

    const smartUserBalanceWei = await vxm.ethWallet.getBalance({
      accountHolder: vxm.wallet.isAuthenticated,
      tokenContractAddress: smartTokenAddress,
      keepWei: true
    });

    const percentDifferenceBetweenSmartBalance = percentDifference(
      liquidateCostWei,
      String(smartUserBalanceWei)
    );
    let smartTokenAmount: string;
    if (percentDifferenceBetweenSmartBalance > 0.99) {
      smartTokenAmount = String(smartUserBalanceWei);
    } else {
      smartTokenAmount = liquidateCostWei;
    }

    const sameReserveCost = shrinkToken(
      new BigNumber(opposingReserve.weiAmount)
        .div(sameReserve.weiAmount)
        .toString(),
      sameReserve.decimals
    );
    const opposingReserveCost = shrinkToken(
      new BigNumber(sameReserve.weiAmount)
        .div(opposingReserve.weiAmount)
        .toString(),
      opposingReserve.decimals
    );

    return {
      opposingAmount: shrinkToken(opposingValue, opposingReserve.decimals),
      shareOfPool,
      smartTokenAmountWei: {
        id: smartTokenAddress,
        amount: smartTokenAmount
      },
      singleUnitCosts: [
        { id: sameReserve.contract, amount: sameReserveCost },
        { id: opposingReserve.contract, amount: opposingReserveCost }
      ],
      reserveBalancesAboveZero
    };
  }

  @action async removeLiquidityV2({
    converterAddress,
    poolToken,
    miniumReserveReturnWei = "1",
    onHash
  }: {
    converterAddress: string;
    poolToken: TokenWei;
    miniumReserveReturnWei: string;
    onHash?: (hash: string) => void;
  }) {
    const contract = buildV2Converter(converterAddress);

    return this.resolveTxOnConfirmation({
      tx: contract.methods.removeLiquidity(
        poolToken.tokenContract,
        poolToken.weiAmount,
        miniumReserveReturnWei
      ),
      onHash
    });
  }

  @action async liquidate({
    converterAddress,
    smartTokenAmount
  }: {
    converterAddress: string;
    smartTokenAmount: string;
  }) {
    const converterContract = buildConverterContract(converterAddress);

    return this.resolveTxOnConfirmation({
      tx: converterContract.methods.liquidate(smartTokenAmount)
    });
  }

  @action async removeLiquidity({ reserves, id: relayId }: LiquidityParams) {
    const relay = await this.relayById(relayId);

    const preV11 = Number(relay.version) < 11;
    if (preV11)
      throw new Error("This Pool is not supported for adding liquidity");

    const postV28 = Number(relay.version) >= 28;

    const withdraw = reserves.find(reserve => reserve.amount)!;
    const converterAddress = relay.contract;

    let hash: string;
    if (postV28 && relay.converterType == PoolType.ChainLink) {
      const v2Relay = await this.chainLinkRelayById(relayId);
      const poolToken = findOrThrow(
        v2Relay.anchor.poolTokens,
        poolToken => compareString(poolToken.reserveId, withdraw.id),
        "failed to find pool token"
      );

      const poolTokenWeiAmount = expandToken(
        withdraw.amount,
        poolToken.poolToken.decimals
      );
      const weiPoolTokenBalance = (await this.getUserBalance({
        tokenContractAddress: poolToken.poolToken.contract,
        keepWei: true
      })) as string;

      const roundedWeiAmount = new BigNumber(poolTokenWeiAmount).gt(
        new BigNumber(weiPoolTokenBalance).times(0.995)
      )
        ? weiPoolTokenBalance
        : poolTokenWeiAmount;

      const expectedReserveReturn = await this.removeLiquidityReturn({
        converterAddress: relay.contract,
        poolTokenWei: roundedWeiAmount,
        poolTokenContract: poolToken.poolToken.contract
      });

      hash = await this.removeLiquidityV2({
        converterAddress,
        poolToken: {
          tokenContract: poolToken.poolToken.contract,
          weiAmount: roundedWeiAmount
        },
        miniumReserveReturnWei: await this.weiMinusSlippageTolerance(
          expectedReserveReturn.returnAmountWei
        )
      });
    } else if (postV28 && relay.converterType == PoolType.Traditional) {
      const traditionalRelay = await this.traditionalRelayById(relay.id);
      const { smartTokenAmountWei } = await this.calculateOpposingWithdrawInfo({
        id: relayId,
        reserves,
        changedReserveId: reserves[0].id
      });
      const userPoolBalance = await this.getUserBalancesTraditional({
        relayId,
        smartTokenDec: shrinkToken(
          smartTokenAmountWei.amount,
          traditionalRelay.anchor.decimals
        )
      });
      hash = await this.removeLiquidityV28({
        converterAddress,
        smartTokensWei: smartTokenAmountWei.amount,
        reserveTokens: relay.reserves.map(reserve => {
          const reserveBalances = userPoolBalance.maxWithdrawals;
          return {
            tokenAddress: reserve.contract,
            minimumReturnWei: expandToken(
              new BigNumber(
                reserveBalances.find(balance =>
                  compareString(balance.id, reserve.contract)
                )!.amount
              )
                .times(0.98)
                .toNumber(),
              reserve.decimals
            )
          };
        })
      });
    } else {
      const { smartTokenAmountWei } = await this.calculateOpposingWithdrawInfo({
        id: relayId,
        reserves,
        changedReserveId: reserves[0].id
      });
      hash = await this.liquidate({
        converterAddress,
        smartTokenAmount: smartTokenAmountWei.amount
      });
    }

    const anchorTokens = getAnchorTokenAddresses(relay);

    const tokenAddressesChanged = [
      ...relay.reserves.map(reserve => reserve.contract),
      ...anchorTokens
    ];
    this.spamBalances(tokenAddressesChanged);

    return {
      txId: hash,
      blockExplorerLink: await this.createExplorerLink(hash)
    };
  }

  @action async mintEthErc(ethDec: string) {
    return new Promise((resolve, reject) => {
      let txHash: string;
      web3.eth
        .sendTransaction({
          from: this.isAuthenticated,
          to: ethErc20WrapperContract,
          value: toHex(toWei(ethDec))
        })
        .on("transactionHash", (hash: string) => {
          txHash = hash;
        })
        .on("confirmation", (confirmationNumber: number) => {
          resolve(txHash);
        })
        .on("error", (error: any) => reject(error));
    });
  }

  @action async fundRelay({
    converterAddress,
    fundAmount,
    onHash
  }: {
    converterAddress: string;
    fundAmount: string;
    onHash?: (hash: string) => void;
  }) {
    const converterContract = buildConverterContract(converterAddress);
    return this.resolveTxOnConfirmation({
      tx: converterContract.methods.fund(fundAmount),
      gas: 950000,
      ...(onHash && { onHash })
    });
  }

  @action async addLiquidityV28({
    converterAddress,
    reserves,
    minimumReturnWei,
    onHash
  }: {
    converterAddress: string;
    reserves: TokenWei[];
    minimumReturnWei: string;
    onHash?: (hash: string) => void;
  }) {
    const contract = buildV28ConverterContract(converterAddress);

    const newEthReserve = reserves.find(reserve =>
      compareString(reserve.tokenContract, ethReserveAddress)
    );

    return this.resolveTxOnConfirmation({
      tx: contract.methods.addLiquidity(
        reserves.map(reserve => reserve.tokenContract),
        reserves.map(reserve => reserve.weiAmount),
        minimumReturnWei
      ),
      onHash,
      ...(newEthReserve && { value: newEthReserve.weiAmount })
    });
  }

  @action async addLiquidityV2({
    converterAddress,
    reserve,
    poolTokenMinReturnWei = "1",
    onHash
  }: {
    converterAddress: string;
    reserve: TokenWei;
    poolTokenMinReturnWei?: string;
    onHash?: (hash: string) => void;
  }) {
    const contract = buildV2Converter(converterAddress);

    const newEthReserve = compareString(
      reserve.tokenContract,
      ethReserveAddress
    );

    return this.resolveTxOnConfirmation({
      tx: contract.methods.addLiquidity(
        reserve.tokenContract,
        reserve.weiAmount,
        poolTokenMinReturnWei
      ),
      onHash: onHash,
      ...(newEthReserve && { value: reserve.weiAmount })
    });
  }

  @action async removeLiquidityV28({
    converterAddress,
    smartTokensWei,
    reserveTokens
  }: {
    converterAddress: string;
    smartTokensWei: string;
    reserveTokens: { tokenAddress: string; minimumReturnWei: string }[];
  }) {
    const contract = buildV28ConverterContract(converterAddress);

    return this.resolveTxOnConfirmation({
      tx: contract.methods.removeLiquidity(
        smartTokensWei,
        reserveTokens.map(token => token.tokenAddress),
        reserveTokens.map(token => token.minimumReturnWei)
      )
    });
  }

  @action async weiMinusSlippageTolerance(wei: string): Promise<string> {
    const slippageTolerance = vxm.bancor.slippageTolerance;
    if (typeof slippageTolerance !== "number")
      throw new Error("Error finding slippage tolerance");
    const percent = new BigNumber(1).minus(slippageTolerance);
    const newWei = new BigNumber(wei).times(percent).toFixed(0);
    console.log(newWei, "is new wei");
    return newWei;
  }

  @action async addToken(tokenAddress: string) {
    const isAddress = web3.utils.isAddress(tokenAddress);
    if (!isAddress) throw new Error(`${tokenAddress} is not a valid address`);

    const shape = tokenShape(tokenAddress);
    const [[token]] = (await this.multi([[shape]])) as [
      [{ symbol: string; decimals: string; contract: string }]
    ];

    const tokenAddressesMatch = compareString(token.contract, tokenAddress);
    if (!tokenAddressesMatch) throw new Error("RPC return was not expected");

    console.log(token, "was was return");
    if (!(token.symbol && token.decimals))
      throw new Error(
        "Failed parsing token information, please ensure this is an ERC-20 token"
      );

    this.addTokenToMeta({
      decimals: Number(token.decimals),
      symbol: token.symbol,
      tokenAddress: token.contract
    });
  }

  @mutation addTokenToMeta(token: {
    decimals: number;
    symbol: string;
    tokenAddress: string;
  }) {
    const tokenMetaList = this.tokenMeta;

    const tokenAlreadyExists = this.tokenMeta.some(meta =>
      compareString(meta.contract, token.tokenAddress)
    );
    if (tokenAlreadyExists) return;

    const tokenMeta: TokenMeta = {
      contract: token.tokenAddress,
      id: token.tokenAddress,
      image: defaultImage,
      name: token.symbol,
      symbol: token.symbol,
      precision: token.decimals
    };

    this.tokenMeta = [...tokenMetaList, tokenMeta];
  }

  @action async addLiquidity({
    id: relayId,
    reserves,
    onUpdate
  }: LiquidityParams) {
    const relay = await this.relayById(relayId);

    const preV11 = Number(relay.version) < 11;
    if (preV11)
      throw new Error("This Pool is not supported for adding liquidity");

    const postV28 = Number(relay.version) >= 28;

    const matchedBalances = reserves
      .filter(reserve => reserve.amount)
      .map(reserve => {
        const relayReserve = findOrThrow(
          relay.reserves,
          relayReserve => compareString(relayReserve.contract, reserve.id),
          "failed to match passed reserves"
        );
        return {
          ...relayReserve,
          amount: reserve.amount
        };
      });

    const steps: Step[] = [
      {
        name: "CheckBalance",
        description: "Updating balance approvals..."
      },
      {
        name: "Funding",
        description: "Now funding..."
      },
      {
        name: "BlockConfirmation",
        description: "Awaiting block confirmation..."
      },
      {
        name: "Done",
        description: "Done!"
      }
    ];

    onUpdate!(0, steps);

    const converterAddress = relay.contract;

    await Promise.all(
      matchedBalances.map(async balance => {
        if (
          compareString(balance.contract, ethErc20WrapperContract) &&
          !postV28
        ) {
          await this.mintEthErc(balance.amount!);
        }
        if (compareString(balance.contract, ethReserveAddress)) return;
        return this.triggerApprovalIfRequired({
          owner: this.isAuthenticated,
          amount: expandToken(balance.amount!, balance.decimals),
          spender: converterAddress,
          tokenAddress: balance.contract
        });
      })
    );

    onUpdate!(1, steps);

    let txHash: string;

    if (postV28 && relay.converterType == PoolType.Traditional) {
      console.log("treating as a traditional relay");
      const {
        smartTokenAmountWei,
        reserveBalancesAboveZero
      } = await this.calculateOpposingDepositInfo({
        id: relay.id,
        reserves,
        changedReserveId: reserves[0].id
      });

      const minimumReturnWei = reserveBalancesAboveZero
        ? await this.weiMinusSlippageTolerance(smartTokenAmountWei.amount)
        : "1";

      txHash = await this.addLiquidityV28({
        converterAddress,
        reserves: matchedBalances
          .filter(balance => new BigNumber(balance.amount).gt(0))
          .map(balance => ({
            tokenContract: balance.contract,
            weiAmount: expandToken(balance.amount, balance.decimals)
          })),
        minimumReturnWei,
        onHash: () => onUpdate!(2, steps)
      });
    } else if (postV28 && relay.converterType == PoolType.ChainLink) {
      console.log("treating as a chainlink v2 relay");
      const chainLinkRelay = await this.chainLinkRelayById(relay.id);
      const reserveToken = matchedBalances.map(balance => ({
        tokenContract: balance.contract,
        weiAmount: expandToken(balance.amount, balance.decimals)
      }))[0];
      const poolToken = chainLinkRelay.anchor.poolTokens.find(poolToken =>
        compareString(poolToken.reserveId, reserveToken.tokenContract)
      );
      if (!poolToken)
        throw new Error("Client side error - failed finding pool token");

      const [stakedReserveBalance, poolTokenSupply] = await Promise.all([
        this.fetchStakedReserveBalance({
          converterAddress: chainLinkRelay.contract,
          reserveTokenAddress: reserveToken.tokenContract
        }),
        getTokenSupplyWei(poolToken.poolToken.contract)
      ]);

      const expectedPoolTokenReturnWei = calculateExpectedPoolTokenReturnV2(
        poolTokenSupply,
        stakedReserveBalance,
        reserveToken.weiAmount
      );

      const poolTokenMinReturnWei = await this.weiMinusSlippageTolerance(
        expectedPoolTokenReturnWei
      );

      txHash = await this.addLiquidityV2({
        converterAddress,
        reserve: reserveToken,
        poolTokenMinReturnWei,
        onHash: () => onUpdate!(2, steps)
      });
    } else {
      console.log("treating as an old tradtional relay");
      const { smartTokenAmountWei } = await this.calculateOpposingDepositInfo({
        reserves,
        changedReserveId: reserves[0].id,
        id: relayId
      });

      const fundAmount = smartTokenAmountWei;

      txHash = await this.fundRelay({
        converterAddress,
        fundAmount: fundAmount.amount,
        onHash: () => onUpdate!(2, steps)
      });
    }

    onUpdate!(3, steps);

    const anchorTokens = getAnchorTokenAddresses(relay);

    const tokenAddressesChanged = [
      ...matchedBalances.map(x => x.contract),
      ...anchorTokens
    ];
    this.spamBalances(tokenAddressesChanged);
    return {
      txId: txHash,
      blockExplorerLink: await this.createExplorerLink(txHash)
    };
  }

  @action async spamBalances(tokenAddresses: string[]) {
    for (var i = 0; i < 5; i++) {
      tokenAddresses.forEach(tokenContractAddress =>
        this.getUserBalance({ tokenContractAddress })
      );
      await wait(1500);
    }
  }

  @action async fetchContractAddresses(contractRegistry: string) {
    const hardCodedBytes: RegisteredContracts = {
      BancorNetwork: asciiToHex("BancorNetwork"),
      BancorConverterRegistry: asciiToHex("BancorConverterRegistry")
    };

    const registryContract = new web3.eth.Contract(
      ABIContractRegistry,
      contractRegistry
    );

    const bytesKeys = Object.keys(hardCodedBytes);
    const bytesList = Object.values(hardCodedBytes);

    try {
      const contractAddresses = await Promise.race([
        Promise.all(
          bytesList.map(bytes =>
            registryContract.methods.addressOf(bytes).call()
          )
        ),
        wait(10000).then(() => {
          throw new Error(
            "Failed to resolve the Ethereum Bancor Contracts, BancorNetwork, BancorConverterRegistry, BancorX and BancorConverterFactory."
          );
        })
      ]);

      const zipped = zip(bytesKeys, contractAddresses) as [string, string][];

      const object = zipped.reduce(
        (acc, [key, value]) => ({
          ...acc,
          [key!]: value
        }),
        {}
      ) as RegisteredContracts;
      this.setContractAddresses(object);
      return object;
    } catch (e) {
      console.error(`Failed fetching ETH contract addresses ${e.message}`);
      throw new Error(e.message);
    }
  }

  @mutation setContractAddresses(contracts: RegisteredContracts) {
    this.contracts = contracts;
  }

  @action async warmEthApi() {
    const tokens = await ethBancorApi.getTokens();
    this.setBancorApiTokens(tokens);
    return tokens;
  }

  @action async addPossiblePropsFromBancorApi(
    reserveFeeds: ReserveFeed[]
  ): Promise<ReserveFeed[]> {
    try {
      const tokens = this.bancorApiTokens;
      if (!tokens || tokens.length == 0) {
        throw new Error("There are no cached Bancor API tokens.");
      }
      const ethUsdPrice = findOrThrow(
        tokens,
        token => token.code == "ETH",
        "failed finding price of ETH from tokens request"
      ).price;
      console.log(ethUsdPrice, "is the eth USD price");

      const [bancorCovered, notCovered] = partition(reserveFeeds, feed => {
        const inDictionary = ethBancorApiDictionary.find(
          matchReserveFeed(feed)
        );
        if (!inDictionary) return false;
        return tokens.some(token => token.id == inDictionary.tokenId);
      });

      const newBancorCovered = bancorCovered.map(reserveFeed => {
        const dictionary = findOrThrow(
          ethBancorApiDictionary,
          matchReserveFeed(reserveFeed)
        );
        const tokenPrice = findOrThrow(
          tokens,
          token => token.id == dictionary.tokenId
        );

        return {
          ...reserveFeed,
          change24H: tokenPrice.change24h,
          volume24H: tokenPrice.volume24h.USD,
          costByNetworkUsd: reserveFeed.costByNetworkUsd || tokenPrice.price
        };
      });

      return [...newBancorCovered, ...notCovered];
    } catch (e) {
      console.warn(`Failed utilising Bancor API: ${e.message}`);
      return reserveFeeds;
    }
  }

  @action async updateRelayFeeds(suggestedFeeds: ReserveFeed[]) {
    const feeds = suggestedFeeds;

    const potentialRelaysToMutate = this.relaysList.filter(relay =>
      feeds.some(feed => compareString(feed.poolId, relay.id))
    );
    const relaysToMutate = potentialRelaysToMutate.filter(relay =>
      relay.reserves.some(reserve => {
        const feed = feeds.find(feed =>
          compareString(reserve.contract, feed.reserveAddress)
        );
        if (feed && !reserve.reserveFeed) return true;
        if (!feed) return false;
        const existingFeed = reserve.reserveFeed!;
        if (existingFeed) return feed.priority < existingFeed.priority;
      })
    );

    if (relaysToMutate.length > 0) {
      const updatedRelays = relaysToMutate.map(relay => ({
        ...relay,
        reserves: relay.reserves.map(reserve => {
          const feed = feeds.find(
            feed =>
              compareString(feed.reserveAddress, reserve.contract) &&
              compareString(feed.poolId, relay.id)
          );
          return {
            ...reserve,
            reserveFeed: feed
          };
        })
      }));

      this.updateRelays(updatedRelays);
    }
  }

  @action async fetchUsdPriceOfBnt() {
    const price = await vxm.bancor.fetchUsdPriceOfBnt();
    this.setBntUsdPrice(price);
    return price;
  }

  @mutation setBntUsdPrice(usdPrice: number) {
    this.bntUsdPrice = usdPrice;
  }

  @action async fetchStakedReserveBalance({
    converterAddress,
    reserveTokenAddress
  }: {
    converterAddress: string;
    reserveTokenAddress: string;
  }): Promise<string> {
    const contract = buildV2Converter(converterAddress);
    return contract.methods.reserveStakedBalance(reserveTokenAddress).call();
  }

  @action async fetchV2ConverterReserveWeights(converterAddress: string) {
    const contract = buildV2Converter(converterAddress);
    const weights = await contract.methods.effectiveReserveWeights().call();
    return [weights["0"], weights["1"]];
  }

  get loadingTokens() {
    return this.loadingPools;
  }

  get moreTokensAvailable() {
    return this.morePoolsAvailable;
  }

  @action async relaysContainingToken(tokenId: string): Promise<string[]> {
    return getConvertibleTokenAnchors({
      converterRegistryAddress: this.contracts.BancorConverterRegistry,
      tokenAddress: tokenId
    });
  }

  @action async loadMoreTokens(tokenIds?: string[]) {
    if (tokenIds && tokenIds.length > 0) {
      const anchorAddresses = await Promise.all(
        tokenIds.map(id => this.relaysContainingToken(id))
      );
      const anchorAddressesNotLoaded = anchorAddresses
        .flat(1)
        .filter(
          anchorAddress =>
            !this.relaysList.some(relay =>
              compareString(relay.id, anchorAddress)
            )
        );
      const convertersAndAnchors = await this.add(anchorAddressesNotLoaded);
      await this.addPoolsV2(convertersAndAnchors);
    } else {
      await this.loadMorePools();
    }
  }

  @mutation setAvailableHistories(smartTokenNames: string[]) {
    this.availableHistories = smartTokenNames;
  }

  @action async refresh() {
    console.log("refresh called on eth bancor, doing nothing");
  }

  @mutation setRegisteredAnchorAddresses(addresses: string[]) {
    this.registeredAnchorAddresses = addresses;
  }

  @mutation setConvertibleTokenAddresses(addresses: string[]) {
    this.convertibleTokenAddresses = addresses;
  }

  @action async conversionPathFromNetworkContract({
    from,
    to,
    networkContractAddress
  }: {
    from: string;
    to: string;
    networkContractAddress: string;
  }) {
    return conversionPath({ networkContractAddress, from, to });
  }

  @action async relaysRequiredForTrade({
    from,
    to,
    networkContractAddress
  }: {
    from: string;
    to: string;
    networkContractAddress: string;
  }) {
    try {
      const path = await this.conversionPathFromNetworkContract({
        from,
        to,
        networkContractAddress
      });
      const smartTokenAddresses = path.filter((_, index) => isOdd(index));
      if (smartTokenAddresses.length == 0)
        throw new Error("Failed to find any smart token addresses for path.");
      return smartTokenAddresses;
    } catch (e) {
      console.error(`relays required for trade failed ${e.message}`);
      throw new Error(`relays required for trade failed ${e.message}`);
    }
  }

  @action async poolsByPriority({
    anchorAddressess,
    tokenPrices
  }: {
    anchorAddressess: string[];
    tokenPrices?: TokenPrice[];
  }) {
    if (tokenPrices && tokenPrices.length > 0) {
      return sortSmartTokenAddressesByHighestLiquidity(
        tokenPrices,
        anchorAddressess
      );
    } else {
      return sortAlongSide(anchorAddressess, x => x, priorityEthPools);
    }
  }

  @action async bareMinimumPools({
    params,
    networkContractAddress,
    anchorAddressess,
    tokenPrices
  }: {
    params?: ModuleParam;
    networkContractAddress: string;
    anchorAddressess: string[];
    tokenPrices?: TokenPrice[];
  }): Promise<string[]> {
    const fromToken =
      params! && params!.tradeQuery! && params!.tradeQuery!.base!;
    const toToken =
      params! && params!.tradeQuery! && params!.tradeQuery!.quote!;

    const tradeIncluded = fromToken && toToken;
    const poolIncluded = params && params.poolQuery;

    if (tradeIncluded) {
      console.log("trade included...");
      const res = await this.relaysRequiredForTrade({
        from: fromToken,
        to: toToken,
        networkContractAddress
      });
      console.log(res, `was for ${fromToken} and ${toToken}`);
      return res;
    } else if (poolIncluded) {
      console.log("pool included...");
      return [poolIncluded];
    } else {
      console.log("should be loading first 5");
      const allPools = await this.poolsByPriority({
        anchorAddressess,
        tokenPrices
      });
      return allPools.slice(0, 3);
    }
  }

  @action async multi(groupsOfShapes: ShapeWithLabel[][]) {
    const networkVars = getNetworkVariables(this.currentNetwork);
    const multi = new MultiCall(web3, networkVars.multiCall, [
      500,
      100,
      50,
      10,
      1
    ]);
    return multi.all(groupsOfShapes);
  }

  @action async refreshReserveBalances() {
    const v1Relays = this.relaysList.filter(
      relay => relay.converterType == PoolType.Traditional
    ) as TraditionalRelay[];
    const v2Relays = this.relaysList.filter(
      relay => relay.converterType == PoolType.ChainLink
    ) as ChainLinkRelay[];

    const v1RelayShapes = v1Relays.map(relay =>
      reserveBalanceShape(relay.contract, relay.reserves.map(r => r.contract))
    );
    const v2RelayPoolBalanceShapes = v2Relays.map(relay =>
      v2PoolBalanceShape(
        relay.contract,
        relay.reserves[0].contract,
        relay.reserves[1].contract
      )
    );

    const [v1RelayBalances, v2RelayBalances] = await this.multi([
      v1RelayShapes,
      v2RelayPoolBalanceShapes
    ]);
  }

  @action async addPoolsV2(
    convertersAndAnchors: ConverterAndAnchor[]
  ): Promise<V2Response> {
    const allAnchors = convertersAndAnchors.map(item => item.anchorAddress);
    const allConverters = convertersAndAnchors.map(
      item => item.converterAddress
    );

    const [rawRelays, poolAndSmartTokens] = ((await this.multi([
      allConverters.map(relayShape),
      allAnchors.map(poolTokenShape)
    ])) as [unknown, unknown]) as [AbiRelay[], AbiCentralPoolToken[]];

    const { poolTokenAddresses, smartTokens } = seperateMiniTokens(
      poolAndSmartTokens
    );

    const polished: RefinedAbiRelay[] = rawRelays.map(half => ({
      ...half,
      anchorAddress: findOrThrow(
        convertersAndAnchors,
        item => compareString(item.converterAddress, half.converterAddress),
        "failed to find anchor address"
      ).anchorAddress,
      reserves: [half.connectorToken1, half.connectorToken2] as [
        string,
        string
      ],
      version: Number(half.version),
      converterType: determineConverterType(half.converterType)
    }));

    const overWroteVersions = updateArray(
      polished,
      relay =>
        knownVersions.some(r =>
          compareString(r.converterAddress, relay.converterAddress)
        ),
      relay => ({
        ...relay,
        version: knownVersions.find(r =>
          compareString(r.converterAddress, relay.converterAddress)
        )!.version
      })
    );

    const passedFirstHalfs = overWroteVersions
      .filter(hasTwoConnectors)
      .filter(half =>
        poolTokenAddresses.some(poolTokenAddress =>
          compareString(poolTokenAddress.anchorAddress, half.anchorAddress)
        )
          ? poolTokenAddresses.find(poolTokenAddress =>
              compareString(poolTokenAddress.anchorAddress, half.anchorAddress)
            )!.poolTokenAddresses.length == 2
          : true
      );

    const verifiedV1Pools = passedFirstHalfs.filter(
      half => half.converterType == PoolType.Traditional
    );

    const verifiedV2Pools = passedFirstHalfs.filter(
      half => half.converterType == PoolType.ChainLink
    );

    console.log({ verifiedV1Pools, verifiedV2Pools });

    const reserveTokens = uniqWith(
      passedFirstHalfs.flatMap(half => half.reserves),
      compareString
    );

    console.time("secondWaterfall");

    const tokenInMeta = (tokenMeta: TokenMeta[]) => (address: string) =>
      tokenMeta.find(
        meta => compareString(address, meta.contract) && meta.precision
      );

    const allTokensRequired = [
      ...reserveTokens,
      ...poolTokenAddresses.flatMap(pool => pool.poolTokenAddresses)
    ].filter(tokenAddress => !compareString(tokenAddress, ethReserveAddress));

    const tokenAddressesKnown = allTokensRequired.filter(
      tokenInMeta(this.tokenMeta)
    );
    const tokensKnown = tokenAddressesKnown.map(address => {
      const meta = tokenInMeta(this.tokenMeta)(address)!;
      return metaToTokenAssumedPrecision(meta);
    });
    const tokenAddressesMissing = differenceWith(
      allTokensRequired,
      tokenAddressesKnown,
      compareString
    );

    const [
      reserveAndPoolTokensAbi,
      v1ReserveBalances,
      v2PoolReserveBalances
    ] = ((await this.multi([
      tokenAddressesMissing.map(tokenShape),
      verifiedV1Pools.map(v1Pool =>
        reserveBalanceShape(v1Pool.converterAddress, v1Pool.reserves)
      ),
      verifiedV2Pools.map(pool =>
        v2PoolBalanceShape(
          pool.converterAddress,
          pool.reserves[0],
          pool.reserves[1]
        )
      )
    ])) as [unknown, unknown, unknown]) as [
      RawAbiToken[],
      RawAbiReserveBalance[],
      RawAbiV2PoolBalances[]
    ];

    const stakedAndReserveWeights = v2PoolReserveBalances.map(
      rawAbiV2ToStacked
    );

    const reserveAndPoolTokens = reserveAndPoolTokensAbi.map(
      (token): Token => ({
        contract: token.contract,
        decimals: Number(token.decimals),
        network: "ETH",
        symbol: token.symbol
      })
    );

    const allTokens = [...reserveAndPoolTokens, ...tokensKnown];

    const polishedReserveAndPoolTokens = polishTokens(
      this.tokenMeta,
      allTokens
    );

    const matched = stakedAndReserveWeights.map(relay => ({
      ...relay,
      anchorAddress: findOrThrow(
        convertersAndAnchors,
        item => compareString(item.converterAddress, relay.converterAddress),
        "failed to match anchor address"
      ).anchorAddress,
      reserves: relay.reserves.map(reserve => ({
        ...reserve,
        token: polishedReserveAndPoolTokens.find(token =>
          compareString(token.contract, reserve.reserveAddress)
        )
      }))
    }));

    const confirmedTokenMatch = matched.filter(match =>
      match.reserves.every(reserve => reserve.token)
    ) as RawV2Pool[];

    console.log(confirmedTokenMatch, "touchy");

    const v2RelayFeeds = buildRelayFeedChainkLink({
      relays: confirmedTokenMatch,
      usdPriceOfBnt: this.bntUsdPrice
    });

    console.timeEnd("secondWaterfall");

    const v2Pools = verifiedV2Pools.map(
      (pool): ChainLinkRelay => {
        const rawPool = findOrThrow(
          confirmedTokenMatch,
          match => compareString(match.converterAddress, pool.converterAddress),
          `failed to find raw pool ${pool.converterAddress}`
        );

        return {
          anchor: {
            poolContainerAddress: rawPool.anchorAddress,
            poolTokens: rawPool.reserves.map(reserve => ({
              reserveId: reserve.reserveAddress,
              poolToken: findOrThrow(
                polishedReserveAndPoolTokens,
                token =>
                  compareString(token.contract, reserve.poolTokenAddress),
                `failed to find the pool token for ${reserve.poolTokenAddress}`
              )
            }))
          },
          contract: pool.converterAddress,
          id: rawPool.anchorAddress,
          converterType: PoolType.ChainLink,
          isMultiContract: false,
          network: "ETH",
          owner: pool.owner,
          reserves: rawPool.reserves.map(reserve => ({
            ...reserve.token,
            reserveWeight:
              typeof reserve.reserveWeight !== "undefined"
                ? Number(reserve.reserveWeight) / oneMillion.toNumber()
                : undefined
          })),
          version: String(pool.version),
          fee: Number(pool.conversionFee) / 10000
        };
      }
    );

    const v1Pools = verifiedV1Pools.map(pool => {
      const smartTokenAddress = pool.anchorAddress;
      const converterAddress = convertersAndAnchors.find(item =>
        compareString(item.anchorAddress, smartTokenAddress)
      )!.converterAddress;
      const polishedHalf = overWroteVersions.find(pol =>
        compareString(pol.converterAddress, converterAddress)
      )!;
      const smartToken = smartTokens.find(token =>
        compareString(token.contract, smartTokenAddress)
      )!;
      const anchorProps = smartTokenAnchor({
        ...smartToken,
        network: "ETH",
        decimals: Number(smartToken.decimals)
      });
      const reserveBalances = v1ReserveBalances.find(reserve =>
        compareString(reserve.converterAddress, converterAddress)
      )!;
      if (!reserveBalances) {
        console.log(
          pool.anchorAddress,
          "was dropped because it has no reserve balances"
        );
        return;
      }
      const zippedReserveBalances = [
        {
          contract: polishedHalf.connectorToken1,
          amount: reserveBalances.reserveOne
        },
        {
          contract: polishedHalf.connectorToken2,
          amount: reserveBalances.reserveTwo
        }
      ];
      const reserveTokens = zippedReserveBalances.map(
        reserve =>
          polishedReserveAndPoolTokens.find(token =>
            compareString(token.contract, reserve.contract)
          )!
      );

      const relay: RelayWithReserveBalances = {
        id: smartTokenAddress,
        reserves: reserveTokens.map(x => ({ ...x, reserveWeight: 0.5 })),
        reserveBalances: zippedReserveBalances.map(zip => ({
          amount: zip.amount,
          id: zip.contract
        })),
        contract: converterAddress,
        fee: Number(polishedHalf.conversionFee) / 10000,
        isMultiContract: false,
        network: "ETH",
        owner: polishedHalf.owner,
        version: String(polishedHalf.version),
        anchor: anchorProps.anchor,
        converterType: anchorProps.converterType
      };

      return relay;
    });

    const completeV1Pools = (v1Pools.filter(
      Boolean
    ) as RelayWithReserveBalances[]).filter(x => x.reserves.every(Boolean));

    const bntTokenAddress = getNetworkVariables(this.currentNetwork).bntToken;

    const traditionalRelayFeeds = buildPossibleReserveFeedsTraditional(
      completeV1Pools,
      [
        { id: bntTokenAddress, usdPrice: String(this.bntUsdPrice) },
        ...trustedStables(this.currentNetwork)
      ]
    );

    const reserveFeeds = [...traditionalRelayFeeds, ...v2RelayFeeds];
    const pools = [...v2Pools, ...completeV1Pools];

    // debug
    const failed = differenceWith(convertersAndAnchors, pools, (a, b) =>
      compareString(a.converterAddress, b.contract)
    );
    if (failed.length > 0) {
      console.warn(failed, "FAILS");
    }

    // end debug

    return {
      reserveFeeds,
      pools
    };
  }

  @mutation deletePools(ids: string[]) {
    this.relaysList = this.relaysList.filter(
      relay => !ids.some(id => compareString(relay.id, id))
    );
  }

  @action async reloadPools(anchorAndConverters: ConverterAndAnchor[]) {
    this.deletePools(anchorAndConverters.map(x => x.anchorAddress));
    this.addPoolsBulk(anchorAndConverters);
  }

  @action async add(anchorAddresses: string[]) {
    const converters = await this.fetchConverterAddressesByAnchorAddresses(
      anchorAddresses
    );
    return zipAnchorAndConverters(anchorAddresses, converters);
  }

  @action async pullConverterEvents({
    converterAddress,
    network,
    fromBlock
  }: {
    converterAddress: string;
    network: EthNetworks;
    fromBlock: number;
  }) {
    const res = await getConverterLogs(network, converterAddress, fromBlock);
    console.log(res, "was res");

    const uniqueAddHashes = uniqWith(
      res.addLiquidity.map(event => event.txHash),
      compareString
    );
    const uniqueRemoveHashes = uniqWith(
      res.removeLiquidity.map(event => event.txHash),
      compareString
    );

    const conversions = res.conversions;

    const groupedAddLiquidityEvents = uniqueAddHashes.map(hash =>
      res.addLiquidity.filter(event => compareString(event.txHash, hash))
    );

    const groupedRemoveLiquidityEvents = uniqueRemoveHashes.map(hash =>
      res.removeLiquidity.filter(event => compareString(event.txHash, hash))
    );

    const tokens = this.tokens;
    console.log(tokens, "is tokens");

    const blockNow = await this.blockNumberHoursAgo(0);
    const timeNow = moment().unix();

    const removeEvents = groupedRemoveLiquidityEvents
      .filter(events => {
        const res = events.every(event =>
          tokenAddressesInEvent(event).every(address =>
            tokens.some(token => compareString(token.id, address))
          )
        );
        return res;
      })
      .map(events =>
        events.map(event =>
          decodedToTimedDecoded(event, blockNow.currentBlock, timeNow)
        )
      )
      .map(events =>
        removeLiquidityEventToView(
          events,
          tokens,
          hash =>
            generateEtherscanTxLink(
              hash,
              this.currentNetwork == EthNetworks.Ropsten
            ),
          account => generateEtherscanAccountLink(account)
        )
      );

    const addEvents = groupedAddLiquidityEvents
      .filter(events =>
        events.every(event =>
          tokenAddressesInEvent(event).every(address =>
            tokens.some(token => compareString(token.id, address))
          )
        )
      )
      .map(events =>
        events.map(event =>
          decodedToTimedDecoded(event, blockNow.currentBlock, timeNow)
        )
      )
      .map(events =>
        addLiquidityEventToView(
          events,
          tokens,
          hash =>
            generateEtherscanTxLink(
              hash,
              this.currentNetwork == EthNetworks.Ropsten
            ),
          account => generateEtherscanAccountLink(account)
        )
      );

    console.log(addEvents, "are add events");
    console.log(removeEvents, "are generated remove events");

    const conversionEvents = res.conversions
      .filter((event, index) => {
        const res = tokenAddressesInEvent(event).every(address =>
          tokens.some(token => compareString(token.id, address))
        );
        return res;
      })
      .map(event =>
        decodedToTimedDecoded(event, blockNow.currentBlock, timeNow)
      )
      .map(conversion =>
        conversionEventToViewTradeEvent(
          conversion,
          tokens,
          hash =>
            generateEtherscanTxLink(
              hash,
              this.currentNetwork == EthNetworks.Ropsten
            ),
          account => generateEtherscanAccountLink(account)
        )
      );

    return {
      addEvents,
      removeEvents,
      conversionEvents
    };
  }

  @action async pullEvents({
    networkContract,
    network,
    fromBlock
  }: {
    networkContract: string;
    network: EthNetworks;
    fromBlock: number;
  }) {
    const res = await getLogs(network, networkContract, fromBlock);
    console.log(res, "was res");

    const uniqTxHashes = uniqWith(res.map(x => x.txHash), compareString);

    const groups = uniqTxHashes.map(hash =>
      res.filter(x => compareString(x.txHash, hash))
    );

    const joinStartingAndTerminating = groups.map(
      (trades): DecodedEvent<ConversionEventDecoded> => {
        const firstTrade = trades[0];
        const lastTrade = trades[trades.length - 1];
        const { txHash: firstHash, blockNumber: firstBlockNumber } = firstTrade;
        const haveSameBlockNumber = trades.every(
          trade => trade.blockNumber == firstBlockNumber
        );
        const haveSameTxHash = trades.every(trade => trade.txHash == firstHash);
        if (!(haveSameBlockNumber && haveSameTxHash))
          throw new Error("Trades do not share the same block number and hash");

        return {
          ...firstTrade,
          data: {
            ...firstTrade.data,
            to: lastTrade.data.to
          }
        };
      }
    );
    return joinStartingAndTerminating;
  }

  liquidityHistoryArr: DecodedTimedEvent<ConversionEventDecoded>[] = [];

  @mutation setLiquidityHistory(
    events: DecodedTimedEvent<ConversionEventDecoded>[]
  ) {
    this.liquidityHistoryArr = events
      .slice()
      .sort((a, b) => Number(b.blockNumber) - Number(a.blockNumber));
  }

  get liquidityHistory() {
    const liquidityEvents = this.liquidityHistoryArr;
    const knownTokens = this.tokens;
    if (liquidityEvents.length == 0 || knownTokens.length == 0) {
      return {
        loading: true,
        data: []
      };
    }

    const conversionsSupported = liquidityEvents.filter(event =>
      tokenAddressesInEvent(event).every(tokenAddress =>
        knownTokens.some(t => compareString(tokenAddress, t.id))
      )
    );

    return {
      loading: false,
      data: conversionsSupported.map(conversion =>
        conversionEventToViewTradeEvent(
          conversion,
          knownTokens,
          hash =>
            generateEtherscanTxLink(
              hash,
              this.currentNetwork == EthNetworks.Ropsten
            ),
          account => generateEtherscanAccountLink(account)
        )
      )
    };
  }

  @action async blockNumberHoursAgo(hours: number) {
    const currentBlock = await web3.eth.getBlockNumber();
    const secondsPerBlock = 15;
    const secondsToRewind = 60 * 60 * hours;
    const blocksToRewind = secondsToRewind / secondsPerBlock;
    return {
      blockHoursAgo: currentBlock - blocksToRewind,
      currentBlock: currentBlock
    };
  }

  @action async init(params?: ModuleParam) {
    console.log(params, "was init param on eth");
    console.time("ethResolved");
    console.time("timeToGetToInitialBulk");
    if (this.initiated) {
      console.log("returning already");
      return this.refresh();
    }

    BigNumber.config({ EXPONENTIAL_AT: 256 });

    const web3NetworkVersion = await web3.eth.getChainId();
    const currentNetwork: EthNetworks = web3NetworkVersion;
    console.log(currentNetwork, "is the current network");
    this.setNetwork(currentNetwork);
    const networkVariables = getNetworkVariables(currentNetwork);

    const testnetActive = currentNetwork == EthNetworks.Ropsten;

    if (
      params &&
      params.tradeQuery &&
      params.tradeQuery.quote &&
      testnetActive
    ) {
      params.tradeQuery.quote = networkVariables.bntToken;
    }

    try {
      let bancorApiTokens: TokenPrice[] = [];

      this.warmEthApi()
        .then(tokens => {
          bancorApiTokens = tokens;
        })
        .catch(_ => {});

      fetchSmartTokens()
        .then(availableSmartTokenHistories =>
          this.setAvailableHistories(
            availableSmartTokenHistories.map(history => history.id)
          )
        )
        .catch(_ => {});

      getTokenMeta(currentNetwork).then(this.setTokenMeta);
      this.fetchUsdPriceOfBnt();

      console.time("FirstPromise");
      const [
        contractAddresses,
        { currentBlock, blockHoursAgo }
      ] = await Promise.all([
        this.fetchContractAddresses(networkVariables.contractRegistry),
        this.blockNumberHoursAgo(24)
      ]);

      console.log(contractAddresses, "are contract addresses");
      console.timeEnd("FirstPromise");

      console.time("SecondPromise");
      const [registeredAnchorAddresses, currentBlockInfo] = await Promise.all([
        this.fetchAnchorAddresses(contractAddresses.BancorConverterRegistry),
        web3.eth.getBlock(currentBlock)
      ]);

      (async () => {
        const events = await this.pullEvents({
          network: currentNetwork,
          networkContract: contractAddresses.BancorNetwork,
          fromBlock: blockHoursAgo
        });
        const withDates = events.map(event =>
          decodedToTimedDecoded(
            event,
            currentBlock,
            Number(currentBlockInfo.timestamp)
          )
        );

        this.setLiquidityHistory(withDates);

        console.log(
          withDates.map(x => ({
            ...x,
            formatted: moment.unix(x.blockTime).format()
          })),
          "have dates"
        );
      })();

      console.timeEnd("SecondPromise");

      this.setRegisteredAnchorAddresses(registeredAnchorAddresses);

      const tz = {
        address: "0x2f9ec37d6ccfff1cab21733bdadede11c823ccb0",
        blockHash:
          "0x2570d981705b282aafd2ff07ed293cb3169513b0d12ea819f84b71b4d68ab2c1",
        blockNumber: "0xa49f45",
        data:
          "0x0000000000000000000000000000000000000000000008238eb1566fee5d0000000000000000000000000000000000000000000000000007b4be6e4156334ad4000000000000000000000000dead1241f2ee2a7950ad967993efb72d62bf6822",
        logIndex: "0x17",
        removed: false,
        topics: [
          "0x7154b38b5dd31bb3122436a96d4e09aba5b323ae1fd580025fab55074334c095",
          "0x000000000000000000000000b1cd6e4153b2a390cf00a6556b0fc1458c4a5533",
          "0x0000000000000000000000001f573d6fb3f13d689ff844b4ce37794d79a7ff1c",
          "0x000000000000000000000000eeeeeeeeeeeeeeeeeeeeeeeeeeeeeeeeeeeeeeee"
        ],
        transactionHash:
          "0x3d200c94eca4474b421a6342121e7933f3b94abb22494719550461c5ba2c4571",
        transactionIndex: "0x10"
      };

      const conversionEventAbi = [
        { type: "uint256", name: "fromAmount" },
        { type: "uint256", name: "toAmount" },
        { type: "address", name: "trader" }
      ];

      const decoded = web3.eth.abi.decodeLog(
        conversionEventAbi,
        tz.data,
        tz.topics
      );
      console.log(decoded, "was decoded");

      // web3.eth.getBlock(3)

      console.time("ThirdPromise");
      const [
        anchorAndConvertersMatched,
        bareMinimumAnchorAddresses
      ] = await Promise.all([
        this.add(registeredAnchorAddresses),
        this.bareMinimumPools({
          params,
          networkContractAddress: contractAddresses.BancorNetwork,
          anchorAddressess: registeredAnchorAddresses,
          ...(bancorApiTokens &&
            bancorApiTokens.length > 0 && { tokenPrices: bancorApiTokens })
        })
      ]);
      console.timeEnd("ThirdPromise");

      const blackListedAnchors = ["0x7Ef1fEDb73BD089eC1010bABA26Ca162DFa08144"];

      const passedAnchorAndConvertersMatched = anchorAndConvertersMatched.filter(
        notBlackListed(blackListedAnchors)
      );

      console.log({
        anchorAndConvertersMatched: passedAnchorAndConvertersMatched,
        bareMinimumAnchorAddresses
      });

      const requiredAnchors = bareMinimumAnchorAddresses.map(anchor =>
        findOrThrow(
          passedAnchorAndConvertersMatched,
          item => compareString(item.anchorAddress, anchor),
          "failed to find required anchors"
        )
      );

      const priorityAnchors = await this.poolsByPriority({
        anchorAddressess: passedAnchorAndConvertersMatched.map(
          x => x.anchorAddress
        ),
        tokenPrices: bancorApiTokens
      });

      console.log({ priorityAnchors });

      const initialLoad = uniqWith(
        [...requiredAnchors],
        compareAnchorAndConverter
      );

      const remainingLoad = sortAlongSide(
        differenceWith(
          passedAnchorAndConvertersMatched,
          initialLoad,
          compareAnchorAndConverter
        ),
        anchor => anchor.anchorAddress,
        priorityAnchors
      );

      console.log("trying...");
      console.timeEnd("timeToGetToInitialBulk");
      console.time("initialPools");
      const x = await this.addPoolsBulk([
        ...initialLoad,
        {
          anchorAddress: "0xC42a9e06cEBF12AE96b11f8BAE9aCC3d6b016237",
          converterAddress: "0xFD39faae66348aa27A9E1cE3697aa185B02580EE"
        }
      ]);
      this.setLoadingPools(false);
      console.timeEnd("initialPools");
      console.log("finished add pools...", x);

      if (remainingLoad.length > 0) {
        const potentialUnfitConverters = [
          "0xfb64059D18BbfDc5EEdCc6e65C9F09de8ccAf5b6",
          "0xB485A5F793B1DEadA32783F99Fdccce9f28aB9a2",
          "0x444Bd9a308Bd2137208ABBcc3efF679A90d7A553",
          "0x5C8c7Ef16DaC7596C280E70C6905432F7470965E",
          "0x40c7998B5d94e00Cd675eDB3eFf4888404f6385F",
          "0x0429e43f488D2D24BB608EFbb0Ee3e646D61dE71",
          "0x7FF01DB7ae23b97B15Bc06f49C45d6e3d84df46f",
          "0x16ff969cC3A4AE925D9C0A2851e2386d61E75954",
          "0x72eC2FF62Eda1D5E9AcD6c4f6a016F0998ba1cB0",
          "0xcAf6Eb14c3A20B157439904a88F00a8bE929c887"
        ];
        const newSet = remainingLoad.filter(
          anchorAndConverter =>
            ![
              anchorAndConverter.converterAddress,
              anchorAndConverter.anchorAddress
            ].some(address => potentialUnfitConverters.some(x => x == address))
        );

        const droppedAnchors = differenceWith(
          remainingLoad,
          newSet,
          compareAnchorAndConverter
        );
        // this.addPoolsBulk(droppedAnchors);
        this.addPoolsBulk(newSet);
      }
      this.moduleInitiated();

      if (this.relaysList.length < 1) {
        console.error("Init resolved with less than 2 relay feeds or 1 relay.");
      }
      console.timeEnd("ethResolved");
    } catch (e) {
      console.error(`Threw inside ethBancor ${e.message}`);
      throw new Error(`Threw inside ethBancor ${e.message}`);
    }
  }

  @action async addPoolsV1(convertersAndAnchors: ConverterAndAnchor[]) {
    // do it the way it happened before, adding dynamically and not waiting for the bulk to finish
  }

  @action async addPools(convertersAndAnchors: ConverterAndAnchor[]) {
    this.setLoadingPools(true);
    await this.addPoolsV1(convertersAndAnchors);
    this.setLoadingPools(false);
  }

  @action async addPoolsBulk(convertersAndAnchors: ConverterAndAnchor[]) {
    if (!convertersAndAnchors || convertersAndAnchors.length == 0)
      throw new Error("Received nothing for addPoolsBulk");

    this.setLoadingPools(true);

    const tokenAddresses: string[][] = [];

    const { pools, reserveFeeds } = await this.addPoolsV2(convertersAndAnchors);

    const poolsFailed = differenceWith(convertersAndAnchors, pools, (a, b) =>
      compareString(a.anchorAddress, b.id)
    );
    this.updateFailedPools(
      poolsFailed.map(failedPool => failedPool.anchorAddress)
    );
    this.updateRelays(pools);
    this.updateRelayFeeds(
      await this.addPossiblePropsFromBancorApi(reserveFeeds)
    );
    const tokensInChunk = pools
      .flatMap(tokensInRelay)
      .map(token => token.contract);
    tokenAddresses.push(tokensInChunk);
    if (this.isAuthenticated) {
      const toFetch = uniqWith(tokenAddresses.flat(), compareString);
      this.fetchBulkTokenBalances(toFetch);
    }
    this.setLoadingPools(false);

    console.timeEnd("addPoolsBulk");
    return { pools, reserveFeeds };
  }

  @action async fetchBulkTokenBalances(tokenContractAddresses: string[]) {
    tokenContractAddresses.forEach(address =>
      this.getUserBalance({ tokenContractAddress: address })
    );
  }

  @action async addPoolsContainingTokenAddresses(tokenAddresses: string[]) {
    const anchorAddresses = await Promise.all(
      tokenAddresses.map(this.relaysContainingToken)
    );
    const uniqueAnchors = uniqWith(anchorAddresses.flat(1), compareString);
    const anchorsAndConverters = await this.add(uniqueAnchors);
    this.addPoolsV2(anchorsAndConverters);
  }

  @action async fetchConverterAddressesByAnchorAddresses(
    anchorAddresses: string[]
  ) {
    return getConvertersByAnchors({
      anchorAddresses,
      converterRegistryAddress: this.contracts.BancorConverterRegistry
    });
  }

  @action async fetchAnchorAddresses(converterRegistryAddress: string) {
    return getAnchors(converterRegistryAddress);
  }

  @mutation updateRelays(relays: Relay[]) {
    const allReserves = this.relaysList
      .concat(relays)
      .flatMap(relay => relay.reserves);
    const uniqueTokens = uniqWith(allReserves, (a, b) =>
      compareString(a.contract, b.contract)
    );

    const decimalUniformityBetweenTokens = uniqueTokens.every(token => {
      const allReservesTokenFoundIn = allReserves.filter(reserve =>
        compareString(token.contract, reserve.contract)
      );
      return allReservesTokenFoundIn.every(
        (reserve, _, arr) => reserve.decimals == arr[0].decimals
      );
    });
    if (!decimalUniformityBetweenTokens) {
      console.error(
        `There is a mismatch of decimals between relays of the same token, will not store ${relays.length} new relays`
      );
      return;
    }

    const meshedRelays = uniqWith(
      [...relays, ...this.relaysList],
      compareRelayById
    ).map(relay => ({
      ...relay,
      reserves: sortByNetworkTokens(
        updateArray(
          relay.reserves,
          reserve => !reserve.meta,
          reserve => {
            const meta = this.tokenMeta.find(meta =>
              compareString(reserve.contract, meta.contract)
            );
            return {
              ...reserve,
              meta: {
                logo: (meta && meta.image) || defaultImage,
                ...(meta && meta!.name && { name: meta.name })
              }
            };
          }
        ),
        reserve => reserve.symbol
      )
    }));
    console.log(
      "vuex given",
      relays.length,
      "relays and setting",
      meshedRelays.length
    );
    this.relaysList = Object.freeze(meshedRelays);
  }

  @mutation wipeTokenBalances() {
    this.tokenBalances = [];
  }

  @action async onAuthChange(userAddress: string) {
    this.wipeTokenBalances();
    const allTokens = this.relaysList.flatMap(tokensInRelay);
    const uniqueTokenAddresses = uniqWith(
      allTokens.map(token => token.contract),
      compareString
    );
    uniqueTokenAddresses.forEach(tokenContractAddress =>
      this.getUserBalance({
        tokenContractAddress,
        userAddress
      })
    );
  }

  @action async focusPool(id: string): Promise<FocusPoolRes> {
    const pool = await this.relayById(id);
    const converterAddress = pool.contract;
    const yesterday = await this.blockNumberHoursAgo(24);

    const res = await this.pullConverterEvents({
      converterAddress,
      network: this.currentNetwork,
      fromBlock: yesterday.blockHoursAgo
    });
    console.log(res, "was returned from focus pool");

    return res;
  }

  @action async focusSymbol(id: string) {
    if (!this.isAuthenticated) return;
    const tokenContractAddress = findOrThrow(
      this.tokens,
      token => compareString(token.contract, id),
      `failed to find this token contract address (${id})`
    ).contract;
    const balance = await vxm.ethWallet.getBalance({
      accountHolder: this.isAuthenticated,
      tokenContractAddress
    });
    this.updateBalance([id!, balance]);

    const tokenTracked = this.tokens.find(token => compareString(token.id, id));
    if (!tokenTracked) {
      this.loadMoreTokens([id]);
    }
  }

  @mutation updateBalance([id, balance]: [string, string]) {
    const newBalances = this.tokenBalances.filter(
      balance => !compareString(balance.id, id)
    );
    if (new BigNumber(balance).gt(0)) {
      newBalances.push({ id, balance });
    }
    this.tokenBalances = newBalances;
  }

  @action async refreshBalances(symbols?: BaseToken[]) {
    if (symbols) {
      symbols.forEach(symbol => this.focusSymbol(symbol.symbol));
    }
  }

  @action async mintEthErcIfRequired(decString: string) {
    const contract = buildTokenContract(ethErc20WrapperContract);
    const currentBalance = await contract.methods
      .balanceOf(this.isAuthenticated)
      .call();

    const currentBalanceDec = shrinkToken(currentBalance, 18);

    const mintingRequired = new BigNumber(decString).gt(currentBalanceDec);
    if (mintingRequired) {
      return this.mintEthErc(decString);
    }
  }

  @action async tokenById(id: string) {
    return findOrThrow(
      this.tokens,
      token => compareString(token.id, id),
      `tokenById failed to find token with ID ${id} `
    );
  }

  @action async tokensById(ids: string[]) {
    return Promise.all(ids.map(id => this.tokenById(id)));
  }

  @action async findPath({
    fromId,
    toId,
    relays
  }: {
    fromId: string;
    toId: string;
    relays: readonly Relay[];
  }) {
    const lowerCased = relays.map(relay => ({
      ...relay,
      reserves: relay.reserves.map(reserve => ({
        ...reserve,
        contract: reserve.contract.toLowerCase()
      }))
    }));
    const path = await findNewPath(
      fromId.toLowerCase(),
      toId.toLowerCase(),
      lowerCased,
      relay => [relay.reserves[0].contract, relay.reserves[1].contract]
    );

    const flattened = path.hops.flatMap(hop => hop[0]);
    return flattened.map(flat =>
      findOrThrow(
        relays,
        relay => compareString(relay.contract, flat.contract),
        "failed to find relays used in pathing"
      )
    );
  }

  @action async convert({
    from,
    to,
    onUpdate
  }: ProposedConvertTransaction): Promise<TxResponse> {
    if (compareString(from.id, to.id))
      throw new Error("Cannot convert a token to itself.");
    const [fromToken, toToken] = await this.tokensById([from.id, to.id]);
    const fromIsEth = compareString(fromToken.symbol, "eth");

    const steps: Section[] = [
      {
        name: "Pathing",
        description: "Finding path..."
      },
      {
        name: "SetApprovalAmount",
        description: "Setting approval amount..."
      },
      {
        name: "ConvertProcessing",
        description: "Processing conversion..."
      },
      {
        name: "WaitingTxConf",
        description: "Awaiting block confirmation..."
      },
      {
        name: "Done",
        description: "Done!"
      }
    ];

    onUpdate!(0, steps);

    const fromTokenDecimals = await this.getDecimalsByTokenAddress(
      fromToken.id
    );
    const toTokenDecimals = await this.getDecimalsByTokenAddress(toToken.id);

    const relaysByLiqDepth = this.relays.sort(sortByLiqDepth);
    const relaysList = sortAlongSide(
      this.relaysList,
      relay => relay.id,
      relaysByLiqDepth.map(relay => relay.id)
    );
    const winningRelays = uniqWith(relaysList, compareRelayByReserves);

    const relays = await this.findPath({
      relays: winningRelays,
      fromId: from.id,
      toId: to.id
    });

    const fromAmount = from.amount;
    const fromSymbol = fromToken.symbol;
    const fromTokenContract = fromToken.id;
    const toTokenContract = toToken.id;

    const ethPath = generateEthPath(fromSymbol, relays.map(relayToMinimal));

    const fromWei = expandToken(fromAmount, fromTokenDecimals);

    if (!fromIsEth) {
      onUpdate!(1, steps);
      await this.triggerApprovalIfRequired({
        owner: this.isAuthenticated,
        amount: fromWei,
        spender: this.contracts.BancorNetwork,
        tokenAddress: fromTokenContract
      });
    }

    onUpdate!(2, steps);

    const networkContract = buildNetworkContract(this.contracts.BancorNetwork);

    const expectedReturn = to.amount;
    const expectedReturnWei = expandToken(expectedReturn, toTokenDecimals);

    const confirmedHash = await this.resolveTxOnConfirmation({
      tx: networkContract.methods.convertByPath(
        ethPath,
        fromWei,
        await this.weiMinusSlippageTolerance(expectedReturnWei),
        zeroAddress,
        zeroAddress,
        0
      ),
      ...(fromIsEth && { value: fromWei }),
      onHash: () => onUpdate!(3, steps)
    });
    onUpdate!(4, steps);

    this.spamBalances([fromTokenContract, toTokenContract]);

    return {
      txId: confirmedHash,
      blockExplorerLink: await this.createExplorerLink(confirmedHash)
    };
  }

  @action async triggerApprovalIfRequired({
    owner,
    spender,
    amount,
    tokenAddress
  }: {
    owner: string;
    spender: string;
    tokenAddress: string;
    amount: string;
  }) {
    const currentApprovedBalance = await getApprovedBalanceWei({
      owner,
      spender,
      tokenAddress
    });

    if (new BigNumber(currentApprovedBalance).gte(amount)) return;

    const nullingTxRequired = fromWei(currentApprovedBalance) !== "0";
    if (nullingTxRequired) {
      await this.approveTokenWithdrawals([
        { approvedAddress: spender, amount: toWei("0"), tokenAddress }
      ]);
    }

    return this.approveTokenWithdrawals([
      { approvedAddress: spender, amount, tokenAddress }
    ]);
  }

  @action async getReturnByPath({
    path,
    amount
  }: {
    path: string[];
    amount: string;
  }): Promise<string> {
    return getReturnByPath({
      networkContract: this.contracts.BancorNetwork,
      path,
      amount
    });
  }

  @action async getDecimalsByTokenAddress(tokenAddress: string) {
    if (compareString(tokenAddress, ethReserveAddress)) return 18;
    const reserve = this.relaysList
      .flatMap(relay => relay.reserves)
      .find(reserve => compareString(reserve.contract, tokenAddress));
    if (!reserve) {
      try {
        const contract = buildTokenContract(tokenAddress);
        const decimals = await contract.methods.decimals().call();
        return Number(decimals);
      } catch (e) {
        throw new Error(
          `Failed to find token address ${tokenAddress} in list of reserves. ${e.message}`
        );
      }
    }
    return reserve.decimals;
  }

  @action async getReturn({
    from,
    toId
  }: ProposedFromTransaction): Promise<ConvertReturn> {
    if (compareString(from.id, toId))
      throw new Error("Cannot convert a token to itself.");
    const [fromToken, toToken] = await this.tokensById([from.id, toId]);

    const [fromTokenContract, toTokenContract] = [fromToken.id, toToken.id];
    const amount = from.amount;

    const fromTokenDecimals = await this.getDecimalsByTokenAddress(
      fromTokenContract
    );
    const toTokenDecimals = await this.getDecimalsByTokenAddress(
      toTokenContract
    );

    const relaysByLiqDepth = this.relays.sort(sortByLiqDepth);
    const relaysList = sortAlongSide(
      this.relaysList,
      relay => relay.id,
      relaysByLiqDepth.map(relay => relay.id)
    );
    const winningRelays = uniqWith(relaysList, compareRelayByReserves);

    const relays = await this.findPath({
      fromId: from.id,
      toId,
      relays: winningRelays
    });

    const path = generateEthPath(fromToken.symbol, relays.map(relayToMinimal));

    console.log(path, "is the path");

    const fromWei = expandToken(amount, fromTokenDecimals);
    try {
      const wei = await this.getReturnByPath({
        path,
        amount: fromWei
      });
      const weiNumber = new BigNumber(wei);

      const userReturnRate = buildRate(new BigNumber(fromWei), weiNumber);

      let slippage: number | undefined;
      try {
        const contract = buildConverterContract(relays[0].contract);
        const fromReserveBalanceWei = await contract.methods
          .getConnectorBalance(fromTokenContract)
          .call();

        const smallPortionOfReserveBalance = new BigNumber(
          fromReserveBalanceWei
        ).times(0.00001);

        if (smallPortionOfReserveBalance.isLessThan(fromWei)) {
          const smallPortionOfReserveBalanceWei = smallPortionOfReserveBalance.toFixed(
            0
          );

          const smallPortionReturn = await this.getReturnByPath({
            path,
            amount: smallPortionOfReserveBalanceWei
          });

          const tinyReturnRate = buildRate(
            new BigNumber(smallPortionOfReserveBalanceWei),
            new BigNumber(smallPortionReturn)
          );

          const slippageNumber = calculateSlippage(
            tinyReturnRate,
            userReturnRate
          );
          slippage = slippageNumber.toNumber();
        }
      } catch (e) {
        console.warn("Failed calculating slippage", e.message);
      }

      return {
        amount: shrinkToken(wei, toTokenDecimals),
        slippage
      };
    } catch (e) {
      if (
        e.message.includes(
          `Returned values aren't valid, did it run Out of Gas? You might also see this error if you are not using the correct ABI for the contract you are retrieving data from`
        )
      ) {
        const relayBalances = await Promise.all(
          relays.map(async relay => ({
            relay,
            balances: await this.fetchRelayBalances(relay.id)
          }))
        );
        const relaysWithNoBalances = relayBalances.filter(
          relay =>
            !relay.balances.reserves.every(reserve => reserve.weiAmount !== "0")
        );
        if (relaysWithNoBalances.length > 0) {
          const moreThanOne = relayBalances.length > 1;
          throw new Error(
            `Pool${moreThanOne ? "s" : ""} ${relaysWithNoBalances
              .map(x => x.relay.id)
              .join(" ")} do${
              moreThanOne ? "" : "es"
            } not have a reserve balance on both sides`
          );
        } else {
          throw new Error(e);
        }
      } else {
        throw new Error(e);
      }
    }
  }

  @action async getCost({ fromId, to }: ProposedToTransaction) {
    if (compareString(fromId, to.id))
      throw new Error("Cannot convert a token to itself.");
    const fromToken = await this.tokenById(fromId);
    const toToken = await this.tokenById(to.id);

    const amount = to.amount;

    const [fromTokenContract, toTokenContract] = [fromToken.id, toToken.id];

    const fromTokenDecimals = await this.getDecimalsByTokenAddress(
      fromTokenContract
    );
    const toTokenDecimals = await this.getDecimalsByTokenAddress(
      toTokenContract
    );

    const relays = this.relaysList;

    const poolIds = relays.map(relay => relay.id);
    const allCoveredUnderBancorApi = poolIds.every(poolId =>
      ethBancorApiDictionary.some(dic =>
        compareString(poolId, dic.smartTokenAddress)
      )
    );
    if (!allCoveredUnderBancorApi)
      throw new Error("Fetching the cost of this token is not yet supported.");

    const [fromTokenTicker, toTokenTicker] = await Promise.all([
      ethBancorApi.getToken(fromToken.symbol),
      ethBancorApi.getToken(toToken.symbol)
    ]);
    const fromTokenId = fromTokenTicker._id;
    const toTokenId = toTokenTicker._id;

    const result = await ethBancorApi.calculateCost(
      fromTokenId,
      toTokenId,
      expandToken(amount, toTokenDecimals)
    );

    return {
      amount: shrinkToken(result, fromTokenDecimals)
    };
  }
}<|MERGE_RESOLUTION|>--- conflicted
+++ resolved
@@ -2275,30 +2275,15 @@
         : "0";
 
     if (!reserveBalancesAboveZero) {
-<<<<<<< HEAD
-      console.log("is fresh");
-=======
+
       console.log('is fresh')
->>>>>>> 0aa85d59
       const matchedInputs = reservesViewAmounts.map(viewAmount => ({
         decAmount: viewAmount.amount,
         decimals: findOrThrow(reserves, reserve =>
           compareString(reserve.contract, viewAmount.id)
         ).decimals
       }));
-<<<<<<< HEAD
-      const notAllInputsAreNumbers = matchedInputs.some(input =>
-        new BigNumber(input.decAmount).isNaN()
-      );
-      if (notAllInputsAreNumbers) {
-        return {
-          shareOfPool: 0,
-          smartTokenAmountWei: { amount: "1", id: smartTokenAddress },
-          singleUnitCosts: [],
-          opposingAmount: undefined,
-          reserveBalancesAboveZero
-        };
-=======
+
       const notAllInputsAreNumbers = matchedInputs.some(input => new BigNumber(input.decAmount).isNaN());
       if (notAllInputsAreNumbers) {
         return {
@@ -2308,7 +2293,6 @@
           opposingAmount: undefined,
           reserveBalancesAboveZero
         }
->>>>>>> 0aa85d59
       }
       const weiInputs = matchedInputs.map(input =>
         expandToken(input.decAmount, input.decimals)
