import { createModule, mutation, action } from "vuex-class-component";
import {
  ProposedFromTransaction,
  ProposedToTransaction,
  ProposedConvertTransaction,
  LiquidityParams,
  OpposingLiquidParams,
  OpposingLiquid,
  TradingModule,
  LiquidityModule,
  BaseToken,
  CreatePoolModule,
  ModalChoice,
  ViewToken,
  ViewRelay,
  TokenPrice,
  Section,
  Step,
  HistoryModule,
  ViewAmount,
  ModuleParam,
  ConvertReturn,
  UserPoolBalances,
  ReserveFeed,
  PoolTokenPosition,
  CreateV1PoolEthParams,
  TxResponse,
  V1PoolResponse,
  ViewTradeEvent,
  ViewLiquidityEvent,
  ViewRemoveEvent,
  ViewAddEvent,
  ViewAmountWithMeta,
  FocusPoolRes,
  ProtectedLiquidityCalculated,
  ProtectLiquidityParams,
  OnUpdate,
  ViewProtectedLiquidity,
  ViewLockedBalance,
  ProtectionRes,
  ViewAmountDetail,
  WeiExtendedAsset
} from "@/types/bancor";
import { ethBancorApi } from "@/api/bancorApiWrapper";
import {
  web3,
  Relay,
  Token,
  fetchReserveBalance,
  compareString,
  findOrThrow,
  updateArray,
  isOdd,
  multiSteps,
  EthNetworks,
  PoolType,
  TraditionalRelay,
  ChainLinkRelay,
  SmartToken,
  PoolContainer,
  sortAlongSide,
  RelayWithReserveBalances,
  sortByLiqDepth,
  matchReserveFeed,
  zeroAddress,
  buildSingleUnitCosts,
  findChangedReserve,
  getLogs,
  DecodedEvent,
  ConversionEventDecoded,
  getConverterLogs,
  DecodedTimedEvent,
  AddLiquidityEvent,
  RemoveLiquidityEvent,
  traverseLockedBalances,
  LockedBalance,
  rewindBlocksByDays,
  calculateMaxStakes,
  calculateProgressLevel
} from "@/api/helpers";
import { ContractSendMethod } from "web3-eth-contract";
import {
  ABIContractRegistry,
  ethErc20WrapperContract,
  ethReserveAddress
} from "@/api/eth/ethAbis";
import {
  getApprovedBalanceWei,
  getReturnByPath,
  liquidationLimit,
  getConvertersByAnchors,
  getAnchors,
  getConvertibleTokenAnchors,
  conversionPath,
  getTokenSupplyWei,
  existingPool,
  protectionById,
  getRemoveLiquidityReturn
} from "@/api/eth/contractWrappers";
import { toWei, fromWei, toHex, asciiToHex } from "web3-utils";
import Decimal from "decimal.js";
import axios, { AxiosResponse } from "axios";
import { vxm } from "@/store";
import wait from "waait";
import {
  uniqWith,
  differenceWith,
  zip,
  partition,
  first,
  omit,
  toPairs,
  fromPairs,
  chunk,
  last
} from "lodash";
import {
  buildNetworkContract,
  buildRegistryContract,
  buildV28ConverterContract,
  buildV2Converter,
  buildContainerContract,
  buildConverterContract,
  buildTokenContract,
  buildLiquidityProtectionContract,
  buildLiquidityProtectionStoreContract
} from "@/api/eth/contractTypes";
import {
  MinimalRelay,
  expandToken,
  generateEthPath,
  shrinkToken,
  TokenSymbol,
  removeLeadingZeros
} from "@/api/eth/helpers";
import { ethBancorApiDictionary } from "@/api/eth/bancorApiRelayDictionary";
import { getSmartTokenHistory, fetchSmartTokens } from "@/api/eth/zumZoom";
import { sortByNetworkTokens } from "@/api/sortByNetworkTokens";
import { findNewPath } from "@/api/eos/eosBancorCalc";
import {
  findPreviousPoolFee,
  previousPoolFees,
  priorityEthPools
} from "./staticRelays";
import BigNumber from "bignumber.js";
import { knownVersions } from "@/api/eth/knownConverterVersions";
import { MultiCall, ShapeWithLabel, DataTypes } from "eth-multicall";
import moment from "moment";
import { getNetworkVariables } from "../../config";
import { getWeb3, Provider } from "@/api/web3";
import * as Sentry from "@sentry/browser";
import { calculatePositionFees } from "@/api/pureHelpers";

interface Balance {
  balance: string;
  id: string;
}

const tokenSupplyShape = (tokenAddress: string, network: EthNetworks) => {
  const contract = buildTokenContract(tokenAddress, getWeb3(network));
  return {
    tokenContract: ORIGIN_ADDRESS,
    supply: contract.methods.totalSupply()
  };
};

const buildPoolRoiParams = (
  poolToken: string,
  poolTokenSupply: string,
  primaryReserveToken: string,
  primaryReserveBalance: string,
  secondaryReserveBalance: string
) =>
  [
    poolToken,
    primaryReserveToken,
    primaryReserveBalance,
    new BigNumber(primaryReserveBalance).times(2).toString(),
    poolTokenSupply,
    secondaryReserveBalance,
    primaryReserveBalance
  ] as [string, string, string, string, string, string, string];

const dualPoolRoiShape = (
  protectionContractAddress: string,
  anchor: string,
  reserves: TokenWei[],
  poolTokenSupply: string,
  network: EthNetworks
) => {
  const contract = buildLiquidityProtectionContract(
    protectionContractAddress,
    getWeb3(network)
  );

  const [oneReserve, twoReserve] = reserves;

  const oneParams = buildPoolRoiParams(
    anchor,
    poolTokenSupply,
    oneReserve.tokenContract,
    oneReserve.weiAmount,
    twoReserve.weiAmount
  );
  const twoParams = buildPoolRoiParams(
    anchor,
    poolTokenSupply,
    twoReserve.tokenContract,
    twoReserve.weiAmount,
    oneReserve.weiAmount
  );

  return {
    anchor,
    protectionAddress: ORIGIN_ADDRESS,
    onePrimary: oneReserve.tokenContract,
    twoPrimary: twoReserve.tokenContract,
    oneRoi: contract.methods.poolROI(...oneParams),
    twoRoi: contract.methods.poolROI(...twoParams)
  };
};

const slimBalanceShape = (
  contractAddress: string,
  owner: string,
  network: EthNetworks
) => {
  const contract = buildTokenContract(contractAddress, getWeb3(network));
  const template = {
    contract: ORIGIN_ADDRESS,
    balance: contract.methods.balanceOf(owner)
  };
  return template;
};

const balanceShape = (
  contractAddress: string,
  owner: string,
  network: EthNetworks
) => {
  const contract = buildTokenContract(contractAddress, getWeb3(network));
  const template = {
    contract: ORIGIN_ADDRESS,
    balance: contract.methods.balanceOf(owner),
    decimals: contract.methods.decimals()
  };
  return template;
};

interface PoolApr {
  poolId: string;
  oneWeekApr: string;
}

const calculateReturnOnInvestment = (
  investment: string,
  newReturn: string
): string => {
  return new BigNumber(newReturn)
    .div(investment)
    .minus(1)
    .toString();
};

// returns the rate of 1 pool token in reserve token units
const calculatePoolTokenRate = (
  poolTokenSupply: string,
  reserveTokenBalance: string
) => new BigNumber(reserveTokenBalance).times(2).div(poolTokenSupply);

const notBadRelay = (converterAndAnchor: ConverterAndAnchor) =>
  !compareString(
    converterAndAnchor.anchorAddress,
    "0x368B3D50E51e8bf62E6C73fc389e4102B9aEB8e2"
  );

const decodedToTimedDecoded = <T>(
  event: DecodedEvent<T>,
  knownBlockNumber: number,
  knownBlockNumberTime: number
): DecodedTimedEvent<T> => ({
  ...event,
  blockTime: estimateBlockTimeUnix(
    Number(event.blockNumber),
    knownBlockNumber,
    knownBlockNumberTime
  )
});

const tokenAddressesInEvent = (
  event:
    | DecodedEvent<ConversionEventDecoded>
    | DecodedEvent<AddLiquidityEvent>
    | DecodedEvent<RemoveLiquidityEvent>
): string[] => {
  if (Object.keys(event.data).includes("from")) {
    const actualEvent = event as DecodedEvent<ConversionEventDecoded>;
    const res = [actualEvent.data.from.address, actualEvent.data.to.address];
    const isArrayOfStrings = res.every(address => typeof address == "string");
    if (!isArrayOfStrings)
      throw new Error("Failed to get token addresses in event");
    return res;
  } else if (Object.keys(event.data).includes("tokenAdded")) {
    const actualEvent = event as DecodedEvent<AddLiquidityEvent>;
    return [actualEvent.data.tokenAdded];
  } else if (Object.keys(event.data).includes("tokenRemoved")) {
    const actualEvent = event as DecodedEvent<RemoveLiquidityEvent>;
    return [actualEvent.data.tokenRemoved];
  } else {
    throw new Error("Failed to find token");
  }
};

const estimateBlockTimeUnix = (
  blockNumber: number,
  knownBlockNumber: number,
  knownBlockNumberTime: number,
  averageBlockTimeSeconds = 13
): number => {
  if (knownBlockNumber < blockNumber) {
    const blockgap = blockNumber - knownBlockNumber;
    const timegap = blockgap * averageBlockTimeSeconds;
    return knownBlockNumberTime + timegap;
  }
  const blockGap = knownBlockNumber - blockNumber;
  const timeGap = blockGap * averageBlockTimeSeconds;
  return knownBlockNumberTime - timeGap;
};

const addLiquidityEventToView = (
  addLiquidity: DecodedTimedEvent<AddLiquidityEvent>[],
  tokens: ViewToken[],
  createBlockExplorerTxLink: (hash: string) => string,
  createBlockExplorerAccountLink: (account: string) => string
): ViewLiquidityEvent<ViewAddEvent> => {
  const firstItem = first(addLiquidity)!;
  const account = firstItem.data.trader;

  return {
    account,
    type: "add",
    accountLink: createBlockExplorerAccountLink(account),
    data: {
      tokensAdded: addLiquidity.map(event => {
        const token = findOrThrow(tokens, token =>
          compareString(token.contract, event.data.tokenAdded)
        );
        const decAmount = shrinkToken(event.data.amount, token.precision);
        return viewTokenToViewAmountWithMeta(decAmount, token);
      })
    },
    txHash: firstItem.txHash,
    txLink: createBlockExplorerTxLink(firstItem.txHash),
    unixTime: firstItem.blockTime,
    valueTransmitted: 0
  };
};

const viewTokenToViewAmountWithMeta = (
  amount: string,
  token: ViewToken
): ViewAmountWithMeta => ({
  amount: amount,
  decimals: token.precision,
  id: token.id,
  logo: token.logo,
  symbol: token.symbol
});

const removeLiquidityEventToView = (
  removeLiquidity: DecodedTimedEvent<RemoveLiquidityEvent>[],
  tokens: ViewToken[],
  createBlockExplorerTxLink: (hash: string) => string,
  createBlockExplorerAccountLink: (account: string) => string
): ViewLiquidityEvent<ViewRemoveEvent> => {
  const firstItem = first(removeLiquidity)!;
  const account = firstItem.data.trader;

  return {
    account,
    type: "remove",
    accountLink: createBlockExplorerAccountLink(account),
    data: {
      tokensRemoved: removeLiquidity.map(event => {
        const token = findOrThrow(tokens, token =>
          compareString(token.id, event.data.tokenRemoved)
        );
        const decAmount = shrinkToken(event.data.amount, token.precision);
        return viewTokenToViewAmountWithMeta(decAmount, token);
      })
    },
    txHash: firstItem.txHash,
    txLink: createBlockExplorerTxLink(firstItem.txHash),
    unixTime: firstItem.blockTime,
    valueTransmitted: 0
  };
};

const conversionEventToViewTradeEvent = (
  conversion: DecodedTimedEvent<ConversionEventDecoded>,
  tokenPrices: ViewToken[],
  createBlockExplorerTxLink: (hash: string) => string,
  createBlockExplorerAccountLink: (account: string) => string
): ViewLiquidityEvent<ViewTradeEvent> => {
  const fromToken = findOrThrow(
    tokenPrices,
    price => compareString(price.id, conversion.data.from.address),
    `failed finding token meta passed to conversion event to view trade ${conversion.data.from.address}`
  );
  const toToken = findOrThrow(
    tokenPrices,
    price => compareString(price.id, conversion.data.to.address),
    `failed finding token meta passed to conversion event to view trade ${conversion.data.to.address}`
  );

  const fromAmountDec = shrinkToken(
    conversion.data.from.weiAmount,
    fromToken.precision
  );

  const toAmountDec = shrinkToken(
    conversion.data.to.weiAmount,
    toToken.precision
  );

  return {
    txLink: createBlockExplorerTxLink(conversion.txHash),
    accountLink: createBlockExplorerAccountLink(conversion.data.trader),
    valueTransmitted: new BigNumber(fromAmountDec)
      .times(fromToken.price || 0)
      .toNumber(),
    type: "swap",
    unixTime: conversion.blockTime,
    account: conversion.data.trader,
    txHash: conversion.txHash,
    data: {
      from: viewTokenToViewAmountWithMeta(fromAmountDec, fromToken),
      to: viewTokenToViewAmountWithMeta(toAmountDec, toToken)
    }
  };
};

type Wei = string;

const calculateExpectedPoolTokenReturnV2 = (
  poolTokenSupply: Wei,
  stakedReserveBalance: Wei,
  reserveTokenAmountToDeposit: Wei
): Wei =>
  new BigNumber(poolTokenSupply)
    .div(stakedReserveBalance)
    .times(reserveTokenAmountToDeposit)
    .toFixed(0);

const calculateShareOfPool = (
  poolTokensToAdd: Wei,
  poolTokenSupply: Wei,
  existingUserPoolTokenBalance?: Wei
): number => {
  if (new BigNumber(poolTokenSupply).eq(0)) return 1;

  const suggestedSmartTokens = new BigNumber(poolTokensToAdd).plus(
    existingUserPoolTokenBalance || 0
  );

  const suggestedSmartTokenSupply = new BigNumber(poolTokenSupply).plus(
    poolTokensToAdd
  );

  const shareOfPool = suggestedSmartTokens
    .div(suggestedSmartTokenSupply)
    .toNumber();

  return shareOfPool;
};

const compareRelayByReserves = (a: Relay, b: Relay) =>
  a.reserves.every(reserve =>
    b.reserves.some(r => compareString(reserve.contract, r.contract))
  );

const rawAbiV2ToStacked = (
  rawAbiV2: RawAbiV2PoolBalances
): StakedAndReserve => {
  const primaryReserveWeight =
    rawAbiV2.effectiveReserveWeights && rawAbiV2.effectiveReserveWeights[0];
  const secondaryReserveWeight =
    rawAbiV2.effectiveReserveWeights && rawAbiV2.effectiveReserveWeights[1];

  const reserveOneIsPrimaryReserve = compareString(
    rawAbiV2.reserveOne,
    rawAbiV2.primaryReserveToken
  );

  const reserveOneReserveWeight = reserveOneIsPrimaryReserve
    ? primaryReserveWeight
    : secondaryReserveWeight;
  const reserveTwoReserveWeight = reserveOneIsPrimaryReserve
    ? secondaryReserveWeight
    : primaryReserveWeight;

  return {
    converterAddress: rawAbiV2.converterAddress,
    reserves: [
      {
        reserveAddress: rawAbiV2.reserveOne,
        stakedBalance: rawAbiV2.reserveOneStakedBalance,
        reserveWeight: reserveOneReserveWeight,
        poolTokenAddress: rawAbiV2.reserveOnePoolToken
      },
      {
        reserveAddress: rawAbiV2.reserveTwo,
        stakedBalance: rawAbiV2.reserveTwoStakedBalance,
        reserveWeight: reserveTwoReserveWeight,
        poolTokenAddress: rawAbiV2.reserveTwoPoolToken
      }
    ]
  };
};

const getAnchorTokenAddresses = (relay: Relay): string[] => {
  if (relay.converterType == PoolType.ChainLink) {
    const actualRelay = relay as ChainLinkRelay;
    return actualRelay.anchor.poolTokens.map(x => x.poolToken.contract);
  } else if (relay.converterType == PoolType.Traditional) {
    const actualRelay = relay as TraditionalRelay;
    return [actualRelay.anchor.contract];
  } else {
    throw new Error("Failed to identify type of relay passed");
  }
};

interface RefinedAbiRelay {
  anchorAddress: string;
  reserves: [string, string];
  version: number;
  converterType: PoolType;
  converterAddress: string;
  connectorToken1: string;
  connectorToken2: string;
  connectorTokenCount: string;
  conversionFee: string;
  owner: string;
  historicFees: {
    prevFee: string;
    newFee: string;
    blockNumber: number;
  }[];
}

const decToPpm = (dec: number | string): string =>
  new BigNumber(dec).times(oneMillion).toFixed(0);

const determineConverterType = (
  converterType: string | undefined
): PoolType => {
  if (typeof converterType == "undefined") {
    return PoolType.Traditional;
  } else if (Number(converterType) == 32) {
    return PoolType.Traditional;
  } else if (Number(converterType) == 1) {
    return PoolType.Traditional;
  } else if (Number(converterType) == 2) {
    return PoolType.ChainLink;
  } else if (Number(converterType) == 0) {
    return PoolType.Liquid;
  }
  throw new Error("Failed to determine the converter type");
};

const getHistoricFees = async (
  converterAddress: string,
  network: EthNetworks
): Promise<{ prevFee: string; newFee: string; blockNumber: number }[]> => {
  const w3 = getWeb3(network);
  // const contract = buildV28ConverterContract(converterAddress, w3);
  const contract = buildV28ConverterContract(converterAddress);

  const events = await contract.getPastEvents("ConversionFeeUpdate", {
    fromBlock: (await blockNumberHoursAgo(24, network)).blockHoursAgo,
    toBlock: "latest"
  });

  const history = events.map(e => ({
    prevFee: e.returnValues["_prevFee"] as string,
    newFee: e.returnValues["_newFee"] as string,
    blockNumber: e.blockNumber
  }));

  return history;
};

const getFeeByBlockNumber = (relay: Relay, blockNumber: number) => {
  let fee = relay.fee;

  for (const i in relay.feeHistory) {
    const history = relay.feeHistory[i];
    if (blockNumber < history.blockNumber) {
      fee = history.prevFee;
    }
  }

  return fee;
};

const blockNumberHoursAgo = async (hours: number, network: EthNetworks) => {
  const currentBlock = await getWeb3(network).eth.getBlockNumber();
  const secondsPerBlock = 13.3;
  const secondsToRewind = moment.duration(hours, "hours").asSeconds();
  const blocksToRewind = parseInt(
    new BigNumber(secondsToRewind).div(secondsPerBlock).toString()
  );
  console.log(secondsToRewind, "are seconds to rewind", blocksToRewind);
  return {
    blockHoursAgo: currentBlock - blocksToRewind,
    currentBlock
  };
};

const smartTokenAnchor = (smartToken: Token) => ({
  anchor: smartToken,
  converterType: PoolType.Traditional
});

interface UsdValue {
  id: string;
  usdPrice: string;
}

const trustedStables = (network: EthNetworks): UsdValue[] => {
  if (network == EthNetworks.Mainnet) {
    return [
      { id: "0x309627af60f0926daa6041b8279484312f2bf060", usdPrice: "1" }
    ];
  }
  return [];
};

const calculateSlippage = (
  slippageLessRate: BigNumber,
  slippagedRate: BigNumber
): BigNumber => {
  if (slippagedRate.gt(slippageLessRate)) throw new Error("Rates are bad");
  const result = slippageLessRate.minus(slippagedRate).abs();
  return result.div(slippageLessRate);
};

const buildRate = (amountEntered: BigNumber, returnAmount: BigNumber) =>
  returnAmount.div(amountEntered);

const buildRelayFeedChainkLink = ({
  relays,
  usdPriceOfBnt
}: {
  relays: RawV2Pool[];
  usdPriceOfBnt: number;
}) => relays.flatMap(relay => buildReserveFeedsChainlink(relay, usdPriceOfBnt));

const buildReserveFeedsTraditional = (
  relay: RelayWithReserveBalances,
  knownUsdPrices: UsdValue[]
): ReserveFeed[] => {
  const reservesBalances = relay.reserves.map(reserve => {
    const reserveBalance = findOrThrow(
      relay.reserveBalances,
      balance => compareString(balance.id, reserve.contract),
      "failed to find a reserve balance for reserve"
    );

    const decAmount = shrinkToken(reserveBalance.amount, reserve.decimals);
    const knownUsdPrice = knownUsdPrices.find(price =>
      compareString(price.id, reserve.contract)
    );
    return {
      reserve,
      decAmount,
      knownUsdPrice
    };
  });

  const [networkReserve, tokenReserve] = sortByNetworkTokens(
    reservesBalances,
    balance => balance.reserve.symbol.toUpperCase()
  );

  const cryptoCostOfTokenReserve = new BigNumber(networkReserve.decAmount)
    .dividedBy(tokenReserve.decAmount)
    .toNumber();
  const cryptoCostOfNetworkReserve = new BigNumber(
    tokenReserve.decAmount
  ).dividedBy(networkReserve.decAmount);

  let usdCostOfTokenReserve: number;
  let usdCostOfNetworkReserve: number;

  if (networkReserve.knownUsdPrice) {
    usdCostOfTokenReserve = new BigNumber(cryptoCostOfTokenReserve)
      .times(networkReserve.knownUsdPrice.usdPrice)
      .toNumber();
    usdCostOfNetworkReserve = new BigNumber(cryptoCostOfNetworkReserve)
      .times(usdCostOfTokenReserve)
      .toNumber();
  } else if (tokenReserve.knownUsdPrice) {
    usdCostOfNetworkReserve = new BigNumber(cryptoCostOfNetworkReserve)
      .times(tokenReserve.knownUsdPrice.usdPrice)
      .toNumber();
    usdCostOfTokenReserve = new BigNumber(cryptoCostOfTokenReserve)
      .times(usdCostOfNetworkReserve)
      .toNumber();
  } else {
    throw new Error(
      "Cannot determine the price without knowing one of the reserve prices"
    );
  }

  if (Number.isNaN(usdCostOfNetworkReserve)) usdCostOfNetworkReserve = 0;

  const liqDepth = new BigNumber(networkReserve.decAmount)
    .times(usdCostOfNetworkReserve)
    .toNumber();

  return [
    {
      reserveAddress: tokenReserve.reserve.contract,
      poolId: relay.id,
      costByNetworkUsd: usdCostOfTokenReserve,
      liqDepth,
      priority: 10
    },
    {
      reserveAddress: networkReserve.reserve.contract,
      poolId: relay.id,
      liqDepth,
      costByNetworkUsd: usdCostOfNetworkReserve,
      priority: 10
    }
  ];
};

const duplicateWith = <T>(
  arr: readonly T[],
  comparator: (a: T, b: T) => boolean
) =>
  arr.filter(
    (item, index, arr) => arr.findIndex(i => comparator(item, i)) !== index
  );

const compareById = (a: { id: string }, b: { id: string }) =>
  compareString(a.id, b.id);

const compareReserveFeedByReserveAddress = (a: ReserveFeed, b: ReserveFeed) =>
  compareString(a.reserveAddress, b.reserveAddress);

const reserveFeedToUsdPrice = (reserveFeed: ReserveFeed): UsdValue => ({
  id: reserveFeed.reserveAddress,
  usdPrice: String(reserveFeed.costByNetworkUsd)
});

const buildPossibleReserveFeedsTraditional = (
  v1Pools: RelayWithReserveBalances[],
  initialKnownPrices: UsdValue[]
): ReserveFeed[] => {
  if (initialKnownPrices.length == 0)
    throw new Error("Must know the price of at least one token");
  const duplicatePrices = duplicateWith(initialKnownPrices, compareById);
  if (duplicatePrices.length > 0)
    throw new Error("Cannot pass multiple prices of a single token");

  const attemptedRelays = v1Pools.map(pool => {
    try {
      const res = buildReserveFeedsTraditional(pool, initialKnownPrices);
      return res;
    } catch (e) {
      return false;
    }
  });

  const [fulfilled, failed] = partition(attemptedRelays, Boolean);
  const flatReserveFeeds = ((fulfilled as unknown) as ReserveFeed[][])
    .flat(2)
    .sort(sortByLiqDepth);
  if (failed.length == 0) return flatReserveFeeds;
  const uniquePrices = uniqWith(
    flatReserveFeeds,
    compareReserveFeedByReserveAddress
  ).map(reserveFeedToUsdPrice);
  const learntPrices = uniqWith(
    [...initialKnownPrices, ...uniquePrices],
    compareById
  );
  const hasLearntNewPrices = learntPrices.length > initialKnownPrices.length;
  return hasLearntNewPrices
    ? buildPossibleReserveFeedsTraditional(v1Pools, learntPrices)
    : flatReserveFeeds;
};

const buildReserveFeedsChainlink = (
  relay: RawV2Pool,
  usdPriceOfBnt: number
): ReserveFeed[] => {
  const reserveBalances = relay.reserves;
  const reserveWeights = relay.reserves.map(balance => balance.reserveWeight);

  const noReserveWeights = reserveWeights.every(
    weight => typeof weight == "undefined"
  );
  if (noReserveWeights) return [];

  const sortedTokens = sortByNetworkTokens(
    reserveBalances,
    reserve => reserve.token.symbol
  ).map(token => ({
    ...token,
    decAmount: shrinkToken(token.stakedBalance, token.token.decimals),
    decWeight: new BigNumber(token.reserveWeight as string).div(oneMillion)
  }));

  const [secondaryReserveToken, primaryReserveToken] = sortedTokens;

  const secondarysPrice =
    secondaryReserveToken.token.symbol == "USDB" ? 1 : usdPriceOfBnt;

  const secondarysLiqDepth = new BigNumber(
    secondaryReserveToken.decAmount
  ).times(secondarysPrice);

  const wholeLiquidityDepth = secondarysLiqDepth.div(
    secondaryReserveToken.decWeight
  );
  const primaryLiquidityDepth = wholeLiquidityDepth.minus(secondarysLiqDepth);

  const result = [
    {
      reserveAddress: primaryReserveToken.token.contract,
      poolId: relay.anchorAddress,
      priority: 10,
      liqDepth: primaryLiquidityDepth.toNumber(),
      costByNetworkUsd: primaryLiquidityDepth
        .div(primaryReserveToken.decAmount)
        .toNumber()
    },
    {
      reserveAddress: secondaryReserveToken.token.contract,
      poolId: relay.anchorAddress,
      priority: 10,
      liqDepth: secondarysLiqDepth.toNumber(),
      costByNetworkUsd: secondarysPrice
    }
  ];
  return result;
};

const defaultImage = "https://ropsten.etherscan.io/images/main/empty-token.png";
const ORIGIN_ADDRESS = DataTypes.originAddress;

const relayShape = (converterAddress: string) => {
  const contract = buildV28ConverterContract(converterAddress);
  return {
    converterAddress: ORIGIN_ADDRESS,
    owner: contract.methods.owner(),
    converterType: contract.methods.converterType(),
    version: contract.methods.version(),
    connectorTokenCount: contract.methods.connectorTokenCount(),
    conversionFee: contract.methods.conversionFee(),
    connectorToken1: contract.methods.connectorTokens(0),
    connectorToken2: contract.methods.connectorTokens(1)
  };
};

const poolTokenShape = (address: string) => {
  const contract = buildContainerContract(address);
  return {
    symbol: contract.methods.symbol(),
    decimals: contract.methods.decimals(),
    poolTokens: contract.methods.poolTokens(),
    contract: ORIGIN_ADDRESS
  };
};

const v2PoolBalanceShape = (
  contractAddress: string,
  reserveOne: string,
  reserveTwo: string,
  network: EthNetworks
) => {
  const contract = buildV2Converter(contractAddress, getWeb3(network));
  return {
    converterAddress: ORIGIN_ADDRESS,
    primaryReserveToken: contract.methods.primaryReserveToken(),
    secondaryReserveToken: contract.methods.secondaryReserveToken(),
    reserveOne,
    reserveTwo,
    reserveOnePoolToken: contract.methods.poolToken(reserveOne),
    reserveTwoPoolToken: contract.methods.poolToken(reserveTwo),
    reserveOneStakedBalance: contract.methods.reserveStakedBalance(reserveOne),
    reserveTwoStakedBalance: contract.methods.reserveStakedBalance(reserveTwo),
    effectiveReserveWeights: contract.methods.effectiveReserveWeights()
  };
};

const liquidityProtectionShape = (
  contractAddress: string,
  network: EthNetworks
) => {
  const contract = buildLiquidityProtectionContract(
    contractAddress,
    getWeb3(network)
  );
  return {
    minProtectionDelay: contract.methods.minProtectionDelay(),
    maxProtectionDelay: contract.methods.maxProtectionDelay(),
    lockDuration: contract.methods.lockDuration(),
    networkToken: contract.methods.networkToken(),
    govToken: contract.methods.govToken(),
    maxSystemNetworkTokenAmount: contract.methods.maxSystemNetworkTokenAmount(),
    maxSystemNetworkTokenRatio: contract.methods.maxSystemNetworkTokenRatio()
  };
};

const calculatePercentIncrease = (
  small: number | string,
  big: number | string
): string => {
  const profit = new BigNumber(big).minus(small);
  return profit.div(small).toString();
};

interface TokenWei {
  tokenContract: string;
  weiAmount: string;
}

const notBlackListed = (blackListedAnchors: string[]) => (
  converterAnchor: ConverterAndAnchor
) =>
  !blackListedAnchors.some(black =>
    compareString(black, converterAnchor.anchorAddress)
  );

interface RawV2Pool {
  reserves: {
    token: Token;
    reserveAddress: string;
    stakedBalance: string;
    reserveWeight: string | undefined;
    poolTokenAddress: string;
  }[];
  converterAddress: string;
  anchorAddress: string;
}

const calculateMean = (a: string, b: string) =>
  new BigNumber(a)
    .plus(b)
    .div(2)
    .toString();

interface V2Response {
  reserveFeeds: ReserveFeed[];
  pools: (RelayWithReserveBalances | ChainLinkRelay)[];
}

const compareAnchorAndConverter = (
  a: ConverterAndAnchor,
  b: ConverterAndAnchor
) =>
  compareString(a.anchorAddress, b.anchorAddress) &&
  compareString(a.converterAddress, b.converterAddress);
interface RawAbiRelay {
  connectorToken1: string;
  connectorToken2: string;
  connectorTokenCount: string;
  conversionFee: string;
  owner: string;
  version: string;
  converterType?: string;
}

const zipAnchorAndConverters = (
  anchorAddresses: string[],
  converterAddresses: string[]
): ConverterAndAnchor[] => {
  if (anchorAddresses.length !== converterAddresses.length)
    throw new Error(
      "was expecting as many anchor addresses as converter addresses"
    );
  const zipped = zip(anchorAddresses, converterAddresses) as [string, string][];
  return zipped.map(([anchorAddress, converterAddress]) => ({
    anchorAddress: anchorAddress!,
    converterAddress: converterAddress!
  }));
};

const pickEthToken = (obj: any): Token => ({
  contract: obj.contract,
  decimals: obj.decimals,
  network: "ETH",
  symbol: obj.symbol
});

interface AbiRelay extends RawAbiRelay {
  converterAddress: string;
}

interface RawAbiToken {
  contract: string;
  symbol: string;
  decimals: string;
}

const prioritiseV2Pools = (a: ViewRelay, b: ViewRelay) => {
  if (a.v2 && b.v2) return 0;
  if (!a.v2 && !b.v2) return 0;
  if (a.v2 && !b.v2) return -1;
  if (!a.v2 && b.v2) return 1;
  return 0;
};

interface RawAbiCentralPoolToken extends RawAbiToken {
  poolTokens?: string[];
}

interface AbiCentralPoolToken extends RawAbiCentralPoolToken {
  contract: string;
}

interface ConverterAndAnchor {
  converterAddress: string;
  anchorAddress: string;
}

const metaToModalChoice = (meta: TokenMeta): ModalChoice => ({
  id: meta.contract,
  contract: meta.contract,
  symbol: meta.symbol,
  img: meta.image
});

const isTraditional = (relay: Relay): boolean =>
  typeof relay.anchor == "object" &&
  relay.converterType == PoolType.Traditional;

const isChainLink = (relay: Relay): boolean =>
  Array.isArray((relay.anchor as PoolContainer).poolTokens) &&
  relay.converterType == PoolType.ChainLink;

const assertTraditional = (relay: Relay): TraditionalRelay => {
  if (isTraditional(relay)) {
    return relay as TraditionalRelay;
  }
  throw new Error("Not a traditional relay");
};

const assertChainlink = (relay: Relay): ChainLinkRelay => {
  if (isChainLink(relay)) {
    return relay as ChainLinkRelay;
  }
  throw new Error("Not a chainlink relay");
};

const generateEtherscanTxLink = (txHash: string, ropsten: boolean = false) =>
  `https://${ropsten ? "ropsten." : ""}etherscan.io/tx/${txHash}`;

const generateEtherscanAccountLink = (
  account: string,
  ropsten: boolean = false
) => `https://${ropsten ? "ropsten." : ""}etherscan.io/address/${account}`;

const iouTokensInRelay = (relay: Relay): Token[] => {
  if (relay.converterType == PoolType.ChainLink) {
    const poolContainer = relay.anchor as PoolContainer;
    const poolTokens = poolContainer.poolTokens;
    const tokens = poolTokens.map(token => token.poolToken);
    return tokens;
  } else if (relay.converterType == PoolType.Traditional) {
    const smartToken = relay.anchor as SmartToken;
    return [smartToken];
  } else throw new Error("Failed to identify pool");
};

const reserveTokensInRelay = (relay: Relay): Token[] => relay.reserves;

const tokensInRelay = (relay: Relay): Token[] => [
  ...reserveTokensInRelay(relay),
  ...iouTokensInRelay(relay)
];

const relayToMinimal = (relay: Relay): MinimalRelay => ({
  contract: relay.contract,
  reserves: relay.reserves.map(
    (reserve): TokenSymbol => ({
      contract: reserve.contract,
      symbol: reserve.symbol
    })
  ),
  anchorAddress: isTraditional(relay)
    ? (relay.anchor as SmartToken).contract
    : (relay.anchor as PoolContainer).poolContainerAddress
});

const sortSmartTokenAddressesByHighestLiquidity = (
  tokens: TokenPrice[],
  smartTokenAddresses: string[]
): string[] => {
  const sortedTokens = tokens
    .slice()
    .sort((a, b) => b.liquidityDepth - a.liquidityDepth);

  const sortedDictionary = sortedTokens
    .map(
      token =>
        ethBancorApiDictionary.find(dic =>
          compareString(token.id, dic.tokenId)
        )!
    )
    .filter(Boolean);

  const res = sortAlongSide(
    smartTokenAddresses,
    pool => pool,
    sortedDictionary.map(x => x.smartTokenAddress)
  );

  const isSame = res.every((item, index) => smartTokenAddresses[index] == item);
  if (isSame)
    console.warn(
      "Sorted by Highest liquidity sorter is returning the same array passed"
    );
  return res;
};

interface EthOpposingLiquid {
  smartTokenAmountWei: ViewAmount;
  opposingAmount?: string;
  shareOfPool: number;
  singleUnitCosts: ViewAmount[];
  reserveBalancesAboveZero: boolean;
}

interface RawAbiV2PoolBalances {
  converterAddress: string;
  reserveOne: string;
  reserveTwo: string;
  reserveOnePoolToken: string;
  reserveTwoPoolToken: string;
  primaryReserveToken: string;
  secondaryReserveToken: string;
  reserveOneStakedBalance: string;
  reserveTwoStakedBalance: string;
  effectiveReserveWeights: { 0: string; 1: string } | undefined;
}

interface RawAbiReserveBalance {
  converterAddress: string;
  reserveOne: string;
  reserveOneAddress: string;
  reserveTwoAddress: string;
  reserveTwo: string;
}

const hasTwoConnectors = (relay: RefinedAbiRelay) => {
  const test = Number(relay.connectorTokenCount) == 2;
  if (!test)
    console.warn(
      "Dropping relay",
      relay.anchorAddress,
      "because it does not have a connector count of two"
    );
  return test;
};

interface StakedAndReserve {
  converterAddress: string;
  reserves: {
    reserveAddress: string;
    stakedBalance: string;
    reserveWeight: string | undefined;
    poolTokenAddress: string;
  }[];
}

const polishTokens = (tokenMeta: TokenMeta[], tokens: Token[]) => {
  const ethReserveToken: Token = {
    contract: ethReserveAddress,
    decimals: 18,
    network: "ETH",
    symbol: "ETH"
  };

  const ethHardCode = updateArray(
    tokens,
    token => compareString(token.contract, ethReserveAddress),
    () => ethReserveToken
  );

  const decimalIsWrong = (decimals: number | undefined) =>
    typeof decimals == "undefined" || Number.isNaN(decimals);

  const missingDecimals = updateArray(
    ethHardCode,
    token => decimalIsWrong(token.decimals),
    missingDecimal => {
      const meta = tokenMeta.find(x =>
        compareString(x.contract, missingDecimal.contract)
      )!;
      if (Object.keys(meta).includes("precision")) {
        return {
          ...missingDecimal,
          decimals: meta.precision!
        };
      }
      console.warn(
        "Token Meta couldnt help determine decimals of token address",
        missingDecimal.contract
      );
      return {
        ...missingDecimal
      };
    }
  ).filter(token => !decimalIsWrong(token.decimals));

  const missingSymbol = updateArray(
    missingDecimals,
    token => !token.symbol,
    tokenWithoutSymbol => {
      const meta = tokenMeta.find(x =>
        compareString(x.contract, tokenWithoutSymbol.contract)
      )!;
      if (meta.symbol) {
        return {
          ...tokenWithoutSymbol,
          symbol: meta.symbol
        };
      } else {
        console.warn("Dropping", tokenWithoutSymbol, "due to no symbol");
        return {
          ...tokenWithoutSymbol
        };
      }
    }
  ).filter(token => token.symbol);

  const addedEth = [...missingSymbol, ethReserveToken];
  const uniqueTokens = uniqWith(addedEth, (a, b) =>
    compareString(a.contract, b.contract)
  );

  const difference = differenceWith(tokens, uniqueTokens, (a, b) =>
    compareString(a.contract, b.contract)
  );
  if (difference.length > 0) {
    console.warn(
      "Polish tokens is dropping",
      difference,
      "tokens",
      "sending back",
      uniqueTokens
    );
  }
  return uniqueTokens;
};

const seperateMiniTokens = (tokens: AbiCentralPoolToken[]) => {
  const smartTokens = tokens
    .filter(token => !token.poolTokens)
    .map(pickEthToken);

  const poolTokenAddresses = tokens
    .filter(token => Array.isArray(token.poolTokens))
    .map(token => ({
      anchorAddress: token.contract,
      poolTokenAddresses: token.poolTokens as string[]
    }));

  const rebuiltLength = poolTokenAddresses.length + smartTokens.length;
  if (rebuiltLength !== tokens.length) {
    console.error("failed to rebuild properly");
  }
  return { smartTokens, poolTokenAddresses };
};

const tokenShape = (contractAddress: string) => {
  const contract = buildTokenContract(contractAddress);
  const template = {
    contract: ORIGIN_ADDRESS,
    symbol: contract.methods.symbol(),
    decimals: contract.methods.decimals()
  };
  return template;
};

const reserveBalanceShape = (
  contractAddress: string,
  reserves: string[],
  network: EthNetworks
) => {
  const contract = buildConverterContract(contractAddress, getWeb3(network));
  const [reserveOne, reserveTwo] = reserves;
  return {
    converterAddress: ORIGIN_ADDRESS,
    reserveOneAddress: reserveOne,
    reserveTwoAddress: reserveTwo,
    reserveOne: contract.methods.getConnectorBalance(reserveOne),
    reserveTwo: contract.methods.getConnectorBalance(reserveTwo)
  };
};

interface RegisteredContracts {
  BancorNetwork: string;
  BancorConverterRegistry: string;
  LiquidityProtection: string;
  LiquidityProtectionStore: string;
}

const percentageOfReserve = (percent: number, existingSupply: string): string =>
  new Decimal(percent).times(existingSupply).toFixed(0);

const percentageIncrease = (deposit: string, existingSupply: string): number =>
  new Decimal(deposit).div(existingSupply).toNumber();

const calculateOppositeFundRequirement = (
  deposit: string,
  depositsSupply: string,
  oppositesSupply: string
): string => {
  const increase = percentageIncrease(deposit, depositsSupply);
  return percentageOfReserve(increase, oppositesSupply);
};

const calculateOppositeLiquidateRequirement = (
  reserveAmount: string,
  reserveBalance: string,
  oppositeReserveBalance: string
) => {
  const increase = percentageIncrease(reserveAmount, reserveBalance);
  return percentageOfReserve(increase, oppositeReserveBalance);
};

const oneMillion = new BigNumber(1000000);

const calculateFundReward = (
  reserveAmount: string,
  reserveSupply: string,
  smartSupply: string
) => {
  Decimal.set({ rounding: 0 });

  const smartSupplyNumber = new Decimal(smartSupply);
  if (smartSupplyNumber.eq(0)) {
    throw new Error("Client side geometric mean not yet supported");
  }
  return new Decimal(reserveAmount)
    .div(reserveSupply)
    .times(smartSupplyNumber)
    .times(0.99)
    .toFixed(0);
};

const calculateLiquidateCost = (
  reserveAmount: string,
  reserveBalance: string,
  smartSupply: string
) => {
  const percent = percentageIncrease(reserveAmount, reserveBalance);
  return percentageOfReserve(percent, smartSupply);
};

const percentDifference = (smallAmount: string, bigAmount: string) =>
  new Decimal(smallAmount).div(bigAmount).toNumber();

const tokenMetaDataEndpoint =
  "https://raw.githubusercontent.com/Velua/eth-tokens-registry/master/tokens.json";

interface TokenMeta {
  id: string;
  image: string;
  contract: string;
  symbol: string;
  name: string;
  precision?: number;
}

const metaToTokenAssumedPrecision = (token: TokenMeta): Token => ({
  contract: token.contract,
  decimals: token.precision!,
  network: "ETH",
  symbol: token.symbol
});

const getTokenMeta = async (currentNetwork: EthNetworks) => {
  const networkVars = getNetworkVariables(currentNetwork);
  if (currentNetwork == EthNetworks.Ropsten) {
    return [
      {
        symbol: "BNT",
        contract: networkVars.bntToken,
        precision: 18
      },
      {
        symbol: "DAI",
        contract: "0xc2118d4d90b274016cb7a54c03ef52e6c537d957",
        precision: 18
      },
      {
        symbol: "WBTC",
        contract: "0xbde8bb00a7ef67007a96945b3a3621177b615c44",
        precision: 8
      },
      {
        symbol: "BAT",
        contract: "0x443fd8d5766169416ae42b8e050fe9422f628419",
        precision: 18
      },
      {
        symbol: "LINK",
        contract: "0x20fe562d797a42dcb3399062ae9546cd06f63280",
        precision: 18
      },
      {
        contract: "0x4F5e60A76530ac44e0A318cbc9760A2587c34Da6",
        symbol: "YYYY"
      },
      {
        contract: "0x63B75DfA4E87d3B949e876dF2Cd2e656Ec963466",
        symbol: "YYY"
      },
      {
        contract: "0xAa2A908Ca3E38ECEfdbf8a14A3bbE7F2cA2a1BE4",
        symbol: "XXX"
      },
      {
        contract: "0xe4158797A5D87FB3080846e019b9Efc4353F58cC",
        symbol: "XXX"
      }
    ].map(
      (x): TokenMeta => ({
        ...x,
        id: x.contract,
        image: defaultImage,
        name: x.symbol
      })
    );
  }
  if (currentNetwork !== EthNetworks.Mainnet)
    throw new Error("Ropsten and Mainnet supported only.");

  const res: AxiosResponse<TokenMeta[]> = await axios.get(
    tokenMetaDataEndpoint
  );

  const drafted = res.data
    .filter(({ symbol, contract, image }) =>
      [symbol, contract, image].every(Boolean)
    )
    .map(x => ({ ...x, id: x.contract }));

  const existingEth = drafted.find(x => compareString(x.symbol, "eth"))!;

  const withoutEth = drafted.filter(meta => !compareString(meta.symbol, "eth"));
  const addedEth = {
    ...existingEth,
    id: ethReserveAddress,
    contract: ethReserveAddress
  };
  const final = [addedEth, existingEth, ...withoutEth];
  return uniqWith(final, (a, b) => compareString(a.id, b.id));
};

const compareRelayById = (a: Relay, b: Relay) => compareString(a.id, b.id);

const VuexModule = createModule({
  strict: false
});

interface LiquidityProtectionSettings {
  minDelay: number;
  maxDelay: number;
  lockedDelay: number;
  govToken: string;
  networkToken: string;
  maxSystemNetworkTokenAmount: string;
  maxSystemNetworkTokenRatio: string;
}

interface RawLiquidityProtectionSettings {
  minProtectionDelay: string;
  maxProtectionDelay: string;
  lockDuration: string;
  govToken: string;
  networkToken: string;
  maxSystemNetworkTokenAmount: string;
  maxSystemNetworkTokenRatio: string;
}

export class EthBancorModule
  extends VuexModule.With({ namespaced: "ethBancor/" })
  implements TradingModule, LiquidityModule, CreatePoolModule, HistoryModule {
  registeredAnchorAddresses: string[] = [];
  convertibleTokenAddresses: string[] = [];
  loadingPools: boolean = true;

  bancorApiTokens: TokenPrice[] = [];
  relaysList: readonly Relay[] = [];
  tokenBalances: Balance[] = [];
  bntUsdPrice: number = 0;
  tokenMeta: TokenMeta[] = [];
  availableHistories: string[] = [];
  contracts: RegisteredContracts = {
    BancorNetwork: "",
    BancorConverterRegistry: "",
    LiquidityProtection: "",
    LiquidityProtectionStore: ""
  };
  initiated: boolean = false;
  failedPools: string[] = [];
  currentNetwork: EthNetworks = EthNetworks.Mainnet;
  slippageTolerance = 0;
  useTraditionalCalls = true;

  liquidityProtectionSettings: LiquidityProtectionSettings = {
    minDelay: moment.duration("30", "days").asSeconds(),
    maxDelay: moment.duration("100", "days").asSeconds(),
    lockedDelay: moment.duration("24", "hours").asSeconds(),
    networkToken: "",
    govToken: "",
    maxSystemNetworkTokenAmount: "",
    maxSystemNetworkTokenRatio: ""
  };

  @mutation setTraditionalCalls(status: boolean) {
    this.useTraditionalCalls = status;
  }

  @mutation setLiquidityProtectionSettings(
    settings: LiquidityProtectionSettings
  ) {
    this.liquidityProtectionSettings = settings;
  }

  @action async fetchLiquidityProtectionSettings(contractAddress: string) {
    const [[settings]] = ((await this.multi({
      groupsOfShapes: [
        [liquidityProtectionShape(contractAddress, this.currentNetwork)]
      ]
    })) as unknown) as [RawLiquidityProtectionSettings][];

    const newSettings = {
      minDelay: Number(settings.minProtectionDelay),
      maxDelay: Number(settings.maxProtectionDelay),
      lockedDelay: Number(settings.lockDuration),
      govToken: settings.govToken,
      networkToken: settings.networkToken,
      maxSystemNetworkTokenRatio: settings.maxSystemNetworkTokenRatio,
      maxSystemNetworkTokenAmount: settings.maxSystemNetworkTokenAmount
    } as LiquidityProtectionSettings;
    this.setLiquidityProtectionSettings(newSettings);
    this.fetchAndSetTokenBalances([newSettings.govToken]);
    return newSettings;
  }

  get stats() {
    return {
      totalLiquidityDepth: this.tokens.reduce(
        (acc, item) => acc + (item.liqDepth || 0),
        0
      ),
      nativeTokenPrice: {
        symbol: "ETH",
        price:
          this.tokens.find(token => compareString("ETH", token.symbol))!
            .price || 0
      },
      twentyFourHourTradeCount: this.liquidityHistory.data.length
    };
  }

  whiteListedPools: string[] = [];

  @mutation setWhiteListedPools(anchors: string[]) {
    this.whiteListedPools = anchors;
  }

  @action async fetchWhiteListedV1Pools(
    liquidityProtectionStoreAddress?: string
  ) {
    const contractAddress =
      liquidityProtectionStoreAddress ||
      this.contracts.LiquidityProtectionStore;
    const liquidityProtection = buildLiquidityProtectionStoreContract(
      contractAddress,
      getWeb3(this.currentNetwork)
    );
    const whiteListedPools = await liquidityProtection.methods
      .whitelistedPools()
      .call();
    this.setWhiteListedPools(whiteListedPools);
    console.log(whiteListedPools, "are white listed pools");
    return whiteListedPools;
  }

  @action async protectLiquidityTx({
    anchorAddress,
    amountWei
  }: {
    anchorAddress: string;
    amountWei: string;
  }) {
    const liquidityProtectionAddress = this.contracts.LiquidityProtection;
    const contract = buildLiquidityProtectionContract(
      liquidityProtectionAddress
    );
    return this.resolveTxOnConfirmation({
      tx: contract.methods.protectLiquidity(anchorAddress, amountWei)
    });
  }

  @action async unProtectLiquidityTx({
    id1,
    id2
  }: {
    id1: string;
    id2: string;
  }) {
    const liquidityProtectionAddress = this.contracts.LiquidityProtection;
    const contract = buildLiquidityProtectionContract(
      liquidityProtectionAddress
    );
    return this.resolveTxOnConfirmation({
      tx: contract.methods.unprotectLiquidity(id1, id2)
    });
  }

  @action async unprotectLiquidity({
    id1,
    id2
  }: {
    id1: string;
    id2: string;
  }): Promise<TxResponse> {
    const res = await this.unProtectLiquidityTx({ id1, id2 });

    (async () => {
      await wait(700);
      this.fetchLockedBalances();
      this.fetchProtectionPositions();
      await wait(4000);
      this.fetchLockedBalances();
      this.fetchProtectionPositions();
    })();

    return {
      blockExplorerLink: await this.createExplorerLink(res),
      txId: res
    };
  }

  protectedPositionsArr: ProtectedLiquidityCalculated[] = [];

  @mutation setProtectedPositions(positions: ProtectedLiquidityCalculated[]) {
    console.log(positions, "are the positions getting set!");
    this.protectedPositionsArr = positions;
  }

  @action async fetchProtectionPositions(storeAddress?: string) {
    const liquidityStore =
      storeAddress || this.contracts.LiquidityProtectionStore;
    if (!this.isAuthenticated) {
      return;
    }
    try {
      const w3 = getWeb3(this.currentNetwork);
      const contract = buildLiquidityProtectionStoreContract(
        liquidityStore,
        w3
      );
      const owner = this.isAuthenticated;
      console.time("time to get ID count");
      console.log("getting id count", owner, "was the owner");
      const idCount = Number(
        await contract.methods.protectedLiquidityCount(owner).call()
      );
      console.log("got id count", idCount);
      console.timeEnd("time to get ID count");
      if (idCount == 0) return;
      const ids = await contract.methods.protectedLiquidityIds(owner).call();
      const allPositions = await Promise.all(
        ids.map(id => protectionById(liquidityStore, id, this.currentNetwork))
      );
      if (allPositions.length !== idCount)
        throw new Error("ID count does not match returned positions");

      const lpContract = buildLiquidityProtectionContract(
        this.contracts.LiquidityProtection,
        w3
      );

      console.time("secondsToGetCurrentBlock");
      console.log("blockNumber");
      const currentBlockNumber = await w3.eth.getBlockNumber();
      console.log("blockNumberEnd");
      console.timeEnd("secondsToGetCurrentBlock");

      const uniqueAnchors = uniqWith(
        allPositions.map(pos => pos.poolToken),
        compareString
      ) as string[];

      const timeScales: {
        blockHeight: number;
        days: number;
        label: string;
      }[] = ([
        [1, "day"],
        [7, "week"]
      ] as [number, string][]).map(([days, label]) => ({
        blockHeight: rewindBlocksByDays(currentBlockNumber, days),
        days,
        label
      }));

      const [withAprs, withLiquidityReturn, withFees] = await Promise.all([
        (async () => {
          try {
            const poolHistoricalBalances = await Promise.all(
              uniqueAnchors.map(async anchor => {
                const historicalBalances = await Promise.all(
                  timeScales.map(async scale => {
                    const balance = await this.fetchRelayBalances({
                      poolId: anchor,
                      blockHeight: scale.blockHeight
                    });
                    return {
                      balance,
                      scale: scale.label
                    };
                  })
                );

                return {
                  poolId: anchor,
                  historicalBalances
                };
              })
            );

            return await Promise.all(
              allPositions.map(async position => {
                const pool = findOrThrow(poolHistoricalBalances, pool =>
                  compareString(pool.poolId, position.poolToken)
                );
                const aprs = await Promise.all(
                  timeScales.map(async scale => {
                    const poolBalance = findOrThrow(
                      pool.historicalBalances,
                      balance => compareString(balance.scale, scale.label)
                    ).balance;

                    const historicalReserveBalances = poolBalance.reserves.map(
                      (reserve): WeiExtendedAsset => ({
                        weiAmount: reserve.weiAmount,
                        contract: reserve.contract
                      })
                    );

                    const poolTokenSupply = poolBalance.smartTokenSupplyWei;

                    const [
                      tknReserveBalance,
                      opposingTknBalance
                    ] = sortAlongSide(
                      historicalReserveBalances,
                      balance => balance.contract,
                      [position.reserveToken]
                    );

                    const poolToken = position.poolToken;
                    const reserveToken = position.reserveToken;
                    const reserveAmount = position.reserveAmount;
                    const poolRateN = new BigNumber(tknReserveBalance.weiAmount)
                      .times(2)
                      .toString();
                    const poolRateD = poolTokenSupply;

                    const reserveRateN = opposingTknBalance.weiAmount;
                    const reserveRateD = tknReserveBalance.weiAmount;

                    const poolRoi = await lpContract.methods
                      .poolROI(
                        poolToken,
                        reserveToken,
                        reserveAmount,
                        poolRateN,
                        poolRateD,
                        reserveRateN,
                        reserveRateD
                      )
                      .call();

                    const magnitude =
                      scale.label == "day"
                        ? 365
                        : scale.label == "week"
                        ? 52
                        : 365 / scale.days;

                    const calculatedAprDec = new BigNumber(poolRoi)
                      .div(1000000)
                      .minus(1)
                      .times(magnitude);

                    return {
                      calculatedAprDec: calculatedAprDec.isNegative()
                        ? "0"
                        : calculatedAprDec.toString(),
                      scaleId: scale.label
                    };
                  })
                );

                return {
                  positionId: position.id,
                  oneDayDec: aprs.find(apr => apr.scaleId == "day")!
                    .calculatedAprDec,
                  oneWeekDec: aprs.find(apr => apr.scaleId == "week")!
                    .calculatedAprDec
                };
              })
            );
          } catch (e) {
            console.log(e, "error doing rois");
          }
        })(),
        Promise.all(
          allPositions.map(async position => {
            const now = moment();
            const fullWaitTime = now
              .clone()
              .add(1, "year")
              .unix();

            const timeNow = moment().unix();

            const [
              fullLiquidityReturn,
              currentLiquidityReturn
            ] = await Promise.all([
              getRemoveLiquidityReturn(
                this.contracts.LiquidityProtection,
                position.id,
                oneMillion.toString(),
                fullWaitTime,
                this.currentNetwork
              ),
              getRemoveLiquidityReturn(
                this.contracts.LiquidityProtection,
                position.id,
                oneMillion.toString(),
                timeNow,
                this.currentNetwork
              )
            ]);

            return {
              positionId: position.id,
              fullLiquidityReturn,
              currentLiquidityReturn,
              roiDec: calculateReturnOnInvestment(
                position.reserveAmount,
                fullLiquidityReturn.targetAmount
              )
            };
          })
        ).catch(e => {
          console.warn("Error fetching ROIs", e);
        }),
        Promise.all(
          allPositions.map(async position => {
            const currentPoolBalances = await this.fetchRelayBalances({
              poolId: position.poolToken
            });

            const [
              depositedReserve,
              opposingReserve
            ] = sortAlongSide(
              currentPoolBalances.reserves,
              reserve => reserve.contract,
              [position.reserveToken]
            );
            const rate0 = new BigNumber(position.reserveRateN)
              .div(position.reserveRateD)
              .toString();

            const feeAmountWei = calculatePositionFees(
              position.poolAmount,
              currentPoolBalances.smartTokenSupplyWei,
              position.reserveAmount,
              depositedReserve.weiAmount,
              opposingReserve.weiAmount,
              rate0
            );

            const shrunk = shrinkToken(feeAmountWei, 18);

            console.log(shrunk, "is the fee amount");

            return {
              positionId: position.id,
              amount: shrunk
            };
          })
        )
      ]);

      const positions = allPositions.map(
        (position): ProtectedLiquidityCalculated => {
          const liqReturn =
            withLiquidityReturn &&
            withLiquidityReturn.find(p => position.id == p.positionId);
          const roiReturn =
            withAprs && withAprs.find(p => position.id == p.positionId);

          const fee = withFees.find(p => position.id == p.positionId);

          return {
            ...position,
            ...(liqReturn && omit(liqReturn, ["positionId"])),
            ...(roiReturn && omit(roiReturn, ["positionId"])),
            ...(fee && omit(fee, ["positionId"]))
          };
        }
      );

      console.log("success!", positions, "are positions");

      this.setProtectedPositions(positions);
      if (this.loadingProtectedPositions) {
        await wait(2);
        this.setLoadingPositions(false);
      }
      return positions;
    } catch (e) {
      console.error("Failed fetching protection positions", e.message);
    }
  }

  @action async addProtection({
    poolId,
    reserveAmount,
    onUpdate
  }: {
    poolId: string;
    reserveAmount: ViewAmount;
    onUpdate: OnUpdate;
  }): Promise<TxResponse> {
    const pool = this.relay(poolId);

    if (!pool.whitelisted) {
      throw new Error("Pool must be whitelisted to protect liquidity");
    }

    const liqudityProtectionContractAddress = this.contracts
      .LiquidityProtection;
    const contract = buildLiquidityProtectionContract(
      liqudityProtectionContractAddress
    );

    const reserveTokenAddress = reserveAmount.id;
    const token = this.token(reserveTokenAddress);
    const reserveAmountWei = expandToken(reserveAmount.amount, token.precision);

    const depositIsEth = compareString(reserveAmount.id, ethReserveAddress);

    const txHash = (await multiSteps({
      items: [
        {
          description: "Triggering approval..",
          task: async () => {
            if (!depositIsEth) {
              await this.triggerApprovalIfRequired({
                owner: this.isAuthenticated,
                spender: liqudityProtectionContractAddress,
                amount: reserveAmountWei,
                tokenAddress: reserveTokenAddress
              });
            }
          }
        },
        {
          description: "Adding liquidity..",
          task: async () => {
            return this.resolveTxOnConfirmation({
              tx: contract.methods.addLiquidity(
                poolId,
                reserveTokenAddress,
                reserveAmountWei
              ),
              ...(depositIsEth && { value: reserveAmountWei })
            });
          }
        }
      ],
      onUpdate
    })) as string;

    this.fetchProtectionPositions();
    this.spamBalances([
      this.liquidityProtectionSettings.govToken,
      reserveTokenAddress
    ]);
    wait(3000).then(() => {
      this.fetchProtectionPositions();
    });

    return {
      blockExplorerLink: await this.createExplorerLink(txHash),
      txId: txHash
    };
  }

  @action async removeProtection({
    decPercent,
    id
  }: {
    decPercent: number;
    id: string;
  }): Promise<TxResponse> {
    const dbId = id.split(":")[1];

    const liquidityProtectionContract = this.contracts.LiquidityProtection;
    const contract = buildLiquidityProtectionContract(
      this.contracts.LiquidityProtection
    );

    const position = findOrThrow(this.protectedPositionsArr, position => compareString(position.id, dbId), `failed to find the referenced position of ${dbId}`);
    const isDissolvingNetworkToken = compareString(this.liquidityProtectionSettings.networkToken, position.reserveToken);
    if (isDissolvingNetworkToken) {
      const dissolvingFullPosition = decPercent === 1;
      const weiApprovalAmount = dissolvingFullPosition ? position.reserveAmount : new BigNumber(position.reserveAmount).times(decPercent + 0.01).toFixed(0);
      await this.triggerApprovalIfRequired({
        owner: this.isAuthenticated,
        spender: liquidityProtectionContract,
        amount: weiApprovalAmount,
        tokenAddress: this.liquidityProtectionSettings.govToken
      })
    }

    const txHash = await this.resolveTxOnConfirmation({
      tx: contract.methods.removeLiquidity(dbId, decToPpm(decPercent))
    });

    (async () => {
      await wait(600);
      this.fetchLockedBalances();
      this.fetchProtectionPositions();
      await wait(2000);
      this.fetchLockedBalances();
      this.fetchProtectionPositions();
    })();

    return {
      blockExplorerLink: await this.createExplorerLink(txHash),
      txId: txHash
    };
  }

  @action async protectLiquidity({
    amount,
    onUpdate
  }: ProtectLiquidityParams): Promise<TxResponse> {
    const liquidityProtectionContractAddress = this.contracts
      .LiquidityProtection;

    const pool = await this.traditionalRelayById(amount.id);
    const poolToken = pool.anchor;
    if (!compareString(amount.id, poolToken.contract))
      throw new Error("Pool token does not match anchor ID");
    const poolTokenWei = expandToken(amount.amount, poolToken.decimals);

    const txHash = await multiSteps({
      items: [
        {
          description: "Approving transfer...",
          task: async () => {
            await this.triggerApprovalIfRequired({
              amount: poolTokenWei,
              owner: this.isAuthenticated,
              spender: liquidityProtectionContractAddress,
              tokenAddress: poolToken.contract
            });
          }
        },
        {
          description: "Adding liquidity protection...",
          task: async () => {
            return this.protectLiquidityTx({
              anchorAddress: poolToken.contract,
              amountWei: poolTokenWei
            });
          }
        }
      ],
      onUpdate
    });

    this.spamBalances([
      poolToken.contract,
      this.liquidityProtectionSettings.govToken
    ]);

    (async () => {
      this.fetchProtectionPositions();
      await wait(2000);
      this.fetchProtectionPositions();
      await wait(5000);
      this.fetchProtectionPositions();
    })();

    return {
      blockExplorerLink: await this.createExplorerLink(txHash),
      txId: txHash
    };
  }

  @mutation setTolerance(tolerance: number) {
    this.slippageTolerance = tolerance;
  }

  @action async setSlippageTolerance(tolerance: number) {
    this.setTolerance(tolerance);
  }

  @mutation setNetwork(network: EthNetworks) {
    this.currentNetwork = network;
  }

  @mutation setBancorApiTokens(tokens: TokenPrice[]) {
    this.bancorApiTokens = tokens;
  }

  lockedBalancesArr: LockedBalance[] = [];

  get lockedEth() {
    return this.lockedBalancesArr;
  }

  @mutation setLockedBalances(lockedBalances: LockedBalance[]) {
    this.lockedBalancesArr = lockedBalances;
  }

  @mutation setLoadingPositions(value: boolean) {
    this.loadingProtectedPositions = value;
  }

  @action async fetchLockedBalances(storeAddress?: string) {
    const owner = this.isAuthenticated;
    if (!owner) return;

    const contractAddress =
      storeAddress || this.contracts.LiquidityProtectionStore;
    const storeContract = buildLiquidityProtectionStoreContract(
      contractAddress,
      getWeb3(this.currentNetwork)
    );
    const lockedBalanceCount = Number(
      await storeContract.methods.lockedBalanceCount(owner).call()
    );

    const lockedBalances =
      lockedBalanceCount > 0
        ? await traverseLockedBalances(
            contractAddress,
            owner,
            lockedBalanceCount,
            this.currentNetwork
          )
        : [];
    this.setLockedBalances(lockedBalances);

    return lockedBalances;
  }

  loadingProtectedPositions = true;

  get protectedPositions(): ViewProtectedLiquidity[] {
    const owner = this.isAuthenticated;
    if (!owner) return [];

    const { minDelay, maxDelay } = this.liquidityProtectionSettings;

    const whiteListedPools = this.whiteListedPools;

    const allPositions = this.protectedPositionsArr
      .filter(position => compareString(position.owner, owner))
      .filter(position =>
        whiteListedPools.some(anchor =>
          compareString(position.poolToken, anchor)
        )
      );

    const allRelays = this.relaysList;
    const uniqueAnchors = uniqWith(
      allPositions.map(pos => pos.poolToken),
      compareString
    );
    const relays = uniqueAnchors.map(anchor =>
      findOrThrow(allRelays, relay => compareString(relay.id, anchor))
    );

    const viewPositions = allPositions.map(
      (singleEntry): ViewProtectedLiquidity => {
        const isWhiteListed = true;

        const startTime = Number(singleEntry.timestamp);

        const relay = findOrThrow(relays, relay =>
          compareString(relay.id, singleEntry.poolToken)
        );

        const reserveToken = this.token(singleEntry.reserveToken);
        const reservePrecision = reserveToken.precision;

        const reserveTokenDec = shrinkToken(
          singleEntry.reserveAmount,
          reservePrecision
        );

        const fullyProtectedDec =
          singleEntry.fullLiquidityReturn &&
          shrinkToken(
            singleEntry.fullLiquidityReturn.targetAmount,
            reservePrecision
          );

        const currentProtectedDec =
          singleEntry.currentLiquidityReturn &&
          shrinkToken(
            singleEntry.currentLiquidityReturn.targetAmount,
            reservePrecision
          );

        const progressPercent = calculateProgressLevel(
          startTime,
          startTime + maxDelay
        );

        const givenVBnt =
          compareString(
            reserveToken.id,
            this.liquidityProtectionSettings.networkToken
          ) && reserveTokenDec;

        // stake - original
        // full coverage - full wait time
        // protectedAmount - current wait time

        return {
          id: `${singleEntry.poolToken}:${singleEntry.id}`,
          whitelisted: isWhiteListed,
          ...(givenVBnt && { givenVBnt }),
          single: true,
          apr: {
            day: Number(singleEntry.oneDayDec),
            // month: Number(singleEntry.on)
            week: Number(singleEntry.oneWeekDec)
          },
          insuranceStart: startTime + minDelay,
          fullCoverage: startTime + maxDelay,
          stake: {
            amount: reserveTokenDec,
            symbol: reserveToken.symbol,
            poolId: relay.id,
            unixTime: startTime,
            ...(reserveToken.price && {
              usdValue: new BigNumber(reserveTokenDec)
                .times(reserveToken.price)
                .toNumber()
            })
          },
          ...(fullyProtectedDec && {
            fullyProtected: {
              amount: fullyProtectedDec,
              symbol: reserveToken.symbol,
              ...(reserveToken.price && {
                usdValue: new BigNumber(fullyProtectedDec)
                  .times(reserveToken.price)
                  .toNumber()
              })
            }
          }),
          ...(currentProtectedDec && {
            protectedAmount: {
              amount: currentProtectedDec,
              symbol: reserveToken.symbol,
              ...(reserveToken.price &&
                fullyProtectedDec && {
                  usdValue: new BigNumber(currentProtectedDec)
                    .times(reserveToken.price!)
                    .toNumber()
                })
            }
          }),
          coverageDecPercent: progressPercent,
          ...(singleEntry.fee && {
            fees: {
              amount: singleEntry.fee.amount,
              symbol: reserveToken.symbol
              // ...(reserveToken.price &&
              //   fullyProtectedDec && {
              //     usdValue: new BigNumber(1)
              //       .times(reserveToken.price!)
              //       .toNumber()
              //   })
            }
          }),
          roi:
            fullyProtectedDec &&
            Number(calculatePercentIncrease(reserveTokenDec, fullyProtectedDec))
        } as ViewProtectedLiquidity;
      }
    );

    console.log({ reviewedSingles: viewPositions });
    return viewPositions;
  }

  get poolTokenPositions(): PoolTokenPosition[] {
    const relaysList = this.relaysList;
    const allIouTokens = relaysList.flatMap(iouTokensInRelay);
    const existingBalances = this.tokenBalances.filter(
      balance =>
        balance.balance !== "0" &&
        allIouTokens.some(iouToken =>
          compareString(balance.id, iouToken.contract)
        )
    );

    const relevantRelays = relaysList.filter(relay =>
      iouTokensInRelay(relay).some(token =>
        existingBalances.some(balance =>
          compareString(balance.id, token.contract)
        )
      )
    );

    return relevantRelays.map(relay => {
      const anchorTokens = iouTokensInRelay(relay);
      const iouTokens = existingBalances.filter(existingBalance =>
        anchorTokens.some(anchor =>
          compareString(existingBalance.id, anchor.contract)
        )
      );

      const viewRelay = this.relay(relay.id);
      const isV1 = relay.converterType == PoolType.Traditional;
      if (isV1) {
        return {
          relay: viewRelay,
          smartTokenAmount: iouTokens[0].balance
        };
      } else {
        const chainkLinkRelay = relay as ChainLinkRelay;
        const reserveBalances = iouTokens.map(iouToken => {
          const relevantPoolTokenData = chainkLinkRelay.anchor.poolTokens.find(
            poolToken =>
              compareString(poolToken.poolToken.contract, iouToken.id)
          )!;
          return {
            balance: iouToken.balance,
            reserveId: relevantPoolTokenData.reserveId
          };
        });
        return {
          relay: viewRelay,
          poolTokens: reserveBalances
        };
      }
    });
  }

  get morePoolsAvailable() {
    const allPools = this.registeredAnchorAddresses;
    const remainingPools = allPools
      .filter(
        poolAddress =>
          !this.relaysList.some(relay => compareString(poolAddress, relay.id))
      )
      .filter(
        poolAddress =>
          !this.failedPools.some(failedPool =>
            compareString(failedPool, poolAddress)
          )
      );
    return remainingPools.length > 0;
  }

  @mutation setLoadingPools(status: boolean) {
    this.loadingPools = status;
  }

  @mutation updateFailedPools(ids: string[]) {
    this.failedPools = uniqWith([...this.failedPools, ...ids], compareString);
  }

  @action async loadMorePools() {
    this.setLoadingPools(true);
    const remainingAnchorAddresses = this.registeredAnchorAddresses
      .filter(
        address =>
          !this.relaysList.some(relay => compareString(relay.id, address))
      )
      .filter(
        address =>
          !this.failedPools.some(failedPoolAddress =>
            compareString(address, failedPoolAddress)
          )
      );

    if (remainingAnchorAddresses && remainingAnchorAddresses.length > 0) {
      const remainingPools = await this.add(remainingAnchorAddresses);

      await this.addPoolsBulk(remainingPools);
    }
    this.setLoadingPools(false);
  }

  get secondaryReserveChoices(): ModalChoice[] {
    return this.newNetworkTokenChoices;
  }

  get primaryReserveChoices() {
    return (secondaryReserveId: string): ModalChoice[] => {
      const metaTokens = this.tokenMeta.filter(
        meta => !compareString(meta.id, secondaryReserveId)
      );
      const modalChoices = metaTokens.map(metaToModalChoice);
      const balances = this.tokenBalances;
      const tokensWithBalances = updateArray(
        modalChoices,
        token => balances.some(balance => compareString(balance.id, token.id)),
        token => ({
          ...token,
          balance: findOrThrow(balances, balance =>
            compareString(balance.id, token.id)
          ).balance
        })
      );

      return sortAlongSide(
        tokensWithBalances,
        choice => choice.id.toLowerCase(),
        this.tokens.map(token => token.id.toLowerCase())
      );
    };
  }

  get newNetworkTokenChoices(): ModalChoice[] {
    const toOffer = [
      { symbolName: "BNT", value: this.bntUsdPrice },
      { symbolName: "USDB", value: 1 }
    ];

    const addedMeta = toOffer
      .map(offer => ({
        ...offer,
        meta: this.tokenMeta.find(meta =>
          compareString(meta.symbol, offer.symbolName)
        )!
      }))
      .filter(offer => offer.meta);

    return addedMeta.map(meta => {
      const balance = this.tokenBalance(meta.meta.contract);
      const stringBalance =
        balance && new BigNumber(balance.balance).toString();
      return {
        id: meta.meta.id,
        contract: meta.meta.contract,
        img: meta.meta.image,
        symbol: meta.meta.symbol,
        balance: stringBalance,
        usdValue: meta.value
      };
    });
  }

  get newPoolTokenChoices() {
    return (networkToken: string): ModalChoice[] => {
      const tokenChoices = this.tokenMeta
        .map(metaToModalChoice)
        .map(modalChoice => {
          const balance = this.tokenBalance(modalChoice.contract);
          const stringBalance =
            balance && new BigNumber(balance.balance).toString();
          return {
            ...modalChoice,
            balance: stringBalance
          };
        })
        .filter(meta =>
          this.newNetworkTokenChoices.some(
            networkChoice => !compareString(networkChoice.id, meta.id)
          )
        )
        .filter(tokenChoice => tokenChoice.id !== networkToken)
        .filter(meta => {
          const suggestedReserveIds = [meta.id, networkToken];
          const existingRelayWithSameReserves = this.relaysList.some(relay => {
            const reserves = relay.reserves.map(reserve => reserve.contract);
            return suggestedReserveIds.every(id =>
              reserves.some(r => compareString(id, r))
            );
          });
          return !existingRelayWithSameReserves;
        })
        .filter((_, index) => index < 200);

      const sorted = sortAlongSide(
        tokenChoices,
        token => token.id.toLowerCase(),
        this.tokens.map(token => token.id.toLowerCase())
      ).sort((a, b) => Number(b.balance) - Number(a.balance));
      return sorted;
    };
  }

  get isAuthenticated() {
    return vxm.wallet.isAuthenticated;
  }

  @mutation moduleInitiated() {
    this.initiated = true;
  }

  @action async fetchNewConverterAddressFromHash(
    hash: string
  ): Promise<string> {
    const interval = 1000;
    const attempts = 10;

    for (let i = 0; i < attempts; i++) {
      const info = await web3.eth.getTransactionReceipt(hash);
      if (info) {
        return removeLeadingZeros(info.logs[0].address);
      }
      await wait(interval);
    }
    throw new Error("Failed to find new address in decent time");
  }

  @action async fetchNewSmartContractAddressFromHash(
    hash: string
  ): Promise<string> {
    const interval = 1000;
    const attempts = 10;

    for (let i = 0; i < attempts; i++) {
      const info = await web3.eth.getTransactionReceipt(hash);
      console.log(info, "was info");
      if (info) {
        return info.contractAddress!;
      }
      await wait(interval);
    }
    throw new Error("Failed to find new address in decent time");
  }

  @mutation resetData() {
    this.relaysList = [];
    this.tokenBalances = [];
    this.initiated = false;
  }

  @action async onNetworkChange(updatedNetwork: EthNetworks) {
    if (this.currentNetwork !== updatedNetwork) {
      this.resetData();
      this.init();
    }
  }

  @action async deployConverter({
    smartTokenName,
    smartTokenSymbol,
    reserveTokenAddresses,
    precision = 18
  }: {
    smartTokenName: string;
    smartTokenSymbol: string;
    reserveTokenAddresses: string[];
    precision?: number;
  }): Promise<string> {
    if (reserveTokenAddresses.length !== 2)
      throw new Error("Method deployConverter only supports 2 reserves");
    const contract = buildRegistryContract(
      this.contracts.BancorConverterRegistry
    );

    const smartTokenDecimals = precision;

    return this.resolveTxOnConfirmation({
      tx: contract.methods.newConverter(
        1,
        smartTokenName,
        smartTokenSymbol,
        smartTokenDecimals,
        50000,
        reserveTokenAddresses,
        ["500000", "500000"]
      )
    });
  }

  @action async deployV1Converter({
    poolTokenName,
    poolTokenSymbol,
    poolTokenPrecision,
    reserves
  }: {
    poolTokenName: string;
    poolTokenSymbol: string;
    poolTokenPrecision: number;
    reserves: { contract: string; ppmReserveWeight: string }[];
  }): Promise<string> {
    if (reserves.length == 0) throw new Error("Must have at least one reserve");
    const converterRegistryAddress = this.contracts.BancorConverterRegistry;
    const contract = buildRegistryContract(converterRegistryAddress);

    const reserveTokenAddresses = reserves.map(reserve => reserve.contract);
    const reserveWeights = reserves.map(reserve => reserve.ppmReserveWeight);

    const poolType = PoolType.Traditional;

    const poolAlreadyExists = await existingPool(
      converterRegistryAddress,
      poolType,
      reserveTokenAddresses,
      reserveWeights,
      this.currentNetwork
    );
    if (poolAlreadyExists)
      throw new Error(`Similar pool already exists (${poolAlreadyExists})`);

    return this.resolveTxOnConfirmation({
      tx: contract.methods.newConverter(
        poolType,
        poolTokenName,
        poolTokenSymbol,
        poolTokenPrecision,
        50000,
        reserveTokenAddresses,
        reserveWeights
      )
    });
  }

  @action async fetchHistoryData(poolId: string) {
    const pool = await this.relayById(poolId);
    const reserveSymbols = pool.reserves.map(reserve => reserve.symbol);
    const sortedSymbols = sortByNetworkTokens(reserveSymbols, x => x);
    const [, primaryReserveToken] = sortedSymbols;
    return getSmartTokenHistory(primaryReserveToken.toLowerCase());
  }

  @action async createV1Pool({
    onUpdate,
    decFee,
    decimals,
    poolName,
    poolSymbol,
    reserves
  }: CreateV1PoolEthParams): Promise<V1PoolResponse> {
    const hasFee = new BigNumber(decFee).isGreaterThan(0);

    const {
      poolId,
      newConverterTx
    }: { poolId: string; newConverterTx: string } = await multiSteps({
      items: [
        {
          description: "Creating pool...",
          task: async () => {
            const converterRes = await this.deployV1Converter({
              reserves: reserves.map(reserve => ({
                contract: reserve.tokenId,
                ppmReserveWeight: decToPpm(reserve.decReserveWeight)
              })),
              poolTokenName: poolName,
              poolTokenSymbol: poolSymbol,
              poolTokenPrecision: decimals
            });

            const converterAddress = await this.fetchNewConverterAddressFromHash(
              converterRes
            );
            return { converterAddress, newConverterTx: converterRes };
          }
        },
        {
          description: "Transferring ownership...",
          task: async ({ converterAddress, newConverterTx }) => {
            await this.claimOwnership(converterAddress);
            return { converterAddress, newConverterTx };
          }
        },
        ...(hasFee
          ? [
              {
                description: "Setting fee...",
                task: async ({
                  converterAddress,
                  newConverterTx
                }: {
                  converterAddress: string;
                  newConverterTx: string;
                }) => {
                  await this.setFee({
                    converterAddress,
                    ppmFee: decToPpm(decFee)
                  });
                  return { converterAddress, newConverterTx };
                }
              }
            ]
          : []),
        {
          description: "Adding pool...",
          task: async ({
            converterAddress,
            newConverterTx
          }: {
            converterAddress: string;
            newConverterTx: string;
          }) => {
            const registeredAnchorAddresses = await this.fetchAnchorAddresses({
              converterRegistryAddress: this.contracts.BancorConverterRegistry,
              network: this.currentNetwork
            });
            const convertersAndAnchors = await this.add(
              registeredAnchorAddresses
            );
            const converterAndAnchor = findOrThrow(
              convertersAndAnchors,
              converterAndAnchor =>
                compareString(
                  converterAndAnchor.converterAddress,
                  converterAddress
                ),
              "failed to find new pool in the contract registry"
            );
            await this.addPoolsBulk([converterAndAnchor]);
            return { newConverterTx, poolId: converterAndAnchor.anchorAddress };
          }
        }
      ],
      onUpdate
    });

    return {
      txId: newConverterTx,
      blockExplorerLink: await this.createExplorerLink(newConverterTx),
      poolId
    };
  }

  @action async createExplorerLink(txHash: string) {
    return generateEtherscanTxLink(
      txHash,
      this.currentNetwork == EthNetworks.Ropsten
    );
  }

  @action async approveTokenWithdrawals(
    approvals: {
      approvedAddress: string;
      amount: string;
      tokenAddress: string;
    }[]
  ) {
    return Promise.all(
      approvals.map(approval => {
        const tokenContract = buildTokenContract(approval.tokenAddress);

        return this.resolveTxOnConfirmation({
          tx: tokenContract.methods.approve(
            approval.approvedAddress,
            approval.amount
          ),
          gas: 70000
        });
      })
    );
  }

  @action async claimBnt(): Promise<TxResponse> {
    const contract = buildLiquidityProtectionContract(
      this.contracts.LiquidityProtection
    );

    const now = moment();
    const availableClaims = this.lockedBalancesArr
      .filter(balance => moment.unix(balance.expirationTime).isBefore(now))
      .sort((a, b) => a.index - b.index);

    const chunked = chunk(availableClaims, 5);
    const txRes = await Promise.all(
      chunked.map(arr => {
        const first = arr[0].index;
        return this.resolveTxOnConfirmation({
          tx: contract.methods.claimBalance(String(first), String(50))
        });
      })
    );
    const hash = last(txRes) as string;

    const bntAddress = getNetworkVariables(this.currentNetwork).bntToken;
    this.spamBalances([bntAddress]);

    (async () => {
      await wait(2000);
      this.fetchLockedBalances();
    })();
    this.fetchLockedBalances();

    return {
      blockExplorerLink: await this.createExplorerLink(hash),
      txId: hash
    };
  }

  @action async claimOwnership(converterAddress: string) {
    const converter = buildConverterContract(converterAddress);

    return this.resolveTxOnConfirmation({
      tx: converter.methods.acceptOwnership()
    });
  }

  @action async setFee({
    converterAddress,
    ppmFee
  }: {
    converterAddress: string;
    ppmFee: string;
  }) {
    const converterContract = buildConverterContract(converterAddress);

    return this.resolveTxOnConfirmation({
      tx: converterContract.methods.setConversionFee(ppmFee),
      resolveImmediately: true
    });
  }

  @action async resolveTxOnConfirmation({
    tx,
    gas,
    value,
    resolveImmediately = false,
    onHash
  }: {
    tx: ContractSendMethod;
    value?: string;
    gas?: number;
    resolveImmediately?: boolean;
    onHash?: (hash: string) => void;
  }): Promise<string> {
    console.log("received", tx);
    return new Promise((resolve, reject) => {
      let txHash: string;
      tx.send({
        from: this.isAuthenticated,
        ...(gas && { gas }),
        ...(value && { value: toHex(value) })
      })
        .on("transactionHash", (hash: string) => {
          txHash = hash;
          if (onHash) onHash(hash);
          if (resolveImmediately) {
            resolve(txHash);
          }
        })
        .on("confirmation", () => {
          resolve(txHash);
        })
        .on("error", (error: any) => reject(error));
    });
  }

  @action async addReserveToken({
    converterAddress,
    reserveTokenAddress
  }: {
    converterAddress: string;
    reserveTokenAddress: string;
  }) {
    const converter = buildConverterContract(converterAddress);

    return this.resolveTxOnConfirmation({
      tx: converter.methods.addReserve(reserveTokenAddress, 500000)
    });
  }

  get supportedFeatures() {
    return () => {
      return ["addLiquidity", "removeLiquidity"];
    };
  }

  get wallet() {
    return "eth";
  }

  get tokens(): ViewToken[] {
    console.time("tokens");

    const whitelistedPools = this.whiteListedPools;

    const ret = this.relaysList
      .filter(relay =>
        relay.reserves.every(reserve => reserve.reserveFeed && reserve.meta)
      )
      .flatMap(relay => {
        const whitelisted = whitelistedPools.some(anchor =>
          compareString(anchor, relay.id)
        );

        const liquidityProtection =
          whitelisted &&
          relay.reserves.some(reserve =>
            compareString(
              reserve.contract,
              this.liquidityProtectionSettings.networkToken
            )
          ) &&
          relay.reserves.length == 2 &&
          relay.reserves.every(reserve => reserve.reserveWeight == 0.5) &&
          Number(relay.version) >= 41;

        return relay.reserves.map(reserve => {
          const { logo, name } = reserve.meta!;
          const balance = this.tokenBalance(reserve.contract);
          const balanceString =
            balance && new BigNumber(balance.balance).toString();

          const reserveFeed = reserve.reserveFeed!;
          return {
            id: reserve.contract,
            contract: reserve.contract,
            precision: reserve.decimals,
            symbol: reserve.symbol,
            liquidityProtection,
            name: name || reserve.symbol,
            ...(reserveFeed.costByNetworkUsd && {
              price: reserveFeed.costByNetworkUsd
            }),
            liqDepth: reserveFeed.liqDepth,
            logo,
            ...(reserveFeed.change24H && { change24h: reserveFeed.change24H }),
            ...(reserveFeed.volume24H && { volume24h: reserveFeed.volume24H }),
            ...(balance && { balance: balanceString })
          };
        });
      })
      .sort(sortByLiqDepth)
      .reduce<ViewToken[]>((acc, item) => {
        const existingToken = acc.find(token =>
          compareString(token.id!, item.id)
        );
        return existingToken
          ? updateArray(
              acc,
              token =>
                compareString(token.id!, item.id) && !isNaN(item.liqDepth),
              token => ({
                ...token,
                liqDepth: token.liqDepth! + item.liqDepth,
                liquidityProtection:
                  token.liquidityProtection || item.liquidityProtection
              })
            )
          : [...acc, item as ViewToken];
      }, []);
    console.timeEnd("tokens");
    return ret;
  }

  get tokenMetaObj() {
    return (id: string) => {
      return findOrThrow(
        this.tokenMeta,
        meta => compareString(id, meta.id),
        `Failed to find token meta for symbol with token contract of ${id}`
      );
    };
  }

  get tokenBalance() {
    return (tokenId: string) =>
      this.tokenBalances.find(token => compareString(token.id, tokenId));
  }

  get token(): (arg0: string) => ViewToken {
    return (id: string) =>
      findOrThrow(
        this.tokens,
        token => compareString(token.id, id),
        `failed to find token() with ID ${id} ethBancor`
      );
  }

  get relay() {
    return (id: string) =>
      findOrThrow(
        this.relays,
        relay => compareString(relay.id, id),
        `failed to find relay with id of ${id} in eth relay getter`
      );
  }

  get relays(): ViewRelay[] {
    console.time("relays");
    console.log(this.previousRelayBalances);
    const toReturn = [...this.chainkLinkRelays, ...this.traditionalRelays]
      .sort(sortByLiqDepth)
      .sort(prioritiseV2Pools);

    console.timeEnd("relays");
    return toReturn;
  }

  get chainkLinkRelays(): ViewRelay[] {
    return (this.relaysList.filter(isChainLink) as ChainLinkRelay[])
      .filter(relay =>
        relay.reserves.every(reserve => reserve.reserveFeed && reserve.meta)
      )
      .map(relay => {
        const [, tokenReserve] = relay.reserves;

        const { poolContainerAddress } = relay.anchor;

        return {
          id: poolContainerAddress,
          version: Number(relay.version),
          reserves: relay.reserves.map(reserve => ({
            reserveWeight: reserve.reserveWeight,
            id: reserve.contract,
            reserveId: poolContainerAddress + reserve.contract,
            logo: [reserve.meta!.logo],
            symbol: reserve.symbol,
            contract: reserve.contract,
            smartTokenSymbol: poolContainerAddress
          })),
          fee: relay.fee / 100,
          liqDepth: relay.reserves.reduce(
            (acc, item) => acc + item.reserveFeed!.liqDepth,
            0
          ),
          owner: relay.owner,
          symbol: tokenReserve.symbol,
          addLiquiditySupported: true,
          removeLiquiditySupported: true,
          whitelisted: false,
          liquidityProtection: false,
          focusAvailable: false,
          v2: true
        } as ViewRelay;
      });
  }

  get traditionalRelays(): ViewRelay[] {
    const availableHistories = this.availableHistories;

    const aprs = this.poolAprs;
    const whiteListedPools = this.whiteListedPools;
    const previousRelayBalances = this.previousRelayBalances;

    return (this.relaysList.filter(isTraditional) as TraditionalRelay[])
      .filter(relay =>
        relay.reserves.every(reserve => reserve.reserveFeed && reserve.meta)
      )
      .map(relay => {
        const [, tokenReserve] = relay.reserves;

        const smartTokenSymbol = relay.anchor.symbol;
        const hasHistory = availableHistories.some(history =>
          compareString(smartTokenSymbol, history)
        );

        let liqDepth = relay.reserves.reduce(
          (acc, item) => acc + item.reserveFeed!.liqDepth,
          0
        );

        if (Number.isNaN(liqDepth)) {
          liqDepth = 0;
        }

        const whitelisted = whiteListedPools.some(whitelistedAnchor =>
          compareString(whitelistedAnchor, relay.anchor.contract)
        );

        const liquidityProtection =
          relay.reserves.some(reserve =>
            compareString(
              reserve.contract,
              this.liquidityProtectionSettings.networkToken
            )
          ) &&
          relay.reserves.length == 2 &&
          relay.reserves.every(reserve => reserve.reserveWeight == 0.5) &&
          Number(relay.version) >= 41 &&
          whitelisted;

        const apr = aprs.find(apr =>
          compareString(apr.poolId, relay.anchor.contract)
        );

        const feesGenerated = previousRelayBalances.find(r =>
          compareString(r.relay.id, relay.id)
        );

        const feesVsLiquidity =
          feesGenerated &&
          new BigNumber(feesGenerated.totalFees)
            .times(365)
            .div(liqDepth)
            .toString();

        const volume = feesGenerated && feesGenerated.totalVolume;
        return {
          id: relay.anchor.contract,
          version: Number(relay.version),
          reserves: relay.reserves.map(reserve => ({
            id: reserve.contract,
            reserveWeight: reserve.reserveWeight,
            reserveId: relay.anchor.contract + reserve.contract,
            logo: [reserve.meta!.logo],
            symbol: reserve.symbol,
            contract: reserve.contract,
            smartTokenSymbol: relay.anchor.contract
          })),
          fee: relay.fee / 100,
          liqDepth,
          owner: relay.owner,
          symbol: tokenReserve.symbol,
          addLiquiditySupported: true,
          removeLiquiditySupported: true,
          liquidityProtection,
          whitelisted,
          focusAvailable: hasHistory,
          v2: false,
          ...(apr && { apr: apr.oneWeekApr }),
          ...(feesGenerated && { feesGenerated: feesGenerated.totalFees }),
          ...(feesVsLiquidity && { feesVsLiquidity }),
          ...(volume && { volume })
        } as ViewRelay;
      });
  }

  @action async getGeometricMean(amounts: string[]) {
    const converter = buildConverterContract(
      getNetworkVariables(this.currentNetwork).converterContractForMaths,
      getWeb3(this.currentNetwork, Provider.Alchemy)
    );
    return converter.methods.geometricMean(amounts).call();
  }

  @mutation setTokenMeta(tokenMeta: TokenMeta[]) {
    this.tokenMeta = tokenMeta.map(meta => {
      const hasDecimals = typeof meta.precision !== "undefined";
      return hasDecimals
        ? { ...meta, precision: Number(meta.precision!) }
        : meta;
    });
  }

  @action async triggerTx(actions: any[]) {
    // @ts-ignore
    return this.$store.dispatch("ethWallet/tx", actions, { root: true });
  }

  @action async fetchRelayBalances({
    poolId,
    blockHeight
  }: {
    poolId: string;
    blockHeight?: number;
  }) {
    const { reserves, version, contract } = await this.relayById(poolId);

    const converterContract = buildConverterContract(
      contract,
      getWeb3(this.currentNetwork)
    );
    const smartTokenContract = buildTokenContract(
      poolId,
      getWeb3(this.currentNetwork)
    );

    const requestAtParticularBlock = typeof blockHeight !== undefined;

    const [reserveBalances, smartTokenSupplyWei] = await Promise.all([
      Promise.all(
        reserves.map(reserve =>
          fetchReserveBalance(
            converterContract,
            reserve.contract,
            version,
            blockHeight
          )
        )
      ),
      requestAtParticularBlock
        ? // @ts-ignore
          smartTokenContract.methods.totalSupply().call(null, blockHeight)
        : smartTokenContract.methods.totalSupply().call()
    ]);

    return {
      reserves: reserves.map((reserve, index) => ({
        ...reserve,
        weiAmount: reserveBalances[index]
      })),
      smartTokenSupplyWei
    };
  }

  @action async calculateOpposingDepositInfo(
    opposingDeposit: OpposingLiquidParams
  ): Promise<EthOpposingLiquid> {
    const {
      id,
      reserves: reservesViewAmounts,
      changedReserveId
    } = opposingDeposit;
    const reserve = findChangedReserve(reservesViewAmounts, changedReserveId);

    const relay = await this.traditionalRelayById(id);

    const reserveToken = await this.tokenById(reserve.id);

    const tokenSymbol = reserveToken.symbol;
    const tokenAmount = reserve.amount;

    const smartTokenAddress = relay.anchor.contract;
    const smartTokenDecimals = relay.anchor.decimals;

    this.getUserBalance({ tokenContractAddress: smartTokenAddress });
    const { reserves, smartTokenSupplyWei } = await this.fetchRelayBalances({
      poolId: smartTokenAddress
    });

    const [sameReserve, opposingReserve] = sortByNetworkTokens(
      reserves,
      reserve => reserve.symbol,
      [tokenSymbol]
    );

    const reserveBalancesAboveZero = reserves.every(reserve =>
      new BigNumber(reserve.weiAmount).gt(0)
    );
    const sameReserveWei = expandToken(tokenAmount, sameReserve.decimals);

    const userSmartTokenBalance = this.tokenBalances.find(balance =>
      compareString(balance.id, smartTokenAddress)
    );

    const userSmartTokenBalanceWei =
      userSmartTokenBalance &&
      new BigNumber(userSmartTokenBalance.balance).gt(0)
        ? expandToken(userSmartTokenBalance.balance, smartTokenDecimals)
        : "0";

    if (!reserveBalancesAboveZero) {
      const matchedInputs = reservesViewAmounts.map(viewAmount => ({
        decAmount: viewAmount.amount,
        decimals: findOrThrow(reserves, reserve =>
          compareString(reserve.contract, viewAmount.id)
        ).decimals
      }));

      const notAllInputsAreNumbers = matchedInputs.some(input =>
        new BigNumber(input.decAmount).isNaN()
      );
      if (notAllInputsAreNumbers) {
        return {
          shareOfPool: 0,
          smartTokenAmountWei: { amount: "1", id: smartTokenAddress },
          singleUnitCosts: [],
          opposingAmount: undefined,
          reserveBalancesAboveZero
        };
      }
      const weiInputs = matchedInputs.map(input =>
        expandToken(input.decAmount, input.decimals)
      );
      const fundReward = await this.getGeometricMean(weiInputs);
      console.log(fundReward, "was returned with geometric mean");

      const shareOfPool = calculateShareOfPool(
        fundReward,
        smartTokenSupplyWei,
        userSmartTokenBalanceWei
      );

      const singleUnitCosts =
        matchedInputs.length == 2
          ? buildSingleUnitCosts(reservesViewAmounts[0], reservesViewAmounts[1])
          : [];

      return {
        shareOfPool,
        smartTokenAmountWei: { amount: fundReward, id: smartTokenAddress },
        singleUnitCosts,
        opposingAmount: undefined,
        reserveBalancesAboveZero
      };
    }

    const opposingAmount = calculateOppositeFundRequirement(
      sameReserveWei,
      sameReserve.weiAmount,
      opposingReserve.weiAmount
    );
    const fundReward = calculateFundReward(
      sameReserveWei,
      sameReserve.weiAmount,
      smartTokenSupplyWei
    );

    const shareOfPool = calculateShareOfPool(
      fundReward,
      smartTokenSupplyWei,
      userSmartTokenBalanceWei
    );

    const opposingReserveSupplyDec = shrinkToken(
      opposingReserve.weiAmount,
      opposingReserve.decimals
    );
    const sameReserveSupplyDec = shrinkToken(
      sameReserve.weiAmount,
      sameReserve.decimals
    );

    const singleUnitCosts = buildSingleUnitCosts(
      { id: opposingReserve.contract, amount: opposingReserveSupplyDec },
      { id: sameReserve.contract, amount: sameReserveSupplyDec }
    );

    const res = {
      opposingAmount: shrinkToken(opposingAmount, opposingReserve.decimals),
      smartTokenAmountWei: { id: smartTokenAddress, amount: fundReward },
      shareOfPool,
      singleUnitCosts: sortAlongSide(
        singleUnitCosts,
        unitCost => unitCost.id,
        relay.reserves.map(reserve => reserve.contract)
      ),
      reserveBalancesAboveZero
    };
    return res;
  }

  @action async fetchV2PoolBalances(
    relay: ChainLinkRelay
  ): Promise<StakedAndReserve> {
    const [reserveOne, reserveTwo] = relay.reserves;
    const [[poolBalace]] = ((await this.multi({
      groupsOfShapes: [
        [
          v2PoolBalanceShape(
            relay.contract,
            reserveOne.contract,
            reserveTwo.contract,
            this.currentNetwork
          )
        ]
      ]
    })) as unknown) as [RawAbiV2PoolBalances][];

    return rawAbiV2ToStacked(poolBalace);
  }

  @action async calculateOpposingDepositV2(
    opposingDeposit: OpposingLiquidParams
  ): Promise<OpposingLiquid> {
    const relay = await this.chainLinkRelayById(opposingDeposit.id);

    const changedReserve = findChangedReserve(
      opposingDeposit.reserves,
      opposingDeposit.changedReserveId
    );
    const suggestedDepositDec = changedReserve.amount;

    const stakedAndReserveWeight = await this.fetchV2PoolBalances(relay);

    const [biggerWeight, smallerWeight] = stakedAndReserveWeight.reserves
      .map(reserve => ({
        ...reserve,
        decReserveWeight: new BigNumber(reserve.reserveWeight as string).div(
          oneMillion
        ),
        token: findOrThrow(
          relay.reserves,
          r => compareString(r.contract, reserve.reserveAddress),
          "failed to find token for weight"
        )
      }))
      .sort((a, b) => b.decReserveWeight.minus(a.decReserveWeight).toNumber());

    const weightsEqualOneMillion = new BigNumber(
      biggerWeight.reserveWeight as string
    )
      .plus(smallerWeight.reserveWeight as string)
      .eq(oneMillion);
    if (!weightsEqualOneMillion)
      throw new Error("Was expecting reserve weights to equal 100%");
    const distanceFromMiddle = biggerWeight.decReserveWeight.minus(0.5);

    const adjustedBiggerWeight = new BigNumber(biggerWeight.stakedBalance).div(
      new BigNumber(1).minus(distanceFromMiddle)
    );
    const adjustedSmallerWeight = new BigNumber(
      smallerWeight.stakedBalance
    ).div(new BigNumber(1).plus(distanceFromMiddle));

    const singleUnitCosts = buildSingleUnitCosts(
      {
        id: biggerWeight.reserveAddress,
        amount: shrinkToken(
          adjustedBiggerWeight.toString(),
          biggerWeight.token.decimals
        )
      },
      {
        id: smallerWeight.reserveAddress,
        amount: shrinkToken(
          adjustedSmallerWeight.toString(),
          smallerWeight.token.decimals
        )
      }
    );

    const sameReserve = findOrThrow(
      [biggerWeight, smallerWeight],
      weight => compareString(weight.reserveAddress, changedReserve.id),
      "failed to find same reserve"
    );

    const suggestedDepositWei = expandToken(
      suggestedDepositDec,
      sameReserve.token.decimals
    );

    const shareOfPool = new BigNumber(suggestedDepositWei)
      .div(sameReserve.stakedBalance)
      .toNumber();

    const v2Converter = buildV2Converter(
      relay.contract,
      getWeb3(this.currentNetwork)
    );
    const maxStakingEnabled = await v2Converter.methods
      .maxStakedBalanceEnabled()
      .call();
    console.log({ maxStakingEnabled });
    if (maxStakingEnabled) {
      const maxStakedBalance = await v2Converter.methods
        .maxStakedBalances(sameReserve.reserveAddress)
        .call();

      console.log({ maxStakedBalance });
      if (maxStakedBalance !== "0") {
        const currentBalance = new BigNumber(sameReserve.stakedBalance);
        const proposedTotalBalance = new BigNumber(suggestedDepositWei).plus(
          currentBalance
        );
        const maxStakedBalanceWei = new BigNumber(maxStakedBalance);
        if (proposedTotalBalance.gt(maxStakedBalanceWei)) {
          const remainingSpaceAvailableWei = maxStakedBalanceWei.minus(
            currentBalance
          );
          const remainingSpaceAvailableDec = shrinkToken(
            remainingSpaceAvailableWei.toString(),
            sameReserve.token.decimals
          );
          if (remainingSpaceAvailableWei.isLessThanOrEqualTo(0))
            throw new Error("This pool has reached the max liquidity cap");
          throw new Error(
            `This pool is currently capped and can receive ${remainingSpaceAvailableDec} additional tokens`
          );
        }
      }
    }

    const result = {
      opposingAmount: undefined,
      shareOfPool,
      singleUnitCosts
    };
    console.log(result, "was the result");
    return result;
  }

  @action async fetchSystemBalance(tokenAddress: string): Promise<string> {
    const isValidAddress = web3.utils.isAddress(tokenAddress);
    if (!isValidAddress)
      throw new Error(`${tokenAddress} is not a valid address`);
    const contract = buildLiquidityProtectionStoreContract(
      this.contracts.LiquidityProtectionStore,
      getWeb3(this.currentNetwork)
    );
    return contract.methods.systemBalance(tokenAddress).call();
  }

  @action async getMaxStakes({ poolId }: { poolId: string }) {
    const [balances, poolTokenBalance] = await Promise.all([
      this.fetchRelayBalances({ poolId }),
      this.fetchSystemBalance(poolId)
    ]);

    const [bntReserve, tknReserve] = sortAlongSide(
      balances.reserves,
      reserve => reserve.contract,
      [this.liquidityProtectionSettings.networkToken]
    );

    const [bntReserveBalance, tknReserveBalance] = [bntReserve, tknReserve].map(
      reserve => reserve.weiAmount
    );

    const maxStakes = calculateMaxStakes(
      tknReserveBalance,
      bntReserveBalance,
      balances.smartTokenSupplyWei,
      poolTokenBalance,
      this.liquidityProtectionSettings.maxSystemNetworkTokenAmount,
      this.liquidityProtectionSettings.maxSystemNetworkTokenRatio
    );

    return { maxStakes, bntReserve, tknReserve };
  }

  @action async getMaxStakesView({ poolId }: { poolId: string }) {
    const maxStakes = await this.getMaxStakes({ poolId });

    return [
      {
        amount: shrinkToken(
          maxStakes.maxStakes.maxAllowedBntWei,
          maxStakes.bntReserve.decimals
        ),
        token: maxStakes.bntReserve.symbol
      },
      {
        amount: shrinkToken(
          maxStakes.maxStakes.maxAllowedTknWei,
          maxStakes.tknReserve.decimals
        ),
        token: maxStakes.tknReserve.symbol
      }
    ];
  }

  @action async calculateProtectionSingle({
    poolId,
    reserveAmount
  }: {
    poolId: string;
    reserveAmount: ViewAmount;
  }): Promise<ProtectionRes> {
    const depositingNetworkToken = compareString(
      this.liquidityProtectionSettings.networkToken,
      reserveAmount.id
    );

    const inputToken = this.token(reserveAmount.id);

    const { maxStakes } = await this.getMaxStakes({ poolId });

    const inputAmountWei = expandToken(
      reserveAmount.amount,
      inputToken.precision
    );

    const overMaxLimit = new BigNumber(inputAmountWei).isGreaterThan(
      depositingNetworkToken
        ? maxStakes.maxAllowedBntWei
        : maxStakes.maxAllowedTknWei
    );

    return {
      outputs: [],
      ...(overMaxLimit && { error: "Insufficient store balance" })
    };
  }

  @action async calculateProtectionDouble({
    poolTokenAmount
  }: {
    poolTokenAmount: ViewAmount;
  }): Promise<ProtectionRes> {
    const relay = findOrThrow(this.relaysList, relay =>
      compareString(relay.id, poolTokenAmount.id)
    );
    const smartToken = relay.anchor as SmartToken;

    const balances = await this.fetchRelayBalances({
      poolId: smartToken.contract
    });

    const outputs = balances.reserves.map(reserve => {
      console.log(reserve, balances, "dishes");
      const rate = new BigNumber(
        calculatePoolTokenRate(balances.smartTokenSupplyWei, reserve.weiAmount)
      ).div(2);

      const reserveAmount = rate.times(poolTokenAmount.amount);
      console.log(rate, "is long string");
      return {
        id: reserve.contract,
        amount: reserveAmount.toString(),
        symbol: reserve.symbol
      };
    });

    return {
      outputs
    };
  }

  @action async calculateOpposingDeposit(
    opposingDeposit: OpposingLiquidParams
  ): Promise<OpposingLiquid> {
    const relay = await this.relayById(opposingDeposit.id);

    if (relay.converterType == PoolType.ChainLink) {
      return this.calculateOpposingDepositV2(opposingDeposit);
    } else {
      return this.calculateOpposingDepositInfo(opposingDeposit);
    }
  }

  @action async fetchTokenBalances(
    tokenAddresses: string[]
  ): Promise<Balance[]> {
    if (!this.isAuthenticated)
      throw new Error("Cannot fetch balances when not logged in");
    const uniqueAddresses = uniqWith(tokenAddresses, compareString);

    const meta = this.tokenMeta;

    const decimalIsKnown = (address: string) =>
      meta.some(
        meta =>
          compareString(meta.contract, address) &&
          !typeof meta.precision !== undefined
      );

    const [knownDecimals, unknownDecimals] = partition(
      uniqueAddresses,
      decimalIsKnown
    );

    const owner = this.isAuthenticated;

    const knownDecimalShapes = knownDecimals.map(address =>
      slimBalanceShape(address, owner, this.currentNetwork)
    );

    const unknownDecimalShapes = unknownDecimals.map(address =>
      balanceShape(address, owner, this.currentNetwork)
    );

    try {
      const [knownDecimalsRes, unknownDecimalsRes] = (await this.multi({
        groupsOfShapes: [knownDecimalShapes, unknownDecimalShapes]
      })) as [
        { contract: string; balance: string }[],
        { contract: string; balance: string; decimals: string }[]
      ];

      const knownResDec = knownDecimalsRes.map(res => {
        const tokenMeta = meta.find(
          meta =>
            compareString(meta.contract, res.contract) &&
            decimalIsKnown(meta.contract)
        )!;
        const shrunkBalance = shrinkToken(res.balance, tokenMeta.precision!);
        return res.balance !== "0" ? { ...res, balance: shrunkBalance } : res;
      });

      const [passedUnknown, failedUnknown] = partition(
        unknownDecimalsRes,
        res => typeof res.decimals !== "undefined"
      );

      if (failedUnknown.length > 0) {
        // sentry warning
        console.warn("failed to find decimals for", failedUnknown);
      }

      const unknownResDec = passedUnknown.map(res => ({
        ...res,
        balance:
          res.balance !== "0"
            ? shrinkToken(res.balance, Number(res.decimals))
            : res.balance
      }));

      const decBalances = [...knownResDec, ...unknownResDec];

      return decBalances.map(
        (balance): Balance => ({
          balance: balance.balance,
          id: balance.contract
        })
      );
    } catch (e) {
      throw new Error("Failed to fetch balances");
    }
  }

  @action async getUserBalance({
    tokenContractAddress,
    userAddress,
    keepWei = false
  }: {
    tokenContractAddress: string;
    userAddress?: string;
    keepWei?: boolean;
  }) {
    console.count("getUserBalanceDirect");
    if (!tokenContractAddress)
      throw new Error("Token contract address cannot be falsy");
    const balance = await vxm.ethWallet.getBalance({
      accountHolder: userAddress || vxm.wallet.isAuthenticated,
      tokenContractAddress,
      keepWei
    });
    const currentBalance = this.tokenBalance(tokenContractAddress);
    const balanceDifferentToAlreadyStored =
      currentBalance && currentBalance.balance !== balance && !keepWei;
    const balanceNotStoredAndNotZero = new BigNumber(balance).gt(0) && !keepWei;

    if (balanceDifferentToAlreadyStored || balanceNotStoredAndNotZero) {
      this.updateUserBalances([{ id: tokenContractAddress, balance }]);
    }
    return balance;
  }

  @mutation updateUserBalances(freshBalances: Balance[]) {
    const currentBalances = this.tokenBalances;

    const [actualBalances, nullBalances] = partition(freshBalances, balance =>
      new BigNumber(balance.balance).isGreaterThan(0)
    );
    const droppedNullBalances = currentBalances.filter(
      balance => !nullBalances.some(b => compareString(balance.id, b.id))
    );

    const freshBalancesToUpdate = actualBalances.filter(balance => {
      const alreadyExists = droppedNullBalances.find(b =>
        compareString(b.id, balance.id)
      );
      return alreadyExists && alreadyExists.balance !== balance.balance;
    });
    const balancesToAdd = differenceWith(
      actualBalances,
      freshBalancesToUpdate,
      compareById
    );

    const updatedBalances = updateArray(
      droppedNullBalances,
      balance =>
        freshBalancesToUpdate.some(b => compareString(balance.id, b.id)),
      balance =>
        freshBalancesToUpdate.find(b => compareString(balance.id, b.id))!
    );
    const addedBalances = [...updatedBalances, ...balancesToAdd];

    this.tokenBalances = addedBalances;
  }

  @action async relayById(relayId: string) {
    return findOrThrow(
      this.relaysList,
      relay => compareString(relay.id, relayId),
      "failed to find relay by id"
    );
  }

  @action async getUserBalancesTraditional({
    relayId,
    smartTokenDec
  }: {
    relayId: string;
    smartTokenDec?: string;
  }): Promise<UserPoolBalances> {
    const relay = await this.traditionalRelayById(relayId);

    const smartTokenUserBalance =
      smartTokenDec ||
      (await this.getUserBalance({
        tokenContractAddress: relay.anchor.contract
      }));

    const { smartTokenSupplyWei, reserves } = await this.fetchRelayBalances({
      poolId: relay.anchor.contract
    });

    const smartTokenDecimals = relay.anchor.decimals;

    const percent = new Decimal(smartTokenUserBalance).div(
      shrinkToken(smartTokenSupplyWei, smartTokenDecimals)
    );

    const maxWithdrawals: ViewAmount[] = reserves.map(reserve => ({
      id: reserve.contract,
      amount: shrinkToken(
        percent.times(reserve.weiAmount).toString(),
        reserve.decimals
      )
    }));

    return {
      maxWithdrawals,
      iouBalances: [{ id: "", amount: String(smartTokenUserBalance) }]
    };
  }

  @action async getPoolType(pool: string | Relay): Promise<PoolType> {
    let relay: Relay;
    if (typeof pool == "undefined") {
      throw new Error("Pool is undefined");
    } else if (typeof pool == "string") {
      const poolId = pool as string;
      relay = await this.relayById(poolId);
    } else {
      relay = pool as Relay;
    }
    return typeof relay.converterType !== "undefined" &&
      relay.converterType == PoolType.ChainLink
      ? PoolType.ChainLink
      : PoolType.Traditional;
  }

  @action async removeLiquidityReturn({
    converterAddress,
    poolTokenWei,
    poolTokenContract
  }: {
    converterAddress: string;
    poolTokenWei: string;
    poolTokenContract: string;
  }) {
    const v2Converter = buildV2Converter(
      converterAddress,
      getWeb3(this.currentNetwork)
    );

    const res = await v2Converter.methods
      .removeLiquidityReturnAndFee(poolTokenContract, poolTokenWei)
      .call();

    return { feeAmountWei: res[1], returnAmountWei: res[0] };
  }

  @action async getUserBalancesChainLink(
    relayId: string
  ): Promise<UserPoolBalances> {
    const relay = await this.chainLinkRelayById(relayId);
    const poolTokenBalances = await Promise.all(
      relay.anchor.poolTokens.map(async reserveAndPool => {
        const poolUserBalance = await this.getUserBalance({
          tokenContractAddress: reserveAndPool.poolToken.contract,
          keepWei: false
        });

        BigNumber.config({ EXPONENTIAL_AT: 256 });

        return {
          ...reserveAndPool,
          poolUserBalance: Number(poolUserBalance),
          reserveToken: findOrThrow(
            relay.reserves,
            reserve =>
              compareString(reserve.contract, reserveAndPool.reserveId),
            "failed to find reserve token"
          )
        };
      })
    );

    const v2Converter = buildV2Converter(
      relay.contract,
      getWeb3(this.currentNetwork)
    );
    const data = await Promise.all(
      poolTokenBalances.map(async poolTokenBalance => {
        const poolTokenBalanceWei = expandToken(
          poolTokenBalance.poolUserBalance,
          poolTokenBalance.poolToken.decimals
        );

        const maxWithdrawWei = (
          await v2Converter.methods
            .removeLiquidityReturnAndFee(
              poolTokenBalance.poolToken.contract,
              poolTokenBalanceWei
            )
            .call()
        )[0];

        return {
          ...poolTokenBalance,
          maxWithdraw: shrinkToken(
            maxWithdrawWei,
            poolTokenBalance.reserveToken.decimals
          )
        };
      })
    );

    const maxWithdrawals = data.map(
      (x): ViewAmount => ({
        id: x.reserveId,
        amount: String(x.maxWithdraw)
      })
    );

    const iouBalances = data.map(
      (x): ViewAmount => ({
        id: x.reserveId,
        amount: new BigNumber(x.poolUserBalance).toString()
      })
    );

    console.log({ iouBalances, maxWithdrawals });

    return { iouBalances, maxWithdrawals };
  }

  @action async getUserBalances(relayId: string): Promise<UserPoolBalances> {
    if (!vxm.wallet.isAuthenticated)
      throw new Error("Cannot find users .isAuthenticated");

    const poolType = await this.getPoolType(relayId);
    console.log("detected pool type is", poolType);
    return poolType == PoolType.Traditional
      ? this.getUserBalancesTraditional({ relayId })
      : this.getUserBalancesChainLink(relayId);
  }

  @action async getTokenSupply(tokenAddress: string) {
    const contract = buildTokenContract(
      tokenAddress,
      getWeb3(this.currentNetwork)
    );
    return contract.methods.totalSupply().call();
  }

  @action async calculateOpposingWithdrawV2(
    opposingWithdraw: OpposingLiquidParams
  ): Promise<OpposingLiquid> {
    const relay = await this.chainLinkRelayById(opposingWithdraw.id);

    const changedReserve = findChangedReserve(
      opposingWithdraw.reserves,
      opposingWithdraw.changedReserveId
    );
    const suggestedPoolTokenWithdrawDec = changedReserve.amount;

    const stakedAndReserveWeight = await this.fetchV2PoolBalances(relay);

    const matchedWeights = stakedAndReserveWeight.reserves.map(reserve => ({
      reserveWeight: reserve.reserveWeight,
      stakedBalance: reserve.stakedBalance,
      decReserveWeight: new BigNumber(reserve.reserveWeight as string).div(
        oneMillion
      ),
      reserveToken: findOrThrow(
        relay.reserves,
        r => compareString(r.contract, reserve.reserveAddress),
        "failed to find reserve token"
      ),
      poolToken: findOrThrow(
        relay.anchor.poolTokens,
        poolToken =>
          compareString(reserve.poolTokenAddress, poolToken.poolToken.contract),
        "failed to find pool token"
      )
    }));

    const [biggerWeight, smallerWeight] = matchedWeights.sort((a, b) =>
      b.decReserveWeight.minus(a.decReserveWeight).toNumber()
    );

    const weightsEqualOneMillion = new BigNumber(
      biggerWeight.reserveWeight as string
    )
      .plus(smallerWeight.reserveWeight as string)
      .eq(oneMillion);
    if (!weightsEqualOneMillion)
      throw new Error("Was expecting reserve weights to equal 100%");

    const distanceFromMiddle = biggerWeight.decReserveWeight.minus(0.5);

    const adjustedBiggerWeight = new BigNumber(biggerWeight.stakedBalance).div(
      new BigNumber(1).minus(distanceFromMiddle)
    );
    const adjustedSmallerWeight = new BigNumber(
      smallerWeight.stakedBalance
    ).div(new BigNumber(1).plus(distanceFromMiddle));

    const singleUnitCosts = sortAlongSide(
      buildSingleUnitCosts(
        {
          id: biggerWeight.reserveToken.contract,
          amount: shrinkToken(
            adjustedBiggerWeight.toString(),
            biggerWeight.reserveToken.decimals
          )
        },
        {
          id: smallerWeight.reserveToken.contract,
          amount: shrinkToken(
            adjustedSmallerWeight.toString(),
            smallerWeight.reserveToken.decimals
          )
        }
      ),
      unitCost => unitCost.id,
      relay.reserves.map(x => x.contract)
    );

    const sameReserve = findOrThrow(
      matchedWeights,
      weight => compareString(weight.reserveToken.contract, changedReserve.id),
      "failed to find same reserve"
    );

    const shareOfPool = new BigNumber(suggestedPoolTokenWithdrawDec)
      .div(
        shrinkToken(
          sameReserve.stakedBalance,
          sameReserve.reserveToken.decimals
        )
      )
      .toNumber();

    const suggestedWithdrawWei = expandToken(
      suggestedPoolTokenWithdrawDec,
      sameReserve.poolToken.poolToken.decimals
    );

    const [
      { returnAmountWei, feeAmountWei },
      liquidatationLimitWei
    ] = await Promise.all([
      this.removeLiquidityReturn({
        converterAddress: relay.contract,
        poolTokenContract: sameReserve.poolToken.poolToken.contract,
        poolTokenWei: suggestedWithdrawWei
      }),
      liquidationLimit({
        converterContract: relay.contract,
        poolTokenAddress: sameReserve.poolToken.poolToken.contract,
        network: this.currentNetwork
      })
    ]);

    if (new BigNumber(suggestedWithdrawWei).gt(liquidatationLimitWei))
      throw new Error("Withdrawal amount above current liquidation limit");

    const noFeeLiquidityReturn = new BigNumber(returnAmountWei).plus(
      feeAmountWei
    );

    const feePercent = new BigNumber(feeAmountWei)
      .div(noFeeLiquidityReturn)
      .toNumber();

    const removeLiquidityReturnDec = shrinkToken(
      returnAmountWei,
      sameReserve.reserveToken.decimals
    );

    const result = {
      opposingAmount: undefined,
      shareOfPool,
      singleUnitCosts,
      withdrawFee: feePercent,
      expectedReturn: {
        id: sameReserve.reserveToken.contract,
        amount: removeLiquidityReturnDec
      }
    };
    console.log(result, "was the result");
    return result;
  }

  @action async calculateOpposingWithdraw(
    opposingWithdraw: OpposingLiquidParams
  ): Promise<OpposingLiquid> {
    const relay = await this.relayById(opposingWithdraw.id);
    if (relay.converterType == PoolType.ChainLink) {
      return this.calculateOpposingWithdrawV2(opposingWithdraw);
    } else {
      return this.calculateOpposingWithdrawInfo(opposingWithdraw);
    }
  }

  @action async traditionalRelayById(
    poolId: string
  ): Promise<TraditionalRelay> {
    const relay = await this.relayById(poolId);
    const traditionalRelay = assertTraditional(relay);
    return traditionalRelay;
  }

  @action async chainLinkRelayById(poolId: string): Promise<ChainLinkRelay> {
    const relay = await this.relayById(poolId);
    const chainlinkRelay = assertChainlink(relay);
    return chainlinkRelay;
  }

  @action async calculateOpposingWithdrawInfo(
    opposingWithdraw: OpposingLiquidParams
  ): Promise<EthOpposingLiquid> {
    const {
      id,
      reserves: reservesViewAmounts,
      changedReserveId
    } = opposingWithdraw;

    const reserve = findChangedReserve(reservesViewAmounts, changedReserveId);
    const tokenAmount = reserve.amount;
    const sameReserveToken = await this.tokenById(reserve.id);

    const relay = await this.traditionalRelayById(id);
    const smartTokenAddress = relay.anchor.contract;

    const { reserves, smartTokenSupplyWei } = await this.fetchRelayBalances({
      poolId: smartTokenAddress
    });

    const reserveBalancesAboveZero = reserves.every(reserve =>
      new BigNumber(reserve.weiAmount).gt(0)
    );

    const [sameReserve, opposingReserve] = sortByNetworkTokens(
      reserves,
      reserve => reserve.symbol,
      [sameReserveToken.symbol]
    );

    const sameReserveWei = expandToken(tokenAmount, sameReserve.decimals);
    const shareOfPool = new BigNumber(sameReserveWei)
      .div(sameReserve.weiAmount)
      .toNumber();

    const opposingValue = calculateOppositeLiquidateRequirement(
      sameReserveWei,
      sameReserve.weiAmount,
      opposingReserve.weiAmount
    );
    const liquidateCostWei = calculateLiquidateCost(
      sameReserveWei,
      sameReserve.weiAmount,
      smartTokenSupplyWei
    );

    const smartUserBalanceWei = await vxm.ethWallet.getBalance({
      accountHolder: vxm.wallet.isAuthenticated,
      tokenContractAddress: smartTokenAddress,
      keepWei: true
    });

    const percentDifferenceBetweenSmartBalance = percentDifference(
      liquidateCostWei,
      String(smartUserBalanceWei)
    );
    let smartTokenAmount: string;
    if (percentDifferenceBetweenSmartBalance > 0.99) {
      smartTokenAmount = String(smartUserBalanceWei);
    } else {
      smartTokenAmount = liquidateCostWei;
    }

    const sameReserveCost = shrinkToken(
      new BigNumber(opposingReserve.weiAmount)
        .div(sameReserve.weiAmount)
        .toString(),
      sameReserve.decimals
    );
    const opposingReserveCost = shrinkToken(
      new BigNumber(sameReserve.weiAmount)
        .div(opposingReserve.weiAmount)
        .toString(),
      opposingReserve.decimals
    );

    return {
      opposingAmount: shrinkToken(
        opposingValue,
        opposingReserve.decimals,
        true
      ),
      shareOfPool,
      smartTokenAmountWei: {
        id: smartTokenAddress,
        amount: smartTokenAmount
      },
      singleUnitCosts: [
        { id: sameReserve.contract, amount: sameReserveCost },
        { id: opposingReserve.contract, amount: opposingReserveCost }
      ],
      reserveBalancesAboveZero
    };
  }

  @action async removeLiquidityV2({
    converterAddress,
    poolToken,
    miniumReserveReturnWei = "1",
    onHash
  }: {
    converterAddress: string;
    poolToken: TokenWei;
    miniumReserveReturnWei: string;
    onHash?: (hash: string) => void;
  }) {
    const contract = buildV2Converter(converterAddress);

    return this.resolveTxOnConfirmation({
      tx: contract.methods.removeLiquidity(
        poolToken.tokenContract,
        poolToken.weiAmount,
        miniumReserveReturnWei
      ),
      onHash
    });
  }

  @action async liquidate({
    converterAddress,
    smartTokenAmount
  }: {
    converterAddress: string;
    smartTokenAmount: string;
  }) {
    const converterContract = buildConverterContract(converterAddress);

    return this.resolveTxOnConfirmation({
      tx: converterContract.methods.liquidate(smartTokenAmount)
    });
  }

  @action async removeLiquidity({ reserves, id: relayId }: LiquidityParams) {
    const relay = await this.relayById(relayId);

    const preV11 = Number(relay.version) < 11;
    if (preV11)
      throw new Error("This Pool is not supported for adding liquidity");

    const postV28 = Number(relay.version) >= 28;

    const withdraw = reserves.find(reserve => reserve.amount)!;
    const converterAddress = relay.contract;

    let hash: string;
    if (postV28 && relay.converterType == PoolType.ChainLink) {
      const v2Relay = await this.chainLinkRelayById(relayId);
      const poolToken = findOrThrow(
        v2Relay.anchor.poolTokens,
        poolToken => compareString(poolToken.reserveId, withdraw.id),
        "failed to find pool token"
      );

      const poolTokenWeiAmount = expandToken(
        withdraw.amount,
        poolToken.poolToken.decimals
      );
      const weiPoolTokenBalance = (await this.getUserBalance({
        tokenContractAddress: poolToken.poolToken.contract,
        keepWei: true
      })) as string;

      const roundedWeiAmount = new BigNumber(poolTokenWeiAmount).gt(
        new BigNumber(weiPoolTokenBalance).times(0.995)
      )
        ? weiPoolTokenBalance
        : poolTokenWeiAmount;

      const expectedReserveReturn = await this.removeLiquidityReturn({
        converterAddress: relay.contract,
        poolTokenWei: roundedWeiAmount,
        poolTokenContract: poolToken.poolToken.contract
      });

      hash = await this.removeLiquidityV2({
        converterAddress,
        poolToken: {
          tokenContract: poolToken.poolToken.contract,
          weiAmount: roundedWeiAmount
        },
        miniumReserveReturnWei: await this.weiMinusSlippageTolerance(
          expectedReserveReturn.returnAmountWei
        )
      });
    } else if (postV28 && relay.converterType == PoolType.Traditional) {
      const traditionalRelay = await this.traditionalRelayById(relay.id);
      const { smartTokenAmountWei } = await this.calculateOpposingWithdrawInfo({
        id: relayId,
        reserves,
        changedReserveId: reserves[0].id
      });
      const userPoolBalance = await this.getUserBalancesTraditional({
        relayId,
        smartTokenDec: shrinkToken(
          smartTokenAmountWei.amount,
          traditionalRelay.anchor.decimals
        )
      });
      hash = await this.removeLiquidityV28({
        converterAddress,
        smartTokensWei: smartTokenAmountWei.amount,
        reserveTokens: relay.reserves.map(reserve => {
          const reserveBalances = userPoolBalance.maxWithdrawals;
          return {
            tokenAddress: reserve.contract,
            minimumReturnWei: expandToken(
              new BigNumber(
                reserveBalances.find(balance =>
                  compareString(balance.id, reserve.contract)
                )!.amount
              )
                .times(0.98)
                .toNumber(),
              reserve.decimals
            )
          };
        })
      });
    } else {
      const { smartTokenAmountWei } = await this.calculateOpposingWithdrawInfo({
        id: relayId,
        reserves,
        changedReserveId: reserves[0].id
      });
      hash = await this.liquidate({
        converterAddress,
        smartTokenAmount: smartTokenAmountWei.amount
      });
    }

    const anchorTokens = getAnchorTokenAddresses(relay);

    const tokenAddressesChanged = [
      ...relay.reserves.map(reserve => reserve.contract),
      ...anchorTokens
    ];
    this.spamBalances(tokenAddressesChanged);

    return {
      txId: hash,
      blockExplorerLink: await this.createExplorerLink(hash)
    };
  }

  @action async mintEthErc(ethDec: string) {
    return new Promise((resolve, reject) => {
      let txHash: string;
      web3.eth
        .sendTransaction({
          from: this.isAuthenticated,
          to: ethErc20WrapperContract,
          value: toHex(toWei(ethDec))
        })
        .on("transactionHash", (hash: string) => {
          txHash = hash;
        })
        .on("confirmation", () => {
          resolve(txHash);
        })
        .on("error", (error: any) => reject(error));
    });
  }

  @action async fundRelay({
    converterAddress,
    fundAmount,
    onHash
  }: {
    converterAddress: string;
    fundAmount: string;
    onHash?: (hash: string) => void;
  }) {
    const converterContract = buildConverterContract(converterAddress);
    return this.resolveTxOnConfirmation({
      tx: converterContract.methods.fund(fundAmount),
      gas: 950000,
      ...(onHash && { onHash })
    });
  }

  @action async addLiquidityV28({
    converterAddress,
    reserves,
    minimumReturnWei,
    onHash
  }: {
    converterAddress: string;
    reserves: TokenWei[];
    minimumReturnWei: string;
    onHash?: (hash: string) => void;
  }) {
    const contract = buildV28ConverterContract(converterAddress);

    const newEthReserve = reserves.find(reserve =>
      compareString(reserve.tokenContract, ethReserveAddress)
    );

    return this.resolveTxOnConfirmation({
      tx: contract.methods.addLiquidity(
        reserves.map(reserve => reserve.tokenContract),
        reserves.map(reserve => reserve.weiAmount),
        minimumReturnWei
      ),
      onHash,
      ...(newEthReserve && { value: newEthReserve.weiAmount })
    });
  }

  @action async addLiquidityV2({
    converterAddress,
    reserve,
    poolTokenMinReturnWei = "1",
    onHash
  }: {
    converterAddress: string;
    reserve: TokenWei;
    poolTokenMinReturnWei?: string;
    onHash?: (hash: string) => void;
  }) {
    const contract = buildV2Converter(converterAddress);

    const newEthReserve = compareString(
      reserve.tokenContract,
      ethReserveAddress
    );

    return this.resolveTxOnConfirmation({
      tx: contract.methods.addLiquidity(
        reserve.tokenContract,
        reserve.weiAmount,
        poolTokenMinReturnWei
      ),
      onHash: onHash,
      ...(newEthReserve && { value: reserve.weiAmount })
    });
  }

  @action async removeLiquidityV28({
    converterAddress,
    smartTokensWei,
    reserveTokens
  }: {
    converterAddress: string;
    smartTokensWei: string;
    reserveTokens: { tokenAddress: string; minimumReturnWei: string }[];
  }) {
    const contract = buildV28ConverterContract(converterAddress);

    return this.resolveTxOnConfirmation({
      tx: contract.methods.removeLiquidity(
        smartTokensWei,
        reserveTokens.map(token => token.tokenAddress),
        reserveTokens.map(token => token.minimumReturnWei)
      )
    });
  }

  @action async weiMinusSlippageTolerance(wei: string): Promise<string> {
    const slippageTolerance = vxm.bancor.slippageTolerance;
    if (typeof slippageTolerance !== "number")
      throw new Error("Error finding slippage tolerance");
    const percent = new BigNumber(1).minus(slippageTolerance);
    const newWei = new BigNumber(wei).times(percent).toFixed(0);
    console.log(newWei, "is new wei");
    return newWei;
  }

  @action async addToken(tokenAddress: string) {
    const isAddress = web3.utils.isAddress(tokenAddress);
    if (!isAddress) throw new Error(`${tokenAddress} is not a valid address`);

    const shape = tokenShape(tokenAddress);
    const [[token]] = (await this.multi({ groupsOfShapes: [[shape]] })) as [
      [{ symbol: string; decimals: string; contract: string }]
    ];

    const tokenAddressesMatch = compareString(token.contract, tokenAddress);
    if (!tokenAddressesMatch) throw new Error("RPC return was not expected");

    console.log(token, "was was return");
    if (!(token.symbol && token.decimals))
      throw new Error(
        "Failed parsing token information, please ensure this is an ERC-20 token"
      );

    this.addTokenToMeta({
      decimals: Number(token.decimals),
      symbol: token.symbol,
      tokenAddress: token.contract
    });
  }

  @mutation addTokenToMeta(token: {
    decimals: number;
    symbol: string;
    tokenAddress: string;
  }) {
    const tokenMetaList = this.tokenMeta;

    const tokenAlreadyExists = this.tokenMeta.some(meta =>
      compareString(meta.contract, token.tokenAddress)
    );
    if (tokenAlreadyExists) return;

    const tokenMeta: TokenMeta = {
      contract: token.tokenAddress,
      id: token.tokenAddress,
      image: defaultImage,
      name: token.symbol,
      symbol: token.symbol,
      precision: token.decimals
    };

    this.tokenMeta = [...tokenMetaList, tokenMeta];
  }

  @action async addLiquidity({
    id: relayId,
    reserves,
    onUpdate
  }: LiquidityParams) {
    const relay = await this.relayById(relayId);

    const preV11 = Number(relay.version) < 11;
    if (preV11)
      throw new Error("This Pool is not supported for adding liquidity");

    const postV28 = Number(relay.version) >= 28;

    const matchedBalances = reserves
      .filter(reserve => reserve.amount)
      .map(reserve => {
        const relayReserve = findOrThrow(
          relay.reserves,
          relayReserve => compareString(relayReserve.contract, reserve.id),
          "failed to match passed reserves"
        );
        return {
          ...relayReserve,
          amount: reserve.amount
        };
      });

    const steps: Step[] = [
      {
        name: "CheckBalance",
        description: "Updating balance approvals..."
      },
      {
        name: "Funding",
        description: "Now funding..."
      },
      {
        name: "BlockConfirmation",
        description: "Awaiting block confirmation..."
      },
      {
        name: "Done",
        description: "Done!"
      }
    ];

    onUpdate!(0, steps);

    const converterAddress = relay.contract;

    await Promise.all(
      matchedBalances.map(async balance => {
        if (
          compareString(balance.contract, ethErc20WrapperContract) &&
          !postV28
        ) {
          await this.mintEthErc(balance.amount!);
        }
        if (compareString(balance.contract, ethReserveAddress)) return;
        return this.triggerApprovalIfRequired({
          owner: this.isAuthenticated,
          amount: expandToken(balance.amount!, balance.decimals),
          spender: converterAddress,
          tokenAddress: balance.contract
        });
      })
    );

    onUpdate!(1, steps);

    let txHash: string;

    if (postV28 && relay.converterType == PoolType.Traditional) {
      console.log("treating as a traditional relay");
      const {
        smartTokenAmountWei,
        reserveBalancesAboveZero
      } = await this.calculateOpposingDepositInfo({
        id: relay.id,
        reserves,
        changedReserveId: reserves[0].id
      });

      const minimumReturnWei = reserveBalancesAboveZero
        ? await this.weiMinusSlippageTolerance(smartTokenAmountWei.amount)
        : "1";

      txHash = await this.addLiquidityV28({
        converterAddress,
        reserves: matchedBalances
          .filter(balance => new BigNumber(balance.amount).gt(0))
          .map(balance => ({
            tokenContract: balance.contract,
            weiAmount: expandToken(balance.amount, balance.decimals)
          })),
        minimumReturnWei,
        onHash: () => onUpdate!(2, steps)
      });
    } else if (postV28 && relay.converterType == PoolType.ChainLink) {
      console.log("treating as a chainlink v2 relay");
      const chainLinkRelay = await this.chainLinkRelayById(relay.id);
      const reserveToken = matchedBalances.map(balance => ({
        tokenContract: balance.contract,
        weiAmount: expandToken(balance.amount, balance.decimals)
      }))[0];
      const poolToken = chainLinkRelay.anchor.poolTokens.find(poolToken =>
        compareString(poolToken.reserveId, reserveToken.tokenContract)
      );
      if (!poolToken)
        throw new Error("Client side error - failed finding pool token");

      const [stakedReserveBalance, poolTokenSupply] = await Promise.all([
        this.fetchStakedReserveBalance({
          converterAddress: chainLinkRelay.contract,
          reserveTokenAddress: reserveToken.tokenContract
        }),
        getTokenSupplyWei(poolToken.poolToken.contract)
      ]);

      const expectedPoolTokenReturnWei = calculateExpectedPoolTokenReturnV2(
        poolTokenSupply,
        stakedReserveBalance,
        reserveToken.weiAmount
      );

      const poolTokenMinReturnWei = await this.weiMinusSlippageTolerance(
        expectedPoolTokenReturnWei
      );

      txHash = await this.addLiquidityV2({
        converterAddress,
        reserve: reserveToken,
        poolTokenMinReturnWei,
        onHash: () => onUpdate!(2, steps)
      });
    } else {
      console.log("treating as an old tradtional relay");
      const { smartTokenAmountWei } = await this.calculateOpposingDepositInfo({
        reserves,
        changedReserveId: reserves[0].id,
        id: relayId
      });

      const fundAmount = smartTokenAmountWei;

      txHash = await this.fundRelay({
        converterAddress,
        fundAmount: fundAmount.amount,
        onHash: () => onUpdate!(2, steps)
      });
    }

    onUpdate!(3, steps);

    const anchorTokens = getAnchorTokenAddresses(relay);

    const tokenAddressesChanged = [
      ...matchedBalances.map(x => x.contract),
      ...anchorTokens
    ];
    this.spamBalances(tokenAddressesChanged);
    return {
      txId: txHash,
      blockExplorerLink: await this.createExplorerLink(txHash)
    };
  }

  @action async spamBalances(tokenAddresses: string[]) {
    for (let i = 0; i < 5; i++) {
      await this.fetchAndSetTokenBalances(tokenAddresses);
      await wait(1500);
    }
  }

  @action async fetchContractAddresses(contractRegistry: string) {
    if (!contractRegistry || !web3.utils.isAddress(contractRegistry))
      throw new Error("Must pass valid address");

    const hardCodedBytes: RegisteredContracts = {
      BancorNetwork: asciiToHex("BancorNetwork"),
      BancorConverterRegistry: asciiToHex("BancorConverterRegistry"),
      LiquidityProtectionStore: asciiToHex("LiquidityProtectionStore"),
      LiquidityProtection: asciiToHex("LiquidityProtection")
    };

    const web3View = getWeb3(this.currentNetwork, Provider.Alchemy);
    const registryContract = new web3View.eth.Contract(
      ABIContractRegistry,
      contractRegistry
    );

    const arr = toPairs(hardCodedBytes) as [string, string][];

    try {
      const contractAddresses = await Promise.all(
        arr.map(
          async ([label, ascii]) =>
            [label, await registryContract.methods.addressOf(ascii).call()] as [
              string,
              string
            ]
        )
      );

      const object = (fromPairs(
        contractAddresses
      ) as unknown) as RegisteredContracts;
      this.setContractAddresses(object);
      return object;
    } catch (e) {
      console.error(
        `Failed fetching ETH contract addresses ${e.message} Contract Registry: ${contractRegistry}`
      );
      throw new Error(e.message);
    }
  }

  @mutation setContractAddresses(contracts: RegisteredContracts) {
    this.contracts = {
      ...this.contracts,
      ...contracts
    };
  }

  @action async warmEthApi() {
    const tokens = await ethBancorApi.getTokens();
    console.log(tokens, "are the tokens");
    this.setBancorApiTokens(tokens);
    return tokens;
  }

  @action async addPossiblePropsFromBancorApi(
    reserveFeeds: ReserveFeed[]
  ): Promise<ReserveFeed[]> {
    try {
      const tokens = this.bancorApiTokens;
      if (!tokens || tokens.length == 0) {
        return reserveFeeds;
        // throw new Error("There are no cached Bancor API tokens.");
      }
      const ethUsdPrice = findOrThrow(
        tokens,
        token => token.code == "ETH",
        "failed finding price of ETH from tokens request"
      ).price;
      console.log(ethUsdPrice, "is the eth USD price");

      const [bancorCovered, notCovered] = partition(reserveFeeds, feed => {
        const inDictionary = ethBancorApiDictionary.find(
          matchReserveFeed(feed)
        );
        if (!inDictionary) return false;
        return tokens.some(token => token.id == inDictionary.tokenId);
      });

      const newBancorCovered = bancorCovered.map(reserveFeed => {
        const dictionary = findOrThrow(
          ethBancorApiDictionary,
          matchReserveFeed(reserveFeed)
        );
        const tokenPrice = findOrThrow(
          tokens,
          token => token.id == dictionary.tokenId
        );

        return {
          ...reserveFeed,
          change24H: tokenPrice.change24h,
          volume24H: tokenPrice.volume24h.USD,
          costByNetworkUsd: reserveFeed.costByNetworkUsd || tokenPrice.price
        };
      });

      return [...newBancorCovered, ...notCovered];
    } catch (e) {
      console.warn(`Failed utilising Bancor API: ${e.message}`);
      return reserveFeeds;
    }
  }

  @action async updateRelayFeeds(suggestedFeeds: ReserveFeed[]) {
    const feeds = suggestedFeeds;

    const potentialRelaysToMutate = this.relaysList.filter(relay =>
      feeds.some(feed => compareString(feed.poolId, relay.id))
    );
    const relaysToMutate = potentialRelaysToMutate.filter(relay =>
      relay.reserves.some(reserve => {
        const feed = feeds.find(feed =>
          compareString(reserve.contract, feed.reserveAddress)
        );
        if (feed && !reserve.reserveFeed) return true;
        if (!feed) return false;
        const existingFeed = reserve.reserveFeed!;
        if (existingFeed) return feed.priority < existingFeed.priority;
      })
    );

    if (relaysToMutate.length > 0) {
      const updatedRelays = relaysToMutate.map(relay => ({
        ...relay,
        reserves: relay.reserves.map(reserve => {
          const feed = feeds.find(
            feed =>
              compareString(feed.reserveAddress, reserve.contract) &&
              compareString(feed.poolId, relay.id)
          );
          return {
            ...reserve,
            reserveFeed: feed
          };
        })
      }));

      this.updateRelays(updatedRelays);
    }
  }

  @action async fetchUsdPriceOfBnt() {
    const price = await vxm.bancor.fetchUsdPriceOfBnt();
    this.setBntUsdPrice(price);
    return price;
  }

  @mutation setBntUsdPrice(usdPrice: number) {
    this.bntUsdPrice = usdPrice;
  }

  @action async fetchStakedReserveBalance({
    converterAddress,
    reserveTokenAddress
  }: {
    converterAddress: string;
    reserveTokenAddress: string;
  }): Promise<string> {
    const contract = buildV2Converter(
      converterAddress,
      getWeb3(this.currentNetwork)
    );
    return contract.methods.reserveStakedBalance(reserveTokenAddress).call();
  }

  @action async fetchV2ConverterReserveWeights(converterAddress: string) {
    const contract = buildV2Converter(
      converterAddress,
      getWeb3(this.currentNetwork)
    );
    const weights = await contract.methods.effectiveReserveWeights().call();
    return [weights["0"], weights["1"]];
  }

  get loadingTokens() {
    return this.loadingPools;
  }

  get moreTokensAvailable() {
    return this.morePoolsAvailable;
  }

  @action async relaysContainingToken(tokenId: string): Promise<string[]> {
    return getConvertibleTokenAnchors({
      converterRegistryAddress: this.contracts.BancorConverterRegistry,
      tokenAddress: tokenId,
      network: this.currentNetwork
    });
  }

  @action async loadMoreTokens(tokenIds?: string[]) {
    if (tokenIds && tokenIds.length > 0) {
      const anchorAddresses = await Promise.all(
        tokenIds.map(id => this.relaysContainingToken(id))
      );
      const anchorAddressesNotLoaded = anchorAddresses
        .flat(1)
        .filter(
          anchorAddress =>
            !this.relaysList.some(relay =>
              compareString(relay.id, anchorAddress)
            )
        );
      const convertersAndAnchors = await this.add(anchorAddressesNotLoaded);
      await this.addPoolsV2(convertersAndAnchors);
    } else {
      await this.loadMorePools();
    }
  }

  @mutation setAvailableHistories(smartTokenNames: string[]) {
    this.availableHistories = smartTokenNames;
  }

  @action async refresh() {
    console.log("refresh called on eth bancor, doing nothing");
  }

  @mutation setRegisteredAnchorAddresses(addresses: string[]) {
    this.registeredAnchorAddresses = addresses;
  }

  @mutation setConvertibleTokenAddresses(addresses: string[]) {
    this.convertibleTokenAddresses = addresses;
  }

  @action async conversionPathFromNetworkContract({
    from,
    to,
    networkContractAddress
  }: {
    from: string;
    to: string;
    networkContractAddress: string;
  }) {
    return conversionPath({
      networkContractAddress,
      from,
      to,
      network: this.currentNetwork
    });
  }

  @action async relaysRequiredForTrade({
    from,
    to,
    networkContractAddress
  }: {
    from: string;
    to: string;
    networkContractAddress: string;
  }) {
    try {
      const path = await this.conversionPathFromNetworkContract({
        from,
        to,
        networkContractAddress
      });
      const smartTokenAddresses = path.filter((_, index) => isOdd(index));
      if (smartTokenAddresses.length == 0)
        throw new Error("Failed to find any smart token addresses for path.");
      return smartTokenAddresses;
    } catch (e) {
      console.error(`relays required for trade failed ${e.message}`);
      throw new Error(`relays required for trade failed ${e.message}`);
    }
  }

  @action async poolsByPriority({
    anchorAddressess,
    tokenPrices
  }: {
    anchorAddressess: string[];
    tokenPrices?: TokenPrice[];
  }) {
    if (tokenPrices && tokenPrices.length > 0) {
      return sortSmartTokenAddressesByHighestLiquidity(
        tokenPrices,
        anchorAddressess
      );
    } else {
      return sortAlongSide(anchorAddressess, x => x, priorityEthPools);
    }
  }

  @action async bareMinimumPools({
    params,
    networkContractAddress,
    anchorAddressess,
    tokenPrices
  }: {
    params?: ModuleParam;
    networkContractAddress: string;
    anchorAddressess: string[];
    tokenPrices?: TokenPrice[];
  }): Promise<string[]> {
    const fromToken =
      params! && params!.tradeQuery! && params!.tradeQuery!.base!;
    const toToken =
      params! && params!.tradeQuery! && params!.tradeQuery!.quote!;

    const tradeIncluded = fromToken && toToken;
    const poolIncluded = params && params.poolQuery;

    if (tradeIncluded) {
      console.log("trade included...");
      const res = await this.relaysRequiredForTrade({
        from: fromToken,
        to: toToken,
        networkContractAddress
      });
      console.log(res, `was for ${fromToken} and ${toToken}`);
      return res;
    } else if (poolIncluded) {
      console.log("pool included...");
      return [poolIncluded];
    } else {
      console.log("should be loading first 5");
      const allPools = await this.poolsByPriority({
        anchorAddressess,
        tokenPrices
      });
      return allPools.slice(0, 3);
    }
  }

  @action async multi({
    groupsOfShapes,
    blockHeight
  }: {
    groupsOfShapes: ShapeWithLabel[][];
    blockHeight?: number;
  }) {
    const networkVars = getNetworkVariables(this.currentNetwork);
    const multi = new MultiCall(
      getWeb3(this.currentNetwork, Provider.Alchemy),
      networkVars.multiCall,
      [500, 100, 50, 10, 1]
    );

    const res = await multi.all(groupsOfShapes, {
      traditional: false,
      blockHeight
    });
    return res;
  }

  @action async refreshReserveBalances() {
    const v1Relays = this.relaysList.filter(
      relay => relay.converterType == PoolType.Traditional
    ) as TraditionalRelay[];
    const v2Relays = this.relaysList.filter(
      relay => relay.converterType == PoolType.ChainLink
    ) as ChainLinkRelay[];

    const v1RelayShapes = v1Relays.map(relay =>
      reserveBalanceShape(
        relay.contract,
        relay.reserves.map(r => r.contract),
        this.currentNetwork
      )
    );
    const v2RelayPoolBalanceShapes = v2Relays.map(relay =>
      v2PoolBalanceShape(
        relay.contract,
        relay.reserves[0].contract,
        relay.reserves[1].contract,
        this.currentNetwork
      )
    );

    await this.multi({
      groupsOfShapes: [v1RelayShapes, v2RelayPoolBalanceShapes]
    });
  }

  @action async addPoolsV2(
    convertersAndAnchors: ConverterAndAnchor[]
  ): Promise<V2Response> {
    const allAnchors = convertersAndAnchors.map(item => item.anchorAddress);
    const allConverters = convertersAndAnchors.map(
      item => item.converterAddress
    );

    const [rawRelays, poolAndSmartTokens] = ((await this.multi({
      groupsOfShapes: [
        allConverters.map(relayShape),
        allAnchors.map(poolTokenShape)
      ]
    })) as [unknown, unknown]) as [AbiRelay[], AbiCentralPoolToken[]];

    const { poolTokenAddresses, smartTokens } = seperateMiniTokens(
      poolAndSmartTokens
    );

    const polished: RefinedAbiRelay[] = await Promise.all(
      rawRelays
        .filter(x => Number(x.connectorTokenCount) == 2)
        .map(
          async half =>
            <RefinedAbiRelay>{
              ...half,
              anchorAddress: findOrThrow(
                convertersAndAnchors,
                item =>
                  compareString(item.converterAddress, half.converterAddress),
                "failed to find anchor address"
              ).anchorAddress,
              reserves: [half.connectorToken1, half.connectorToken2] as [
                string,
                string
              ],
              version: Number(half.version),
              converterType: determineConverterType(half.converterType),
              historicFees: await getHistoricFees(
                half.converterAddress,
                this.currentNetwork
              )
            }
        )
    );

    const overWroteVersions = updateArray(
      polished,
      relay =>
        knownVersions.some(r =>
          compareString(r.converterAddress, relay.converterAddress)
        ),
      relay => ({
        ...relay,
        version: knownVersions.find(r =>
          compareString(r.converterAddress, relay.converterAddress)
        )!.version
      })
    );

    const passedFirstHalfs = overWroteVersions
      .filter(hasTwoConnectors)
      .filter(half =>
        poolTokenAddresses.some(poolTokenAddress =>
          compareString(poolTokenAddress.anchorAddress, half.anchorAddress)
        )
          ? poolTokenAddresses.find(poolTokenAddress =>
              compareString(poolTokenAddress.anchorAddress, half.anchorAddress)
            )!.poolTokenAddresses.length == 2
          : true
      );

    const verifiedV1Pools = passedFirstHalfs.filter(
      half => half.converterType == PoolType.Traditional
    );

    const verifiedV2Pools = passedFirstHalfs.filter(
      half => half.converterType == PoolType.ChainLink
    );

    console.log({ verifiedV1Pools, verifiedV2Pools });

    const reserveTokens = uniqWith(
      passedFirstHalfs.flatMap(half => half.reserves),
      compareString
    );

    console.time("secondWaterfall");

    const tokenInMeta = (tokenMeta: TokenMeta[]) => (address: string) =>
      tokenMeta.find(
        meta => compareString(address, meta.contract) && meta.precision
      );

    const allTokensRequired = [
      ...reserveTokens,
      ...poolTokenAddresses.flatMap(pool => pool.poolTokenAddresses)
    ].filter(tokenAddress => !compareString(tokenAddress, ethReserveAddress));

    const tokenAddressesKnown = allTokensRequired.filter(
      tokenInMeta(this.tokenMeta)
    );
    const tokensKnown = tokenAddressesKnown.map(address => {
      const meta = tokenInMeta(this.tokenMeta)(address)!;
      return metaToTokenAssumedPrecision(meta);
    });
    const tokenAddressesMissing = differenceWith(
      allTokensRequired,
      tokenAddressesKnown,
      compareString
    );

    const [
      reserveAndPoolTokensAbi,
      v1ReserveBalances,
      v2PoolReserveBalances
    ] = ((await this.multi({
      groupsOfShapes: [
        tokenAddressesMissing.map(tokenShape),
        verifiedV1Pools.map(v1Pool =>
          reserveBalanceShape(
            v1Pool.converterAddress,
            v1Pool.reserves,
            this.currentNetwork
          )
        ),
        verifiedV2Pools.map(pool =>
          v2PoolBalanceShape(
            pool.converterAddress,
            pool.reserves[0],
            pool.reserves[1],
            this.currentNetwork
          )
        )
      ]
    })) as [unknown, unknown, unknown]) as [
      RawAbiToken[],
      RawAbiReserveBalance[],
      RawAbiV2PoolBalances[]
    ];

    const stakedAndReserveWeights = v2PoolReserveBalances.map(
      rawAbiV2ToStacked
    );

    const reserveAndPoolTokens = reserveAndPoolTokensAbi.map(
      (token): Token => ({
        contract: token.contract,
        decimals: Number(token.decimals),
        network: "ETH",
        symbol: token.symbol
      })
    );

    const allTokens = [...reserveAndPoolTokens, ...tokensKnown];

    const polishedReserveAndPoolTokens = polishTokens(
      this.tokenMeta,
      allTokens
    );

    const matched = stakedAndReserveWeights.map(relay => ({
      ...relay,
      anchorAddress: findOrThrow(
        convertersAndAnchors,
        item => compareString(item.converterAddress, relay.converterAddress),
        "failed to match anchor address"
      ).anchorAddress,
      reserves: relay.reserves.map(reserve => ({
        ...reserve,
        token: polishedReserveAndPoolTokens.find(token =>
          compareString(token.contract, reserve.reserveAddress)
        )
      }))
    }));

    const confirmedTokenMatch = matched.filter(match =>
      match.reserves.every(reserve => reserve.token)
    ) as RawV2Pool[];

    console.log(confirmedTokenMatch, "touchy");

    const v2RelayFeeds = buildRelayFeedChainkLink({
      relays: confirmedTokenMatch,
      usdPriceOfBnt: this.bntUsdPrice
    });

    console.timeEnd("secondWaterfall");

    const v2Pools = verifiedV2Pools.map(
      (pool): ChainLinkRelay => {
        const rawPool = findOrThrow(
          confirmedTokenMatch,
          match => compareString(match.converterAddress, pool.converterAddress),
          `failed to find raw pool ${pool.converterAddress}`
        );

        return {
          anchor: {
            poolContainerAddress: rawPool.anchorAddress,
            poolTokens: rawPool.reserves.map(reserve => ({
              reserveId: reserve.reserveAddress,
              poolToken: findOrThrow(
                polishedReserveAndPoolTokens,
                token =>
                  compareString(token.contract, reserve.poolTokenAddress),
                `failed to find the pool token for ${reserve.poolTokenAddress}`
              )
            }))
          },
          contract: pool.converterAddress,
          id: rawPool.anchorAddress,
          converterType: PoolType.ChainLink,
          isMultiContract: false,
          network: "ETH",
          owner: pool.owner,
          reserves: rawPool.reserves.map(reserve => ({
            ...reserve.token,
            reserveWeight:
              typeof reserve.reserveWeight !== "undefined"
                ? Number(reserve.reserveWeight) / oneMillion.toNumber()
                : undefined
          })),
          version: String(pool.version),
          fee: Number(pool.conversionFee) / 10000,
          feeHistory: pool.historicFees.map(e => ({
            blockNumber: e.blockNumber,
            prevFee: Number(e.prevFee) / 10000,
            newFee: Number(e.newFee) / 10000
          }))
        };
      }
    );

    const v1Pools = verifiedV1Pools.map(pool => {
      const smartTokenAddress = pool.anchorAddress;
      const converterAddress = convertersAndAnchors.find(item =>
        compareString(item.anchorAddress, smartTokenAddress)
      )!.converterAddress;
      const polishedHalf = overWroteVersions.find(pol =>
        compareString(pol.converterAddress, converterAddress)
      )!;
      const smartToken = smartTokens.find(token =>
        compareString(token.contract, smartTokenAddress)
      )!;
      const anchorProps = smartTokenAnchor({
        ...smartToken,
        network: "ETH",
        decimals: Number(smartToken.decimals)
      });
      const reserveBalances = v1ReserveBalances.find(reserve =>
        compareString(reserve.converterAddress, converterAddress)
      )!;
      if (!reserveBalances) {
        console.log(
          pool.anchorAddress,
          "was dropped because it has no reserve balances"
        );
        return;
      }
      const zippedReserveBalances = [
        {
          contract: polishedHalf.connectorToken1,
          amount: reserveBalances.reserveOne
        },
        {
          contract: polishedHalf.connectorToken2,
          amount: reserveBalances.reserveTwo
        }
      ];
      const reserveTokens = zippedReserveBalances.map(
        reserve =>
          polishedReserveAndPoolTokens.find(token =>
            compareString(token.contract, reserve.contract)
          )!
      );

      const relay: RelayWithReserveBalances = {
        id: smartTokenAddress,
        reserves: reserveTokens.map(x => ({
          ...x,
          reserveWeight: 0.5,
          decimals: Number(x.decimals)
        })),
        reserveBalances: zippedReserveBalances.map(zip => ({
          amount: zip.amount,
          id: zip.contract
        })),
        contract: converterAddress,
        fee: Number(polishedHalf.conversionFee) / 10000,
        feeHistory: polishedHalf.historicFees.map(e => ({
          blockNumber: e.blockNumber,
          prevFee: Number(e.prevFee) / 10000,
          newFee: Number(e.newFee) / 10000
        })),
        isMultiContract: false,
        network: "ETH",
        owner: polishedHalf.owner,
        version: String(polishedHalf.version),
        anchor: anchorProps.anchor,
        converterType: anchorProps.converterType
      };

      return relay;
    });

    const completeV1Pools = (v1Pools.filter(
      Boolean
    ) as RelayWithReserveBalances[]).filter(x => x.reserves.every(Boolean));

    const bntTokenAddress = getNetworkVariables(this.currentNetwork).bntToken;

    const knownPrices = [
      { id: bntTokenAddress, usdPrice: String(this.bntUsdPrice) },
      ...trustedStables(this.currentNetwork)
    ];

    console.log(knownPrices, "are the known prices passed");
    const traditionalRelayFeeds = buildPossibleReserveFeedsTraditional(
      completeV1Pools,
      knownPrices
    );

    const poolsFailedToBeCovered = completeV1Pools.filter(
      pool =>
        !(
          traditionalRelayFeeds.filter(feed =>
            compareString(feed.poolId, pool.id)
          ).length == 2
        )
    );
    console.log(
      completeV1Pools.length,
      "pools in",
      traditionalRelayFeeds.length / 2,
      "came back out",
      poolsFailedToBeCovered.map(x => x.reserves.map(r => r.symbol).join("")),
      "pools failed to be covered"
    );

    const reserveFeeds = [...traditionalRelayFeeds, ...v2RelayFeeds];
    const pools = [...v2Pools, ...completeV1Pools];

    // debug
    const failed = differenceWith(convertersAndAnchors, pools, (a, b) =>
      compareString(a.converterAddress, b.contract)
    );
    if (failed.length > 0) {
      console.warn(failed, "FAILS");
    }

    // end debug

    return {
      reserveFeeds,
      pools
    };
  }

  @mutation deletePools(ids: string[]) {
    this.relaysList = this.relaysList.filter(
      relay => !ids.some(id => compareString(relay.id, id))
    );
  }

  @action async reloadPools(anchorAndConverters: ConverterAndAnchor[]) {
    this.deletePools(anchorAndConverters.map(x => x.anchorAddress));
    this.addPoolsBulk(anchorAndConverters);
  }

  @action async add(anchorAddresses: string[]) {
    const converters = await this.fetchConverterAddressesByAnchorAddresses(
      anchorAddresses
    );
    return zipAnchorAndConverters(anchorAddresses, converters);
  }

  @action async pullConverterEvents({
    converterAddress,
    network,
    fromBlock
  }: {
    converterAddress: string;
    network: EthNetworks;
    fromBlock: number;
  }) {
    const res = await getConverterLogs(network, converterAddress, fromBlock);
    console.log(res, "was res");

    const uniqueAddHashes = uniqWith(
      res.addLiquidity.map(event => event.txHash),
      compareString
    );
    const uniqueRemoveHashes = uniqWith(
      res.removeLiquidity.map(event => event.txHash),
      compareString
    );

    const groupedAddLiquidityEvents = uniqueAddHashes.map(hash =>
      res.addLiquidity.filter(event => compareString(event.txHash, hash))
    );

    const groupedRemoveLiquidityEvents = uniqueRemoveHashes.map(hash =>
      res.removeLiquidity.filter(event => compareString(event.txHash, hash))
    );

    const tokens = this.tokens;

    const blockNow = await blockNumberHoursAgo(0, this.currentNetwork);
    const timeNow = moment().unix();

    const removeEvents = groupedRemoveLiquidityEvents
      .filter(events => {
        const res = events.every(event =>
          tokenAddressesInEvent(event).every(address =>
            tokens.some(token => compareString(token.id, address))
          )
        );
        return res;
      })
      .map(events =>
        events.map(event =>
          decodedToTimedDecoded(event, blockNow.currentBlock, timeNow)
        )
      )
      .map(events =>
        removeLiquidityEventToView(
          events,
          tokens,
          hash =>
            generateEtherscanTxLink(
              hash,
              this.currentNetwork == EthNetworks.Ropsten
            ),
          account => generateEtherscanAccountLink(account)
        )
      );

    const addEvents = groupedAddLiquidityEvents
      .filter(events =>
        events.every(event =>
          tokenAddressesInEvent(event).every(address =>
            tokens.some(token => compareString(token.id, address))
          )
        )
      )
      .map(events =>
        events.map(event =>
          decodedToTimedDecoded(event, blockNow.currentBlock, timeNow)
        )
      )
      .map(events =>
        addLiquidityEventToView(
          events,
          tokens,
          hash =>
            generateEtherscanTxLink(
              hash,
              this.currentNetwork == EthNetworks.Ropsten
            ),
          account => generateEtherscanAccountLink(account)
        )
      );

    const conversionEvents = res.conversions
      .filter(event => {
        const res = tokenAddressesInEvent(event).every(address =>
          tokens.some(token => compareString(token.id, address))
        );
        return res;
      })
      .map(event =>
        decodedToTimedDecoded(event, blockNow.currentBlock, timeNow)
      )
      .map(conversion =>
        conversionEventToViewTradeEvent(
          conversion,
          tokens,
          hash =>
            generateEtherscanTxLink(
              hash,
              this.currentNetwork == EthNetworks.Ropsten
            ),
          account => generateEtherscanAccountLink(account)
        )
      );

    return {
      addEvents,
      removeEvents,
      conversionEvents
    };
  }

  @action async pullEvents({
    networkContract,
    network,
    fromBlock
  }: {
    networkContract: string;
    network: EthNetworks;
    fromBlock: number;
  }) {
    const res = await getLogs(network, networkContract, fromBlock);

    const uniqTxHashes = uniqWith(
      res.map(x => x.txHash),
      compareString
    );

    const groups = uniqTxHashes.map(hash =>
      res.filter(x => compareString(x.txHash, hash))
    );

    const joinStartingAndTerminating = groups.map(
      (trades): DecodedEvent<ConversionEventDecoded> => {
        const firstTrade = trades[0];
        const lastTrade = trades[trades.length - 1];
        const { txHash: firstHash, blockNumber: firstBlockNumber } = firstTrade;
        const haveSameBlockNumber = trades.every(
          trade => trade.blockNumber == firstBlockNumber
        );
        const haveSameTxHash = trades.every(trade => trade.txHash == firstHash);
        if (!(haveSameBlockNumber && haveSameTxHash))
          throw new Error("Trades do not share the same block number and hash");

        return {
          ...firstTrade,
          data: {
            ...firstTrade.data,
            to: lastTrade.data.to
          }
        };
      }
    );
    return {
      joinedTradeEvents: joinStartingAndTerminating,
      singleTraades: res
    };
  }

  liquidityHistoryArr: DecodedTimedEvent<ConversionEventDecoded>[] = [];
  singleTradeHistoryArr: DecodedEvent<ConversionEventDecoded>[] = [];

  @mutation setLiquidityHistory({
    joinedTradeEvents,
    singleTrades
  }: {
    joinedTradeEvents: DecodedTimedEvent<ConversionEventDecoded>[];
    singleTrades: DecodedEvent<ConversionEventDecoded>[];
  }) {
    console.log(singleTrades, "are single trades");
    this.singleTradeHistoryArr = singleTrades;
    this.liquidityHistoryArr = joinedTradeEvents
      .slice()
      .sort((a, b) => Number(b.blockNumber) - Number(a.blockNumber));
  }

  get previousRelayBalances() {
    const singleTrades = this.singleTradeHistoryArr;

    const anchorsRecentlyTradedAgainst = uniqWith(
      this.singleTradeHistoryArr
        .map(trade => trade.data.poolToken)
        .filter(Boolean) as string[],
      compareString
    );

    const relays = this.relaysList.filter(relay =>
      anchorsRecentlyTradedAgainst.some(anchor =>
        compareString(anchor, relay.id)
      )
    );

    const tradesCollected = relays.map(relay => {
      const trades = singleTrades.filter(trade =>
        compareString(trade.data.poolToken!, relay.id)
      );
<<<<<<< HEAD
=======
      const currentFee = relay.fee / 100;
>>>>>>> 254978bf
      const accumulatedFees = trades.reduce(
        (acc, item) => {
          const currentTally = findOrThrow(acc, balance =>
            compareString(balance.id, item.data.to.address)
          );
          const exitingAmount = new BigNumber(item.data.to.weiAmount);

          const decFee =
<<<<<<< HEAD
            getFeeByBlockNumber(relay, Number(item.blockNumber)) / 100;
=======
            findPreviousPoolFee(
              previousPoolFees,
              Number(item.blockNumber),
              relay.id
            ) || currentFee;

>>>>>>> 254978bf
          const feeLessMag = 1 - decFee;
          const feeLessAmount = exitingAmount.times(feeLessMag);
          const feePaid = exitingAmount.minus(feeLessAmount);

          const newTotalAmount = new BigNumber(
            currentTally.collectedFees.plus(feePaid).toFixed(0)
          );
          const newTotalVolume = new BigNumber(exitingAmount).plus(
            currentTally.totalVolume
          );
          return updateArray(
            acc,
            reserve => compareString(reserve.id, currentTally.id),
            reserve => ({
              ...reserve,
              collectedFees: newTotalAmount,
              totalVolume: newTotalVolume
            })
          );
        },
        relay.reserves.map(reserve => ({
          id: reserve.contract,
          collectedFees: new BigNumber(0),
          totalVolume: new BigNumber(0)
        }))
      );

      return {
        relay,
        accumulatedFees: accumulatedFees.map(fee => ({
          ...fee,
          collectedFees: fee.collectedFees.toString(),
          totalVolume: fee.totalVolume.toString()
        }))
      };
    });

    const uniqueTokens = tradesCollected.flatMap(trade =>
      trade.accumulatedFees.map(x => x.id)
    );
    const allTokens = this.tokens;
    const tokens = uniqueTokens.map(
      id => allTokens.find(t => compareString(t.id, id))!
    );

    console.log(tradesCollected, "are the trades collected");
    const withUsdValues = tradesCollected.map(trade => ({
      ...trade,
      accumulatedFees: trade.accumulatedFees.map(fee => {
        const viewToken = tokens.find(x => compareString(x.id, fee.id))!;
        const decAmountFees = shrinkToken(
          fee.collectedFees,
          viewToken.precision
        );
        const decAmountVolume = shrinkToken(
          fee.totalVolume,
          viewToken.precision
        );
        const usdFees = new BigNumber(decAmountFees)
          .times(viewToken.price!)
          .toString();

        const usdVolume = new BigNumber(decAmountVolume)
          .times(viewToken.price!)
          .toString();

        return {
          ...fee,
          usdFees,
          usdVolume
        };
      })
    }));

    const accumulatedFee = withUsdValues.map(trade => {
      const totalFees = trade.accumulatedFees.reduce(
        (acc, item) => new BigNumber(acc).plus(item.usdFees).toString(),
        "0"
      );

      const totalVolume = trade.accumulatedFees.reduce(
        (acc, item) => new BigNumber(acc).plus(item.usdVolume).toString(),
        "0"
      );

      return {
        ...trade,
        totalFees,
        totalVolume
      };
    });
    return accumulatedFee;
  }

  get liquidityHistory() {
    const liquidityEvents = this.liquidityHistoryArr;
    const knownTokens = this.tokens;
    if (liquidityEvents.length == 0 || knownTokens.length == 0) {
      return {
        loading: true,
        data: []
      };
    }

    const conversionsSupported = liquidityEvents.filter(event =>
      tokenAddressesInEvent(event).every(tokenAddress =>
        knownTokens.some(t => compareString(tokenAddress, t.id))
      )
    );

    return {
      loading: false,
      data: conversionsSupported.map(conversion =>
        conversionEventToViewTradeEvent(
          conversion,
          knownTokens,
          hash =>
            generateEtherscanTxLink(
              hash,
              this.currentNetwork == EthNetworks.Ropsten
            ),
          account => generateEtherscanAccountLink(account)
        )
      )
    };
  }

  get availableBalances(): ViewLockedBalance[] {
    const now = moment();
    const bntPrice = this.bntUsdPrice;
    const balances = this.lockedBalancesArr.filter(lockedBalance =>
      moment.unix(lockedBalance.expirationTime).isSameOrBefore(now)
    );
    if (balances.length == 0) return [];

    if (balances.length == 1) {
      const balance = balances[0];
      const decBnt = shrinkToken(balance.amountWei, 18);
      const usdValue = new BigNumber(decBnt).times(bntPrice).toNumber();
      return [
        {
          id: String(balance.expirationTime),
          amount: decBnt,
          lockedUntil: balance.expirationTime,
          usdValue
        }
      ];
    }
    return [
      balances
        .map(
          (balance): ViewLockedBalance => {
            const decBnt = shrinkToken(balance.amountWei, 18);
            const usdValue = new BigNumber(decBnt).times(bntPrice).toNumber();
            return {
              id: String(balance.expirationTime),
              amount: decBnt,
              lockedUntil: balance.expirationTime,
              usdValue
            };
          }
        )
        .reduce((acc, item) => ({
          ...item,
          amount: new BigNumber(acc.amount).plus(item.amount).toString()
        }))
    ];
  }

  get lockedBalances(): ViewLockedBalance[] {
    const now = moment();
    const bntPrice = this.bntUsdPrice;
    const balances = this.lockedBalancesArr.filter(lockedBalance =>
      moment.unix(lockedBalance.expirationTime).isAfter(now)
    );
    return balances.map(
      (balance): ViewLockedBalance => {
        const decBnt = shrinkToken(balance.amountWei, 18);
        const usdValue = new BigNumber(decBnt).times(bntPrice).toNumber();
        return {
          id: String(balance.expirationTime),
          amount: decBnt,
          lockedUntil: balance.expirationTime,
          usdValue: usdValue
        };
      }
    );
  }

  @action async init(params?: ModuleParam) {
    console.log(params, "was init param on eth");
    console.time("ethResolved");
    console.time("timeToGetToInitialBulk");
    if (this.initiated) {
      console.log("returning already");
      return this.refresh();
    }

    BigNumber.config({ EXPONENTIAL_AT: 256 });

    const web3NetworkVersion = await web3.eth.getChainId();
    const currentNetwork: EthNetworks = web3NetworkVersion;
    console.log(currentNetwork, "is the current network");
    this.setNetwork(currentNetwork);
    const networkVariables = getNetworkVariables(currentNetwork);

    const testnetActive = currentNetwork == EthNetworks.Ropsten;

    if (
      params &&
      params.tradeQuery &&
      params.tradeQuery.quote &&
      testnetActive
    ) {
      params.tradeQuery.quote = networkVariables.bntToken;
    }

    try {
      let bancorApiTokens: TokenPrice[] = [];

      this.warmEthApi()
        .then(tokens => {
          bancorApiTokens = tokens;
        })
        .catch(() => {});

      fetchSmartTokens()
        .then(availableSmartTokenHistories =>
          this.setAvailableHistories(
            availableSmartTokenHistories.map(history => history.id)
          )
        )
        .catch(() => {});

      getTokenMeta(currentNetwork).then(this.setTokenMeta);
      this.fetchUsdPriceOfBnt();

      console.time("FirstPromise");
      const [
        contractAddresses,
        { currentBlock, blockHoursAgo }
      ] = await Promise.all([
        this.fetchContractAddresses(networkVariables.contractRegistry),
        blockNumberHoursAgo(24, currentNetwork)
      ]);

      console.log(contractAddresses, "are contract addresses");

      this.fetchLiquidityProtectionSettings(
        contractAddresses.LiquidityProtection
      );
      this.fetchWhiteListedV1Pools(contractAddresses.LiquidityProtectionStore);
      if (this.isAuthenticated) {
        this.fetchProtectionPositions(
          contractAddresses.LiquidityProtectionStore
        );
        this.fetchLockedBalances(contractAddresses.LiquidityProtectionStore);
      }

      console.log(contractAddresses, "are contract addresses");
      console.timeEnd("FirstPromise");

      console.time("SecondPromise");
      const [registeredAnchorAddresses, currentBlockInfo] = await Promise.all([
        this.fetchAnchorAddresses({
          converterRegistryAddress: contractAddresses.BancorConverterRegistry,
          network: currentNetwork
        }),
        web3.eth.getBlock(currentBlock)
      ]);

      (async () => {
        const events = await this.pullEvents({
          network: currentNetwork,
          networkContract: contractAddresses.BancorNetwork,
          fromBlock: blockHoursAgo
        });
        const withDates = events.joinedTradeEvents.map(event =>
          decodedToTimedDecoded(
            event,
            currentBlock,
            Number(currentBlockInfo.timestamp)
          )
        );

        this.setLiquidityHistory({
          joinedTradeEvents: withDates,
          singleTrades: events.singleTraades
        });
      })();

      console.timeEnd("SecondPromise");

      this.setRegisteredAnchorAddresses(registeredAnchorAddresses);

      console.time("ThirdPromise");
      const [
        anchorAndConvertersMatched,
        bareMinimumAnchorAddresses
      ] = await Promise.all([
        this.add(registeredAnchorAddresses),
        this.bareMinimumPools({
          params,
          networkContractAddress: contractAddresses.BancorNetwork,
          anchorAddressess: registeredAnchorAddresses,
          ...(bancorApiTokens &&
            bancorApiTokens.length > 0 && { tokenPrices: bancorApiTokens })
        })
      ]);
      console.timeEnd("ThirdPromise");

      const blackListedAnchors = ["0x7Ef1fEDb73BD089eC1010bABA26Ca162DFa08144"];

      const passedAnchorAndConvertersMatched = anchorAndConvertersMatched.filter(
        notBlackListed(blackListedAnchors)
      );

      const requiredAnchors = bareMinimumAnchorAddresses.map(anchor =>
        findOrThrow(
          passedAnchorAndConvertersMatched,
          item => compareString(item.anchorAddress, anchor),
          "failed to find required anchors"
        )
      );

      const priorityAnchors = await this.poolsByPriority({
        anchorAddressess: passedAnchorAndConvertersMatched.map(
          x => x.anchorAddress
        ),
        tokenPrices: bancorApiTokens
      });

      const initialLoad = uniqWith(
        [...requiredAnchors],
        compareAnchorAndConverter
      );

      const remainingLoad = sortAlongSide(
        differenceWith(
          passedAnchorAndConvertersMatched,
          initialLoad,
          compareAnchorAndConverter
        ),
        anchor => anchor.anchorAddress,
        priorityAnchors
      );

      console.timeEnd("timeToGetToInitialBulk");

      const linkV2Anchor = "0xC42a9e06cEBF12AE96b11f8BAE9aCC3d6b016237";

      const linkPool = anchorAndConvertersMatched.find(anchor =>
        compareString(anchor.anchorAddress, linkV2Anchor)
      );
      if (linkPool) {
        const alreadyExisting = initialLoad.find(anchor =>
          compareString(anchor.anchorAddress, linkV2Anchor)
        );
        if (!alreadyExisting) {
          initialLoad.push(linkPool);
        }
      }

      const res = await this.addPools({
        sync: initialLoad,
        async: remainingLoad
      });
      console.log(res, "was res with initial pull of", initialLoad);
      console.timeEnd("initialPools");

      this.moduleInitiated();

      if (this.relaysList.length < 1) {
        console.error("Init resolved with less than 2 relay feeds or 1 relay.");
      }

      if (this.tokens.length == 0 || this.relays.length == 0) {
        throw new Error("Failed to load tokens or relays");
      }
      console.log("resolved with", this.tokens, this.relays);
      // @ts-ignore
      console.log("Eth resolving at", new Date() / 1);
      console.timeEnd("ethResolved");
    } catch (e) {
      console.error(`Threw inside ethBancor ${e.message}`);
      throw new Error(`Threw inside ethBancor ${e.message}`);
    }
  }

  @action async addPools({
    sync,
    async
  }: {
    sync: ConverterAndAnchor[];
    async: ConverterAndAnchor[];
  }) {
    const passedAsyncPools = async.filter(notBadRelay);
    const passedSyncPools = sync.filter(notBadRelay);

    const longToLoadConverters = [
      "0xfb64059D18BbfDc5EEdCc6e65C9F09de8ccAf5b6",
      "0xB485A5F793B1DEadA32783F99Fdccce9f28aB9a2",
      "0x444Bd9a308Bd2137208ABBcc3efF679A90d7A553",
      "0x5C8c7Ef16DaC7596C280E70C6905432F7470965E",
      "0x40c7998B5d94e00Cd675eDB3eFf4888404f6385F",
      "0x0429e43f488D2D24BB608EFbb0Ee3e646D61dE71",
      "0x7FF01DB7ae23b97B15Bc06f49C45d6e3d84df46f",
      "0x16ff969cC3A4AE925D9C0A2851e2386d61E75954",
      "0x72eC2FF62Eda1D5E9AcD6c4f6a016F0998ba1cB0",
      "0xcAf6Eb14c3A20B157439904a88F00a8bE929c887"
    ];

    const [slowLoadAnchorSets, quickLoadAnchorSet] = partition(
      passedAsyncPools,
      anchorSet =>
        longToLoadConverters.some(converter =>
          compareString(converter, anchorSet.converterAddress)
        )
    );

    const quickChunks = chunk(quickLoadAnchorSet, 30);

    const allASyncChunks = [...quickChunks, slowLoadAnchorSets];

    (async () => {
      try {
        const tokenAddresses = await Promise.all(
          allASyncChunks.map(this.addPoolsBulk)
        );
        const uniqueTokenAddreses = uniqWith(
          tokenAddresses
            .filter(Boolean)
            .filter(x => Array.isArray(x) && x.length > 0)
            .flat(1) as string[],
          compareString
        );
        if (this.isAuthenticated) {
          this.fetchAndSetTokenBalances(uniqueTokenAddreses);
        }
        this.addAprsToPools();
        this.setLoadingPools(false);
      } catch (e) {
        console.log("Failed loading pools");
        this.setLoadingPools(false);
      }
    })();

    const tokenAddresses = await this.addPoolsBulk(passedSyncPools);
    if (this.isAuthenticated) {
      this.fetchAndSetTokenBalances(uniqWith(tokenAddresses, compareString));
    }
    this.addAprsToPools();
  }

  poolAprs: PoolApr[] = [];

  @mutation updatePoolAprs(newPoolAprs: PoolApr[]) {
    const existing = this.poolAprs;
    const withoutOld = existing.filter(
      apr => !newPoolAprs.some(a => compareString(apr.poolId, a.poolId))
    );
    this.poolAprs = [...withoutOld, ...newPoolAprs];
  }

  @action async addAprsToPools() {
    const whitelistedPools = this.whiteListedPools
      .map(anchor =>
        this.relaysList.find(relay => compareString(relay.id, anchor))
      )
      .filter(Boolean) as Relay[];

    const poolsToCalculate = whitelistedPools.filter(
      pool => !this.poolAprs.some(apr => compareString(pool.id, apr.poolId))
    );

    const currentBlock = await getWeb3(
      this.currentNetwork
    ).eth.getBlockNumber();
    const weekAgo = rewindBlocksByDays(currentBlock, 7);

    const reservesShapes = poolsToCalculate.map(pool =>
      reserveBalanceShape(
        pool.contract,
        pool.reserves.map(reserve => reserve.contract),
        this.currentNetwork
      )
    );

    const [tokenSupplys, reserveBalances] = ((await this.multi({
      groupsOfShapes: [
        poolsToCalculate.map(pool =>
          tokenSupplyShape(pool.id, this.currentNetwork)
        ),
        reservesShapes
      ],
      blockHeight: weekAgo
    })) as [unknown, unknown]) as [
      {
        tokenContract: string;
        supply: string;
      }[],
      RawAbiReserveBalance[]
    ];

    console.log(poolsToCalculate, "are pools to calculate");
    const [passedReserveBalances, failedReserveBalances] = partition(
      reserveBalances,
      balance => balance.reserveOne && balance.reserveTwo
    );

    console.log({ failedReserveBalances });

    const poolRoiShapes = tokenSupplys
      .filter(supply => {
        const pool = findOrThrow(poolsToCalculate, pool =>
          compareString(pool.id, supply.tokenContract)
        );
        const found = passedReserveBalances.some(reserve =>
          compareString(pool.contract, reserve.converterAddress)
        );
        return found;
      })
      .map(supply => {
        const anchor = supply.tokenContract;

        const pool = findOrThrow(
          poolsToCalculate as RelayWithReserveBalances[],
          pool => compareString(pool.id, anchor),
          "failed finding pool for pool shape"
        );

        const converterAddress = pool.contract;
        const poolTokenSupply = supply.supply;
        const reserves = findOrThrow(reserveBalances, balance =>
          compareString(balance.converterAddress, converterAddress)
        );

        return dualPoolRoiShape(
          this.contracts.LiquidityProtection,
          supply.tokenContract,
          [
            {
              tokenContract: reserves.reserveOneAddress,
              weiAmount: reserves.reserveOne
            },
            {
              tokenContract: reserves.reserveTwoAddress,
              weiAmount: reserves.reserveTwo
            }
          ],
          poolTokenSupply,
          this.currentNetwork
        );
      });

    try {
      const [poolRois] = ((await this.multi({
        groupsOfShapes: [poolRoiShapes]
      })) as [unknown]) as [
        {
          anchor: string;
          onePrimary: string;
          oneRoi: string;
          twoPrimary: string;
          twoRoi: string;
        }[]
      ];
      console.log("PoolROI Success:", poolRois);

      const successfulPoolRois = poolRois
        .filter(roi => roi.oneRoi && roi.twoRoi)
        .map(roi => ({
          ...roi,
          oneRoiCalculated: new BigNumber(roi.oneRoi)
            .div(1000000)
            .minus(1)
            .times(52)
            .toString(),
          twoRoiCalculated: new BigNumber(roi.twoRoi)
            .div(1000000)
            .minus(1)
            .times(52)
            .toString()
        }))
        .map(roi => ({
          ...roi,
          mean: calculateMean(roi.oneRoiCalculated, roi.twoRoiCalculated)
        }));

      console.log(
        successfulPoolRois,
        "allROIS",
        successfulPoolRois.map(x => x.anchor),
        "anchors"
      );
      this.updatePoolAprs(
        successfulPoolRois.map(
          (x): PoolApr => ({ poolId: x.anchor, oneWeekApr: x.mean })
        )
      );
    } catch (e) {
      console.error("PoolROI Failure:", e.message, poolRoiShapes);
    }
  }

  @action async addPoolsBulk(convertersAndAnchors: ConverterAndAnchor[]) {
    if (!convertersAndAnchors || convertersAndAnchors.length == 0) return;

    this.setLoadingPools(true);

    const { pools, reserveFeeds } = await this.addPoolsV2(convertersAndAnchors);

    const allPools = [...pools];
    const allReserveFeeds = [...reserveFeeds];

    const poolsFailed = differenceWith(convertersAndAnchors, allPools, (a, b) =>
      compareString(a.anchorAddress, b.id)
    );
    this.updateFailedPools(
      poolsFailed.map(failedPool => failedPool.anchorAddress)
    );

    this.updateRelays(allPools);
    this.updateRelayFeeds(
      await this.addPossiblePropsFromBancorApi(allReserveFeeds)
    );

    const tokenAddresses = pools
      .flatMap(tokensInRelay)
      .map(token => token.contract);

    return tokenAddresses;
  }

  @action async fetchAndSetTokenBalances(tokenContractAddresses: string[]) {
    const governanceToken =
      web3.utils.isAddress(this.liquidityProtectionSettings.govToken) &&
      this.liquidityProtectionSettings.govToken;

    if (governanceToken) {
      tokenContractAddresses.push(this.liquidityProtectionSettings.govToken);
    }

    const uniqueAddresses = uniqWith(
      tokenContractAddresses.filter(web3.utils.isAddress),
      compareString
    );

    const ethAddresses = [
      ethReserveAddress,
      "0xc0829421C1d260BD3cB3E0F06cfE2D52db2cE315"
    ];
    const includesEth = uniqueAddresses.some(address =>
      ethAddresses.some(a => compareString(address, a))
    );
    const withoutEth = uniqueAddresses.filter(
      address => !ethAddresses.some(a => compareString(address, a))
    );

    const [balances, ethBalance] = await Promise.all([
      this.fetchTokenBalances(withoutEth),
      (async () => {
        if (!includesEth) return;
        const weiBalance = await web3.eth.getBalance(this.isAuthenticated);
        return fromWei(weiBalance);
      })()
    ]);

    if (ethBalance) {
      this.updateUserBalances([
        ...balances,
        { id: ethReserveAddress, balance: ethBalance }
      ]);
    } else {
      this.updateUserBalances(balances);
    }
  }

  @action async fetchConverterAddressesByAnchorAddresses(
    anchorAddresses: string[]
  ) {
    return getConvertersByAnchors({
      anchorAddresses,
      converterRegistryAddress: this.contracts.BancorConverterRegistry,
      network: this.currentNetwork
    });
  }

  @action async fetchAnchorAddresses({
    converterRegistryAddress,
    network
  }: {
    converterRegistryAddress: string;
    network: EthNetworks;
  }) {
    return getAnchors(converterRegistryAddress, network);
  }

  @mutation updateRelays(relays: Relay[]) {
    const allReserves = this.relaysList
      .concat(relays)
      .flatMap(relay => relay.reserves);
    const uniqueTokens = uniqWith(allReserves, (a, b) =>
      compareString(a.contract, b.contract)
    );

    const decimalUniformityBetweenTokens = uniqueTokens.every(token => {
      const allReservesTokenFoundIn = allReserves.filter(reserve =>
        compareString(token.contract, reserve.contract)
      );
      return allReservesTokenFoundIn.every(
        (reserve, _, arr) => reserve.decimals == arr[0].decimals
      );
    });
    if (!decimalUniformityBetweenTokens) {
      console.error(
        `There is a mismatch of decimals between relays of the same token, will not store ${relays.length} new relays`
      );
      return;
    }

    const meshedRelays = uniqWith(
      [...relays, ...this.relaysList],
      compareRelayById
    ).map(relay => ({
      ...relay,
      reserves: sortByNetworkTokens(
        updateArray(
          relay.reserves,
          reserve => !reserve.meta,
          reserve => {
            const meta = this.tokenMeta.find(meta =>
              compareString(reserve.contract, meta.contract)
            );
            return {
              ...reserve,
              meta: {
                logo: (meta && meta.image) || defaultImage,
                ...(meta && meta!.name && { name: meta.name })
              }
            };
          }
        ),
        reserve => reserve.symbol
      )
    }));
    console.log(
      "vuex given",
      relays.length,
      "relays and setting",
      meshedRelays.length
    );
    this.relaysList = Object.freeze(meshedRelays);
  }

  @mutation wipeTokenBalances() {
    this.tokenBalances = [];
  }

  @action async onAuthChange(userAddress: string) {
    this.wipeTokenBalances();
    if (userAddress) {
      Sentry.setUser({ id: userAddress.toLowerCase() });
      const govAddress = web3.utils.isAddress(
        this.liquidityProtectionSettings.govToken
      );
      if (govAddress) {
        this.fetchAndSetTokenBalances([
          this.liquidityProtectionSettings.govToken
        ]);
      }
      console.log(userAddress, "fetching protected positions for");
      this.fetchProtectionPositions();
      this.fetchLockedBalances();
      const allTokens = this.relaysList.flatMap(tokensInRelay);
      const uniqueTokenAddresses = uniqWith(
        allTokens.map(token => token.contract),
        compareString
      );
      this.fetchAndSetTokenBalances(uniqueTokenAddresses);
    } else {
      Sentry.configureScope(scope => scope.setUser(null));
    }
  }

  @action async focusPool(id: string): Promise<FocusPoolRes> {
    const pool = await this.relayById(id);
    const converterAddress = pool.contract;
    const yesterday = await blockNumberHoursAgo(24, this.currentNetwork);

    const res = await this.pullConverterEvents({
      converterAddress,
      network: this.currentNetwork,
      fromBlock: yesterday.blockHoursAgo
    });
    console.log(res, "was returned from focus pool");

    return res;
  }

  @action async focusSymbol(id: string) {
    if (!this.isAuthenticated) return;
    this.fetchTokenBalances([id]);

    const tokenTracked = this.tokens.find(token => compareString(token.id, id));
    if (!tokenTracked) {
      this.loadMoreTokens([id]);
    }
  }

  @action async refreshBalances(symbols?: BaseToken[]) {
    if (symbols) {
      symbols.forEach(symbol => this.focusSymbol(symbol.symbol));
    }
  }

  @action async mintEthErcIfRequired(decString: string) {
    const contract = buildTokenContract(
      ethErc20WrapperContract,
      getWeb3(this.currentNetwork)
    );
    const currentBalance = await contract.methods
      .balanceOf(this.isAuthenticated)
      .call();

    const currentBalanceDec = shrinkToken(currentBalance, 18);

    const mintingRequired = new BigNumber(decString).gt(currentBalanceDec);
    if (mintingRequired) {
      return this.mintEthErc(decString);
    }
  }

  @action async tokenById(id: string) {
    return findOrThrow(
      this.tokens,
      token => compareString(token.id, id),
      `tokenById failed to find token with ID ${id} `
    );
  }

  @action async tokensById(ids: string[]) {
    return Promise.all(ids.map(id => this.tokenById(id)));
  }

  @action async findPath({
    fromId,
    toId,
    relays
  }: {
    fromId: string;
    toId: string;
    relays: readonly Relay[];
  }) {
    const lowerCased = relays.map(relay => ({
      ...relay,
      reserves: relay.reserves.map(reserve => ({
        ...reserve,
        contract: reserve.contract.toLowerCase()
      }))
    }));
    const path = await findNewPath(
      fromId.toLowerCase(),
      toId.toLowerCase(),
      lowerCased,
      relay => [relay.reserves[0].contract, relay.reserves[1].contract]
    );

    const flattened = path.hops.flatMap(hop => hop[0]);
    return flattened.map(flat =>
      findOrThrow(
        relays,
        relay => compareString(relay.contract, flat.contract),
        "failed to find relays used in pathing"
      )
    );
  }

  @action async convert({
    from,
    to,
    onUpdate
  }: ProposedConvertTransaction): Promise<TxResponse> {
    if (compareString(from.id, to.id))
      throw new Error("Cannot convert a token to itself.");
    const [fromToken, toToken] = await this.tokensById([from.id, to.id]);
    const fromIsEth = compareString(fromToken.symbol, "eth");

    const steps: Section[] = [
      {
        name: "Pathing",
        description: "Finding path..."
      },
      {
        name: "SetApprovalAmount",
        description: "Setting approval amount..."
      },
      {
        name: "ConvertProcessing",
        description: "Processing conversion..."
      },
      {
        name: "WaitingTxConf",
        description: "Awaiting block confirmation..."
      },
      {
        name: "Done",
        description: "Done!"
      }
    ];

    onUpdate!(0, steps);

    const fromTokenDecimals = await this.getDecimalsByTokenAddress(
      fromToken.id
    );
    const toTokenDecimals = await this.getDecimalsByTokenAddress(toToken.id);

    const relaysByLiqDepth = this.relays.sort(sortByLiqDepth);
    const relaysList = sortAlongSide(
      this.relaysList,
      relay => relay.id,
      relaysByLiqDepth.map(relay => relay.id)
    );
    const winningRelays = uniqWith(relaysList, compareRelayByReserves);

    const relays = await this.findPath({
      relays: winningRelays,
      fromId: from.id,
      toId: to.id
    });

    const fromAmount = from.amount;
    const fromSymbol = fromToken.symbol;
    const fromTokenContract = fromToken.id;
    const toTokenContract = toToken.id;

    const ethPath = generateEthPath(fromSymbol, relays.map(relayToMinimal));

    const fromWei = expandToken(fromAmount, fromTokenDecimals);

    if (!fromIsEth) {
      onUpdate!(1, steps);
      await this.triggerApprovalIfRequired({
        owner: this.isAuthenticated,
        amount: fromWei,
        spender: this.contracts.BancorNetwork,
        tokenAddress: fromTokenContract
      });
    }

    onUpdate!(2, steps);

    const networkContract = buildNetworkContract(this.contracts.BancorNetwork);

    const expectedReturn = to.amount;
    const expectedReturnWei = expandToken(expectedReturn, toTokenDecimals);

    const confirmedHash = await this.resolveTxOnConfirmation({
      tx: networkContract.methods.convertByPath(
        ethPath,
        fromWei,
        await this.weiMinusSlippageTolerance(expectedReturnWei),
        zeroAddress,
        zeroAddress,
        0
      ),
      ...(fromIsEth && { value: fromWei }),
      onHash: () => onUpdate!(3, steps)
    });
    onUpdate!(4, steps);

    this.spamBalances([fromTokenContract, toTokenContract]);

    return {
      txId: confirmedHash,
      blockExplorerLink: await this.createExplorerLink(confirmedHash)
    };
  }

  @action async triggerApprovalIfRequired({
    owner,
    spender,
    amount,
    tokenAddress
  }: {
    owner: string;
    spender: string;
    tokenAddress: string;
    amount: string;
  }) {
    const currentApprovedBalance = await getApprovedBalanceWei({
      owner,
      spender,
      tokenAddress
    });

    const noNullingTokenContracts = [this.liquidityProtectionSettings.govToken];

    const sufficientBalanceAlreadyApproved = new BigNumber(
      currentApprovedBalance
    ).isGreaterThanOrEqualTo(amount);

    if (sufficientBalanceAlreadyApproved) return;

    const isNoNullingTokenContract = noNullingTokenContracts.some(contract =>
      compareString(tokenAddress, contract)
    );

    const nullingTxRequired =
      fromWei(currentApprovedBalance) !== "0" && !isNoNullingTokenContract;
    if (nullingTxRequired) {
      await this.approveTokenWithdrawals([
        { approvedAddress: spender, amount: toWei("0"), tokenAddress }
      ]);
    }

    return this.approveTokenWithdrawals([
      { approvedAddress: spender, amount, tokenAddress }
    ]);
  }

  @action async getReturnByPath({
    path,
    amount
  }: {
    path: string[];
    amount: string;
  }): Promise<string> {
    return getReturnByPath({
      networkContract: this.contracts.BancorNetwork,
      path,
      amount,
      network: this.currentNetwork
    });
  }

  @action async getDecimalsByTokenAddress(tokenAddress: string) {
    if (compareString(tokenAddress, ethReserveAddress)) return 18;
    const reserve = this.relaysList
      .flatMap(relay => relay.reserves)
      .find(reserve => compareString(reserve.contract, tokenAddress));
    if (!reserve) {
      try {
        const contract = buildTokenContract(
          tokenAddress,
          getWeb3(this.currentNetwork)
        );
        const decimals = await contract.methods.decimals().call();
        return Number(decimals);
      } catch (e) {
        throw new Error(
          `Failed to find token address ${tokenAddress} in list of reserves. ${e.message}`
        );
      }
    }
    return reserve.decimals;
  }

  @action async calculateSingleWithdraw({
    id,
    decPercent
  }: {
    id: string;
    decPercent: number;
  }): Promise<{
    outputs: ViewAmountDetail[];
    expectedValue: ViewAmountDetail;
  }> {
    const [, posId] = id.split(":");
    const ppm = new BigNumber(decPercent).times(oneMillion).toString();
    const res = await getRemoveLiquidityReturn(
      this.contracts.LiquidityProtection,
      posId,
      ppm,
      moment().unix(),
      this.currentNetwork
    );

    const position = findOrThrow(
      this.protectedPositionsArr,
      pos => compareString(pos.id, posId),
      "failed finding protected position"
    );
    const { reserveToken } = position;

    const reserveTokenObj = findOrThrow(
      this.relaysList.flatMap(r => r.reserves),
      reserve => compareString(reserveToken, reserve.contract)
    );

    return {
      outputs: [
        {
          amount: shrinkToken(res.baseAmount, reserveTokenObj.decimals),
          id: reserveToken,
          symbol: reserveTokenObj.symbol
        },
        {
          amount: shrinkToken(res.networkAmount, 18),
          id: this.liquidityProtectionSettings.networkToken,
          symbol: "BNT"
        }
      ].filter(output => new BigNumber(output.amount).isGreaterThan(0)),
      expectedValue: {
        amount: shrinkToken(res.targetAmount, reserveTokenObj.decimals),
        id: reserveToken,
        symbol: reserveTokenObj.symbol
      }
    };
  }

  @action async getReturn({
    from,
    toId
  }: ProposedFromTransaction): Promise<ConvertReturn> {
    if (compareString(from.id, toId))
      throw new Error("Cannot convert a token to itself.");
    const [fromToken, toToken] = await this.tokensById([from.id, toId]);

    const [fromTokenContract, toTokenContract] = [fromToken.id, toToken.id];
    const amount = from.amount;

    const fromTokenDecimals = await this.getDecimalsByTokenAddress(
      fromTokenContract
    );
    const toTokenDecimals = await this.getDecimalsByTokenAddress(
      toTokenContract
    );

    const relaysByLiqDepth = this.relays.sort(sortByLiqDepth);
    const relaysList = sortAlongSide(
      this.relaysList,
      relay => relay.id,
      relaysByLiqDepth.map(relay => relay.id)
    );
    const winningRelays = uniqWith(relaysList, compareRelayByReserves);

    const relays = await this.findPath({
      fromId: from.id,
      toId,
      relays: winningRelays
    });

    const path = generateEthPath(fromToken.symbol, relays.map(relayToMinimal));

    console.log(path, "is the path");

    const fromWei = expandToken(amount, fromTokenDecimals);
    try {
      const wei = await this.getReturnByPath({
        path,
        amount: fromWei
      });
      const weiNumber = new BigNumber(wei);

      const userReturnRate = buildRate(new BigNumber(fromWei), weiNumber);

      let slippage: number | undefined;
      try {
        const contract = buildConverterContract(
          relays[0].contract,
          getWeb3(this.currentNetwork)
        );
        const fromReserveBalanceWei = await contract.methods
          .getConnectorBalance(fromTokenContract)
          .call();

        const smallPortionOfReserveBalance = new BigNumber(
          fromReserveBalanceWei
        ).times(0.00001);

        if (smallPortionOfReserveBalance.isLessThan(fromWei)) {
          const smallPortionOfReserveBalanceWei = smallPortionOfReserveBalance.toFixed(
            0
          );

          const smallPortionReturn = await this.getReturnByPath({
            path,
            amount: smallPortionOfReserveBalanceWei
          });

          const tinyReturnRate = buildRate(
            new BigNumber(smallPortionOfReserveBalanceWei),
            new BigNumber(smallPortionReturn)
          );

          const slippageNumber = calculateSlippage(
            tinyReturnRate,
            userReturnRate
          );
          slippage = slippageNumber.toNumber();
        }
      } catch (e) {
        console.warn("Failed calculating slippage", e.message);
      }

      return {
        amount: shrinkToken(wei, toTokenDecimals),
        slippage
      };
    } catch (e) {
      if (
        e.message.includes(
          `Returned values aren't valid, did it run Out of Gas? You might also see this error if you are not using the correct ABI for the contract you are retrieving data from`
        )
      ) {
        const relayBalances = await Promise.all(
          relays.map(async relay => ({
            relay,
            balances: await this.fetchRelayBalances({ poolId: relay.id })
          }))
        );
        const relaysWithNoBalances = relayBalances.filter(
          relay =>
            !relay.balances.reserves.every(reserve => reserve.weiAmount !== "0")
        );
        if (relaysWithNoBalances.length > 0) {
          const moreThanOne = relayBalances.length > 1;
          throw new Error(
            moreThanOne
              ? "Pool does not have sufficient reserve balances"
              : "Pool does not have a sufficient reserve balance"
          );
        } else {
          throw new Error(e);
        }
      } else {
        throw new Error(e);
      }
    }
  }

  @action async getCost({ fromId, to }: ProposedToTransaction) {
    if (compareString(fromId, to.id))
      throw new Error("Cannot convert a token to itself.");
    const fromToken = await this.tokenById(fromId);
    const toToken = await this.tokenById(to.id);

    const amount = to.amount;

    const [fromTokenContract, toTokenContract] = [fromToken.id, toToken.id];

    const fromTokenDecimals = await this.getDecimalsByTokenAddress(
      fromTokenContract
    );
    const toTokenDecimals = await this.getDecimalsByTokenAddress(
      toTokenContract
    );

    const relays = this.relaysList;

    const poolIds = relays.map(relay => relay.id);
    const allCoveredUnderBancorApi = poolIds.every(poolId =>
      ethBancorApiDictionary.some(dic =>
        compareString(poolId, dic.smartTokenAddress)
      )
    );
    if (!allCoveredUnderBancorApi)
      throw new Error("Fetching the cost of this token is not yet supported.");

    const [fromTokenTicker, toTokenTicker] = await Promise.all([
      ethBancorApi.getToken(fromToken.symbol),
      ethBancorApi.getToken(toToken.symbol)
    ]);
    const fromTokenId = fromTokenTicker._id;
    const toTokenId = toTokenTicker._id;

    const result = await ethBancorApi.calculateCost(
      fromTokenId,
      toTokenId,
      expandToken(amount, toTokenDecimals)
    );

    return {
      amount: shrinkToken(result, fromTokenDecimals)
    };
  }
}<|MERGE_RESOLUTION|>--- conflicted
+++ resolved
@@ -5673,10 +5673,7 @@
       const trades = singleTrades.filter(trade =>
         compareString(trade.data.poolToken!, relay.id)
       );
-<<<<<<< HEAD
-=======
       const currentFee = relay.fee / 100;
->>>>>>> 254978bf
       const accumulatedFees = trades.reduce(
         (acc, item) => {
           const currentTally = findOrThrow(acc, balance =>
@@ -5685,16 +5682,15 @@
           const exitingAmount = new BigNumber(item.data.to.weiAmount);
 
           const decFee =
-<<<<<<< HEAD
-            getFeeByBlockNumber(relay, Number(item.blockNumber)) / 100;
-=======
             findPreviousPoolFee(
               previousPoolFees,
               Number(item.blockNumber),
               relay.id
             ) || currentFee;
 
->>>>>>> 254978bf
+          // const decFee =
+          //  getFeeByBlockNumber(relay, Number(item.blockNumber)) / 100;
+
           const feeLessMag = 1 - decFee;
           const feeLessAmount = exitingAmount.times(feeLessMag);
           const feePaid = exitingAmount.minus(feeLessAmount);
