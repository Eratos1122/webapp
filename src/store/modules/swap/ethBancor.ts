import { createModule, mutation, action } from "vuex-class-component";
import {
  ProposedFromTransaction,
  ProposedToTransaction,
  ProposedConvertTransaction,
  LiquidityParams,
  OpposingLiquidParams,
  OpposingLiquid,
  TradingModule,
  LiquidityModule,
  BaseToken,
  CreatePoolModule,
  ModalChoice,
  ViewToken,
  ViewRelay,
  TokenPrice,
  Section,
  Step,
  HistoryModule,
  ViewAmount,
  ModuleParam,
  ConvertReturn,
  UserPoolBalances,
  ReserveFeed,
  PoolTokenPosition,
  CreateV1PoolEthParams,
  TxResponse,
  V1PoolResponse,
  ViewTradeEvent,
  ViewLiquidityEvent,
  ViewRemoveEvent,
  ViewAddEvent,
  ViewAmountWithMeta,
  FocusPoolRes,
  ProtectedLiquidityCalculated,
  ProtectLiquidityParams,
  OnUpdate,
  ViewProtectedLiquidity,
  ViewLockedBalance,
  ProtectionRes,
  ViewAmountDetail,
  WeiExtendedAsset,
  PoolLiqMiningApr,
  ProtectedLiquidity
} from "@/types/bancor";
import { ethBancorApi } from "@/api/bancorApiWrapper";
import {
  Relay,
  Token,
  fetchReserveBalance,
  compareString,
  findOrThrow,
  updateArray,
  isOdd,
  multiSteps,
  PoolType,
  TraditionalRelay,
  ChainLinkRelay,
  SmartToken,
  PoolContainer,
  sortAlongSide,
  RelayWithReserveBalances,
  sortByLiqDepth,
  matchReserveFeed,
  zeroAddress,
  buildSingleUnitCosts,
  findChangedReserve,
  getLogs,
  DecodedEvent,
  ConversionEventDecoded,
  getConverterLogs,
  DecodedTimedEvent,
  AddLiquidityEvent,
  RemoveLiquidityEvent,
  traverseLockedBalances,
  LockedBalance,
  rewindBlocksByDays,
  calculateProgressLevel
} from "@/api/helpers";
import { ContractSendMethod } from "web3-eth-contract";
import {
  ABIContractRegistry,
  ethErc20WrapperContract,
  ethReserveAddress
} from "@/api/eth/ethAbis";
import {
  getApprovedBalanceWei,
  getReturnByPath,
  liquidationLimit,
  getConvertersByAnchors,
  getAnchors,
  getConvertibleTokenAnchors,
  conversionPath,
  getTokenSupplyWei,
  existingPool,
  getRemoveLiquidityReturn
} from "@/api/eth/contractWrappers";
import { toWei, fromWei, toHex, asciiToHex } from "web3-utils";
import Decimal from "decimal.js";
import axios, { AxiosResponse } from "axios";
import { vxm } from "@/store";
import wait from "waait";
import {
  uniqWith,
  differenceWith,
  zip,
  partition,
  first,
  omit,
  toPairs,
  fromPairs,
  chunk,
  last
} from "lodash";
import {
  buildNetworkContract,
  buildRegistryContract,
  buildV28ConverterContract,
  buildV2Converter,
  buildContainerContract,
  buildConverterContract,
  buildTokenContract,
  buildLiquidityProtectionContract,
  buildLiquidityProtectionStoreContract
} from "@/api/eth/contractTypes";
import {
  MinimalRelay,
  generateEthPath,
  shrinkToken,
  TokenSymbol,
  removeLeadingZeros
} from "@/api/eth/helpers";
import { ethBancorApiDictionary } from "@/api/eth/bancorApiRelayDictionary";
import { getSmartTokenHistory, fetchSmartTokens } from "@/api/eth/zumZoom";
import { sortByNetworkTokens } from "@/api/sortByNetworkTokens";
import { findNewPath } from "@/api/eos/eosBancorCalc";
import {
  findPreviousPoolFee,
  highCapPools,
  liquidityMiningEndTime,
  PreviousPoolFee,
  previousPoolFees,
  priorityEthPools,
  secondRoundLiquidityMiningEndTime
} from "./staticRelays";
import BigNumber from "bignumber.js";
import { knownVersions } from "@/api/eth/knownConverterVersions";
import { MultiCall, ShapeWithLabel, DataTypes } from "eth-multicall";
import moment from "moment";
import { getNetworkVariables } from "@/api/config";
import { EthNetworks, getWeb3, web3 } from "@/api/web3";
import * as Sentry from "@sentry/browser";
import {
  calculatePositionFees,
  calculatePriceDeviationTooHigh,
  decToPpm,
  miningBntReward,
  miningTknReward,
  expandToken,
  calculateMaxStakes
} from "@/api/pureHelpers";
import { Subject, combineLatest } from "rxjs";
import {
  buffer,
  concatMap,
  filter,
  map,
  scan,
  tap,
  first as firstItem,
  delay
} from "rxjs/operators";
import Web3 from "web3";

const currentBlock$ = new Subject<number>();
const convertersAndAnchors$ = new Subject<ConverterAndAnchor>();
const bufferToggle$ = new Subject();

convertersAndAnchors$
  .pipe(firstItem(), delay(1))
  .subscribe(() => bufferToggle$.next());

const bufferedAnchorsAndConverters$ = convertersAndAnchors$.pipe(
  buffer(bufferToggle$),
  scan(
    (acc, item) => {
      const allData = [...acc.data, ...item];

      const sortedData = sortAlongSide(
        allData,
        x => x.anchorAddress,
        priorityEthPools
      );
      const toEmit = sortedData[0];

      return {
        data: sortedData.slice(1),
        toEmit
      };
    },
    {
      data: [] as ConverterAndAnchor[],
      // @ts-ignore
      toEmit: (undefined as ConverterAndAnchor)!
    }
  ),
  filter(x => Boolean(x.toEmit)),
  map(x => x.toEmit)
);

combineLatest([currentBlock$, bufferedAnchorsAndConverters$])
  .pipe(
    concatMap(([currentBlock, converterAndAnchor]) => {
      const blockYesterday = rewindBlocksByDays(currentBlock, 1);
      const { converterAddress, anchorAddress } = converterAndAnchor;
      return getHistoricFees(
        w3,
        anchorAddress,
        converterAddress,
        blockYesterday
      );
    }),
    tap(() => bufferToggle$.next()),
    filter(feeEvents => feeEvents.length > 0)
  )
  .subscribe(fees => {
    vxm.ethBancor.updateHistoricPoolFees(fees);
  });

let w3: Web3 = web3;

const protectedPositionShape = (storeAddress: string, protectionId: string) => {
  const contract = buildLiquidityProtectionStoreContract(storeAddress);
  return {
    positionId: protectionId,
    position: contract.methods.protectedLiquidity(protectionId)
  };
};

interface Balance {
  balance: string;
  id: string;
}

const tokenSupplyShape = (tokenAddress: string, w3: Web3) => {
  const contract = buildTokenContract(tokenAddress, w3);
  return {
    tokenContract: ORIGIN_ADDRESS,
    supply: contract.methods.totalSupply()
  };
};

const buildPoolRoiParams = (
  poolToken: string,
  poolTokenSupply: string,
  primaryReserveToken: string,
  primaryReserveBalance: string,
  secondaryReserveBalance: string
) =>
  [
    poolToken,
    primaryReserveToken,
    primaryReserveBalance,
    new BigNumber(primaryReserveBalance).times(2).toString(),
    poolTokenSupply,
    secondaryReserveBalance,
    primaryReserveBalance
  ] as [string, string, string, string, string, string, string];

const dualPoolRoiShape = (
  protectionContractAddress: string,
  anchor: string,
  reserves: TokenWei[],
  poolTokenSupply: string,
  w3: Web3
) => {
  const contract = buildLiquidityProtectionContract(
    protectionContractAddress,
    w3
  );

  const [oneReserve, twoReserve] = reserves;

  const oneParams = buildPoolRoiParams(
    anchor,
    poolTokenSupply,
    oneReserve.tokenContract,
    oneReserve.weiAmount,
    twoReserve.weiAmount
  );
  const twoParams = buildPoolRoiParams(
    anchor,
    poolTokenSupply,
    twoReserve.tokenContract,
    twoReserve.weiAmount,
    oneReserve.weiAmount
  );

  return {
    anchor,
    protectionAddress: ORIGIN_ADDRESS,
    onePrimary: oneReserve.tokenContract,
    twoPrimary: twoReserve.tokenContract,
    oneRoi: contract.methods.poolROI(...oneParams),
    twoRoi: contract.methods.poolROI(...twoParams)
  };
};

const slimBalanceShape = (contractAddress: string, owner: string, w3: Web3) => {
  const contract = buildTokenContract(contractAddress, w3);
  const template = {
    contract: ORIGIN_ADDRESS,
    balance: contract.methods.balanceOf(owner)
  };
  return template;
};

const balanceShape = (contractAddress: string, owner: string, w3: Web3) => {
  const contract = buildTokenContract(contractAddress, w3);
  const template = {
    contract: ORIGIN_ADDRESS,
    balance: contract.methods.balanceOf(owner),
    decimals: contract.methods.decimals()
  };
  return template;
};

interface PoolApr {
  poolId: string;
  oneWeekApr: string;
}

const calculateReturnOnInvestment = (
  investment: string,
  newReturn: string
): string => {
  return new BigNumber(newReturn).div(investment).minus(1).toString();
};

// returns the rate of 1 pool token in reserve token units
const calculatePoolTokenRate = (
  poolTokenSupply: string,
  reserveTokenBalance: string
) => new BigNumber(reserveTokenBalance).times(2).div(poolTokenSupply);

const notBadRelay = (converterAndAnchor: ConverterAndAnchor) =>
  !compareString(
    converterAndAnchor.anchorAddress,
    "0x368B3D50E51e8bf62E6C73fc389e4102B9aEB8e2"
  );

const decodedToTimedDecoded = <T>(
  event: DecodedEvent<T>,
  knownBlockNumber: number,
  knownBlockNumberTime: number
): DecodedTimedEvent<T> => ({
  ...event,
  blockTime: estimateBlockTimeUnix(
    Number(event.blockNumber),
    knownBlockNumber,
    knownBlockNumberTime
  )
});

const tokenAddressesInEvent = (
  event:
    | DecodedEvent<ConversionEventDecoded>
    | DecodedEvent<AddLiquidityEvent>
    | DecodedEvent<RemoveLiquidityEvent>
): string[] => {
  if (Object.keys(event.data).includes("from")) {
    const actualEvent = event as DecodedEvent<ConversionEventDecoded>;
    const res = [actualEvent.data.from.address, actualEvent.data.to.address];
    const isArrayOfStrings = res.every(address => typeof address == "string");
    if (!isArrayOfStrings)
      throw new Error("Failed to get token addresses in event");
    return res;
  } else if (Object.keys(event.data).includes("tokenAdded")) {
    const actualEvent = event as DecodedEvent<AddLiquidityEvent>;
    return [actualEvent.data.tokenAdded];
  } else if (Object.keys(event.data).includes("tokenRemoved")) {
    const actualEvent = event as DecodedEvent<RemoveLiquidityEvent>;
    return [actualEvent.data.tokenRemoved];
  } else {
    throw new Error("Failed to find token");
  }
};

const estimateBlockTimeUnix = (
  blockNumber: number,
  knownBlockNumber: number,
  knownBlockNumberTime: number,
  averageBlockTimeSeconds = 13
): number => {
  if (knownBlockNumber < blockNumber) {
    const blockgap = blockNumber - knownBlockNumber;
    const timegap = blockgap * averageBlockTimeSeconds;
    return knownBlockNumberTime + timegap;
  }
  const blockGap = knownBlockNumber - blockNumber;
  const timeGap = blockGap * averageBlockTimeSeconds;
  return knownBlockNumberTime - timeGap;
};

const addLiquidityEventToView = (
  addLiquidity: DecodedTimedEvent<AddLiquidityEvent>[],
  tokens: ViewToken[],
  createBlockExplorerTxLink: (hash: string) => string,
  createBlockExplorerAccountLink: (account: string) => string
): ViewLiquidityEvent<ViewAddEvent> => {
  const firstItem = first(addLiquidity)!;
  const account = firstItem.data.trader;

  return {
    account,
    type: "add",
    accountLink: createBlockExplorerAccountLink(account),
    data: {
      tokensAdded: addLiquidity.map(event => {
        const token = findOrThrow(tokens, token =>
          compareString(token.contract, event.data.tokenAdded)
        );
        const decAmount = shrinkToken(event.data.amount, token.precision);
        return viewTokenToViewAmountWithMeta(decAmount, token);
      })
    },
    txHash: firstItem.txHash,
    txLink: createBlockExplorerTxLink(firstItem.txHash),
    unixTime: firstItem.blockTime,
    valueTransmitted: 0
  };
};

const viewTokenToViewAmountWithMeta = (
  amount: string,
  token: ViewToken
): ViewAmountWithMeta => ({
  amount: amount,
  decimals: token.precision,
  id: token.id,
  logo: token.logo,
  symbol: token.symbol
});

const removeLiquidityEventToView = (
  removeLiquidity: DecodedTimedEvent<RemoveLiquidityEvent>[],
  tokens: ViewToken[],
  createBlockExplorerTxLink: (hash: string) => string,
  createBlockExplorerAccountLink: (account: string) => string
): ViewLiquidityEvent<ViewRemoveEvent> => {
  const firstItem = first(removeLiquidity)!;
  const account = firstItem.data.trader;

  return {
    account,
    type: "remove",
    accountLink: createBlockExplorerAccountLink(account),
    data: {
      tokensRemoved: removeLiquidity.map(event => {
        const token = findOrThrow(tokens, token =>
          compareString(token.id, event.data.tokenRemoved)
        );
        const decAmount = shrinkToken(event.data.amount, token.precision);
        return viewTokenToViewAmountWithMeta(decAmount, token);
      })
    },
    txHash: firstItem.txHash,
    txLink: createBlockExplorerTxLink(firstItem.txHash),
    unixTime: firstItem.blockTime,
    valueTransmitted: 0
  };
};

const conversionEventToViewTradeEvent = (
  conversion: DecodedTimedEvent<ConversionEventDecoded>,
  tokenPrices: ViewToken[],
  createBlockExplorerTxLink: (hash: string) => string,
  createBlockExplorerAccountLink: (account: string) => string
): ViewLiquidityEvent<ViewTradeEvent> => {
  const fromToken = findOrThrow(
    tokenPrices,
    price => compareString(price.id, conversion.data.from.address),
    `failed finding token meta passed to conversion event to view trade ${conversion.data.from.address}`
  );
  const toToken = findOrThrow(
    tokenPrices,
    price => compareString(price.id, conversion.data.to.address),
    `failed finding token meta passed to conversion event to view trade ${conversion.data.to.address}`
  );

  const fromAmountDec = shrinkToken(
    conversion.data.from.weiAmount,
    fromToken.precision
  );

  const toAmountDec = shrinkToken(
    conversion.data.to.weiAmount,
    toToken.precision
  );

  return {
    txLink: createBlockExplorerTxLink(conversion.txHash),
    accountLink: createBlockExplorerAccountLink(conversion.data.trader),
    valueTransmitted: new BigNumber(fromAmountDec)
      .times(fromToken.price || 0)
      .toNumber(),
    type: "swap",
    unixTime: conversion.blockTime,
    account: conversion.data.trader,
    txHash: conversion.txHash,
    data: {
      from: viewTokenToViewAmountWithMeta(fromAmountDec, fromToken),
      to: viewTokenToViewAmountWithMeta(toAmountDec, toToken)
    }
  };
};

type Wei = string;

const calculateExpectedPoolTokenReturnV2 = (
  poolTokenSupply: Wei,
  stakedReserveBalance: Wei,
  reserveTokenAmountToDeposit: Wei
): Wei =>
  new BigNumber(poolTokenSupply)
    .div(stakedReserveBalance)
    .times(reserveTokenAmountToDeposit)
    .toFixed(0);

const calculateShareOfPool = (
  poolTokensToAdd: Wei,
  poolTokenSupply: Wei,
  existingUserPoolTokenBalance?: Wei
): number => {
  if (new BigNumber(poolTokenSupply).eq(0)) return 1;

  const suggestedSmartTokens = new BigNumber(poolTokensToAdd).plus(
    existingUserPoolTokenBalance || 0
  );

  const suggestedSmartTokenSupply = new BigNumber(poolTokenSupply).plus(
    poolTokensToAdd
  );

  const shareOfPool = suggestedSmartTokens
    .div(suggestedSmartTokenSupply)
    .toNumber();

  return shareOfPool;
};

const compareRelayByReserves = (a: Relay, b: Relay) =>
  a.reserves.every(reserve =>
    b.reserves.some(r => compareString(reserve.contract, r.contract))
  );

const rawAbiV2ToStacked = (
  rawAbiV2: RawAbiV2PoolBalances
): StakedAndReserve => {
  const primaryReserveWeight =
    rawAbiV2.effectiveReserveWeights && rawAbiV2.effectiveReserveWeights[0];
  const secondaryReserveWeight =
    rawAbiV2.effectiveReserveWeights && rawAbiV2.effectiveReserveWeights[1];

  const reserveOneIsPrimaryReserve = compareString(
    rawAbiV2.reserveOne,
    rawAbiV2.primaryReserveToken
  );

  const reserveOneReserveWeight = reserveOneIsPrimaryReserve
    ? primaryReserveWeight
    : secondaryReserveWeight;
  const reserveTwoReserveWeight = reserveOneIsPrimaryReserve
    ? secondaryReserveWeight
    : primaryReserveWeight;

  return {
    converterAddress: rawAbiV2.converterAddress,
    reserves: [
      {
        reserveAddress: rawAbiV2.reserveOne,
        stakedBalance: rawAbiV2.reserveOneStakedBalance,
        reserveWeight: reserveOneReserveWeight,
        poolTokenAddress: rawAbiV2.reserveOnePoolToken
      },
      {
        reserveAddress: rawAbiV2.reserveTwo,
        stakedBalance: rawAbiV2.reserveTwoStakedBalance,
        reserveWeight: reserveTwoReserveWeight,
        poolTokenAddress: rawAbiV2.reserveTwoPoolToken
      }
    ]
  };
};

const getAnchorTokenAddresses = (relay: Relay): string[] => {
  if (relay.converterType == PoolType.ChainLink) {
    const actualRelay = relay as ChainLinkRelay;
    return actualRelay.anchor.poolTokens.map(x => x.poolToken.contract);
  } else if (relay.converterType == PoolType.Traditional) {
    const actualRelay = relay as TraditionalRelay;
    return [actualRelay.anchor.contract];
  } else {
    throw new Error("Failed to identify type of relay passed");
  }
};

interface RefinedAbiRelay {
  anchorAddress: string;
  reserves: [string, string];
  version: number;
  converterType: PoolType;
  converterAddress: string;
  connectorToken1: string;
  connectorToken2: string;
  connectorTokenCount: string;
  conversionFee: string;
  owner: string;
}

const ppmToDec = (ppm: number | string): number =>
  new BigNumber(ppm).dividedBy(oneMillion).toNumber();

const determineConverterType = (
  converterType: string | undefined
): PoolType => {
  if (typeof converterType == "undefined") {
    return PoolType.Traditional;
  } else if (Number(converterType) == 32) {
    return PoolType.Traditional;
  } else if (Number(converterType) == 1) {
    return PoolType.Traditional;
  } else if (Number(converterType) == 2) {
    return PoolType.ChainLink;
  } else if (Number(converterType) == 0) {
    return PoolType.Liquid;
  }
  throw new Error("Failed to determine the converter type");
};

const getHistoricFees = async (
  w3: Web3,
  id: string,
  converterAddress: string,
  blockHoursAgo: number
): Promise<PreviousPoolFee[]> => {
  let previousPoolFees: PreviousPoolFee[] = [];

  const contract = buildV28ConverterContract(converterAddress, w3);
  const options = {
    fromBlock: 0,
    toBlock: "latest"
  };

  try {
    const events = await contract.getPastEvents("ConversionFeeUpdate", options);

    previousPoolFees = events
      .filter(event => event.blockNumber >= blockHoursAgo)
      .map(event => ({
        id,
        oldDecFee: ppmToDec(event.returnValues["_prevFee"]),
        blockNumber: event.blockNumber
      }));
    return previousPoolFees;
  } catch (err) {
    console.error(err);
  }

  return previousPoolFees;
};

const blockNumberHoursAgo = async (hours: number, w3: Web3) => {
  const currentBlock = await w3.eth.getBlockNumber();
  const secondsPerBlock = 13.3;
  const secondsToRewind = moment.duration(hours, "hours").asSeconds();
  const blocksToRewind = parseInt(
    new BigNumber(secondsToRewind).div(secondsPerBlock).toString()
  );
  console.log(secondsToRewind, "are seconds to rewind", blocksToRewind);
  return {
    blockHoursAgo: currentBlock - blocksToRewind,
    currentBlock
  };
};

const smartTokenAnchor = (smartToken: Token) => ({
  anchor: smartToken,
  converterType: PoolType.Traditional
});

interface UsdValue {
  id: string;
  usdPrice: string;
}

const trustedStables = (network: EthNetworks): UsdValue[] => {
  if (network == EthNetworks.Mainnet) {
    return [
      { id: "0x309627af60f0926daa6041b8279484312f2bf060", usdPrice: "1" }
    ];
  }
  return [];
};

const calculateSlippage = (
  slippageLessRate: BigNumber,
  slippagedRate: BigNumber
): BigNumber => {
  if (slippagedRate.gt(slippageLessRate)) throw new Error("Rates are bad");
  const result = slippageLessRate.minus(slippagedRate).abs();
  return result.div(slippageLessRate);
};

const buildRate = (amountEntered: BigNumber, returnAmount: BigNumber) =>
  returnAmount.div(amountEntered);

const buildRelayFeedChainkLink = ({
  relays,
  usdPriceOfBnt
}: {
  relays: RawV2Pool[];
  usdPriceOfBnt: number;
}) => relays.flatMap(relay => buildReserveFeedsChainlink(relay, usdPriceOfBnt));

const buildReserveFeedsTraditional = (
  relay: RelayWithReserveBalances,
  knownUsdPrices: UsdValue[]
): ReserveFeed[] => {
  const reservesBalances = relay.reserves.map(reserve => {
    const reserveBalance = findOrThrow(
      relay.reserveBalances,
      balance => compareString(balance.id, reserve.contract),
      "failed to find a reserve balance for reserve"
    );

    const decAmount = shrinkToken(reserveBalance.amount, reserve.decimals);
    const knownUsdPrice = knownUsdPrices.find(price =>
      compareString(price.id, reserve.contract)
    );
    return {
      reserve,
      decAmount,
      knownUsdPrice
    };
  });

  const [networkReserve, tokenReserve] = sortByNetworkTokens(
    reservesBalances,
    balance => balance.reserve.symbol.toUpperCase()
  );

  const cryptoCostOfTokenReserve = new BigNumber(networkReserve.decAmount)
    .dividedBy(tokenReserve.decAmount)
    .toNumber();
  const cryptoCostOfNetworkReserve = new BigNumber(
    tokenReserve.decAmount
  ).dividedBy(networkReserve.decAmount);

  let usdCostOfTokenReserve: number;
  let usdCostOfNetworkReserve: number;

  if (networkReserve.knownUsdPrice) {
    usdCostOfTokenReserve = new BigNumber(cryptoCostOfTokenReserve)
      .times(networkReserve.knownUsdPrice.usdPrice)
      .toNumber();
    usdCostOfNetworkReserve = new BigNumber(cryptoCostOfNetworkReserve)
      .times(usdCostOfTokenReserve)
      .toNumber();
  } else if (tokenReserve.knownUsdPrice) {
    usdCostOfNetworkReserve = new BigNumber(cryptoCostOfNetworkReserve)
      .times(tokenReserve.knownUsdPrice.usdPrice)
      .toNumber();
    usdCostOfTokenReserve = new BigNumber(cryptoCostOfTokenReserve)
      .times(usdCostOfNetworkReserve)
      .toNumber();
  } else {
    throw new Error(
      "Cannot determine the price without knowing one of the reserve prices"
    );
  }

  if (Number.isNaN(usdCostOfNetworkReserve)) usdCostOfNetworkReserve = 0;

  const liqDepth = new BigNumber(networkReserve.decAmount)
    .times(usdCostOfNetworkReserve)
    .toNumber();

  return [
    {
      reserveAddress: tokenReserve.reserve.contract,
      poolId: relay.id,
      costByNetworkUsd: usdCostOfTokenReserve,
      liqDepth,
      priority: 10
    },
    {
      reserveAddress: networkReserve.reserve.contract,
      poolId: relay.id,
      liqDepth,
      costByNetworkUsd: usdCostOfNetworkReserve,
      priority: 10
    }
  ];
};

const duplicateWith = <T>(
  arr: readonly T[],
  comparator: (a: T, b: T) => boolean
) =>
  arr.filter(
    (item, index, arr) => arr.findIndex(i => comparator(item, i)) !== index
  );

const compareById = (a: { id: string }, b: { id: string }) =>
  compareString(a.id, b.id);

const compareReserveFeedByReserveAddress = (a: ReserveFeed, b: ReserveFeed) =>
  compareString(a.reserveAddress, b.reserveAddress);

const reserveFeedToUsdPrice = (reserveFeed: ReserveFeed): UsdValue => ({
  id: reserveFeed.reserveAddress,
  usdPrice: String(reserveFeed.costByNetworkUsd)
});

const buildPossibleReserveFeedsTraditional = (
  v1Pools: RelayWithReserveBalances[],
  initialKnownPrices: UsdValue[]
): ReserveFeed[] => {
  if (initialKnownPrices.length == 0)
    throw new Error("Must know the price of at least one token");
  const duplicatePrices = duplicateWith(initialKnownPrices, compareById);
  if (duplicatePrices.length > 0)
    throw new Error("Cannot pass multiple prices of a single token");

  const attemptedRelays = v1Pools.map(pool => {
    try {
      const res = buildReserveFeedsTraditional(pool, initialKnownPrices);
      return res;
    } catch (e) {
      return false;
    }
  });

  const [fulfilled, failed] = partition(attemptedRelays, Boolean);
  const flatReserveFeeds = ((fulfilled as unknown) as ReserveFeed[][])
    .flat(2)
    .sort(sortByLiqDepth);
  if (failed.length == 0) return flatReserveFeeds;
  const uniquePrices = uniqWith(
    flatReserveFeeds,
    compareReserveFeedByReserveAddress
  ).map(reserveFeedToUsdPrice);
  const learntPrices = uniqWith(
    [...initialKnownPrices, ...uniquePrices],
    compareById
  );
  const hasLearntNewPrices = learntPrices.length > initialKnownPrices.length;
  return hasLearntNewPrices
    ? buildPossibleReserveFeedsTraditional(v1Pools, learntPrices)
    : flatReserveFeeds;
};

const buildReserveFeedsChainlink = (
  relay: RawV2Pool,
  usdPriceOfBnt: number
): ReserveFeed[] => {
  const reserveBalances = relay.reserves;
  const reserveWeights = relay.reserves.map(balance => balance.reserveWeight);

  const noReserveWeights = reserveWeights.every(
    weight => typeof weight == "undefined"
  );
  if (noReserveWeights) return [];

  const sortedTokens = sortByNetworkTokens(
    reserveBalances,
    reserve => reserve.token.symbol
  ).map(token => ({
    ...token,
    decAmount: shrinkToken(token.stakedBalance, token.token.decimals),
    decWeight: new BigNumber(token.reserveWeight as string).div(oneMillion)
  }));

  const [secondaryReserveToken, primaryReserveToken] = sortedTokens;

  const secondarysPrice =
    secondaryReserveToken.token.symbol == "USDB" ? 1 : usdPriceOfBnt;

  const secondarysLiqDepth = new BigNumber(
    secondaryReserveToken.decAmount
  ).times(secondarysPrice);

  const wholeLiquidityDepth = secondarysLiqDepth.div(
    secondaryReserveToken.decWeight
  );
  const primaryLiquidityDepth = wholeLiquidityDepth.minus(secondarysLiqDepth);

  const result = [
    {
      reserveAddress: primaryReserveToken.token.contract,
      poolId: relay.anchorAddress,
      priority: 10,
      liqDepth: primaryLiquidityDepth.toNumber(),
      costByNetworkUsd: primaryLiquidityDepth
        .div(primaryReserveToken.decAmount)
        .toNumber()
    },
    {
      reserveAddress: secondaryReserveToken.token.contract,
      poolId: relay.anchorAddress,
      priority: 10,
      liqDepth: secondarysLiqDepth.toNumber(),
      costByNetworkUsd: secondarysPrice
    }
  ];
  return result;
};

const defaultImage = "https://ropsten.etherscan.io/images/main/empty-token.png";
const ORIGIN_ADDRESS = DataTypes.originAddress;

const relayShape = (converterAddress: string) => {
  const contract = buildV28ConverterContract(converterAddress);
  return {
    converterAddress: ORIGIN_ADDRESS,
    owner: contract.methods.owner(),
    converterType: contract.methods.converterType(),
    version: contract.methods.version(),
    connectorTokenCount: contract.methods.connectorTokenCount(),
    conversionFee: contract.methods.conversionFee(),
    connectorToken1: contract.methods.connectorTokens(0),
    connectorToken2: contract.methods.connectorTokens(1)
  };
};

const poolTokenShape = (address: string) => {
  const contract = buildContainerContract(address);
  return {
    symbol: contract.methods.symbol(),
    decimals: contract.methods.decimals(),
    poolTokens: contract.methods.poolTokens(),
    contract: ORIGIN_ADDRESS
  };
};

const v2PoolBalanceShape = (
  contractAddress: string,
  reserveOne: string,
  reserveTwo: string,
  w3: Web3
) => {
  const contract = buildV2Converter(contractAddress, w3);
  return {
    converterAddress: ORIGIN_ADDRESS,
    primaryReserveToken: contract.methods.primaryReserveToken(),
    secondaryReserveToken: contract.methods.secondaryReserveToken(),
    reserveOne,
    reserveTwo,
    reserveOnePoolToken: contract.methods.poolToken(reserveOne),
    reserveTwoPoolToken: contract.methods.poolToken(reserveTwo),
    reserveOneStakedBalance: contract.methods.reserveStakedBalance(reserveOne),
    reserveTwoStakedBalance: contract.methods.reserveStakedBalance(reserveTwo),
    effectiveReserveWeights: contract.methods.effectiveReserveWeights()
  };
};

const liquidityProtectionShape = (contractAddress: string, w3: Web3) => {
  const contract = buildLiquidityProtectionContract(contractAddress, w3);
  return {
    minProtectionDelay: contract.methods.minProtectionDelay(),
    maxProtectionDelay: contract.methods.maxProtectionDelay(),
    lockDuration: contract.methods.lockDuration(),
    networkToken: contract.methods.networkToken(),
    govToken: contract.methods.govToken(),
    maxSystemNetworkTokenAmount: contract.methods.maxSystemNetworkTokenAmount(),
    maxSystemNetworkTokenRatio: contract.methods.maxSystemNetworkTokenRatio()
  };
};

const calculatePercentIncrease = (
  small: number | string,
  big: number | string
): string => {
  const profit = new BigNumber(big).minus(small);
  return profit.div(small).toString();
};

interface TokenWei {
  tokenContract: string;
  weiAmount: string;
}

const notBlackListed = (blackListedAnchors: string[]) => (
  converterAnchor: ConverterAndAnchor
) =>
  !blackListedAnchors.some(black =>
    compareString(black, converterAnchor.anchorAddress)
  );

interface RawV2Pool {
  reserves: {
    token: Token;
    reserveAddress: string;
    stakedBalance: string;
    reserveWeight: string | undefined;
    poolTokenAddress: string;
  }[];
  converterAddress: string;
  anchorAddress: string;
}

const calculateMean = (a: string, b: string) =>
  new BigNumber(a).plus(b).div(2).toString();

interface V2Response {
  reserveFeeds: ReserveFeed[];
  pools: (RelayWithReserveBalances | ChainLinkRelay)[];
}

const compareAnchorAndConverter = (
  a: ConverterAndAnchor,
  b: ConverterAndAnchor
) =>
  compareString(a.anchorAddress, b.anchorAddress) &&
  compareString(a.converterAddress, b.converterAddress);

interface RawAbiRelay {
  connectorToken1: string;
  connectorToken2: string;
  connectorTokenCount: string;
  conversionFee: string;
  owner: string;
  version: string;
  converterType?: string;
}

const zipAnchorAndConverters = (
  anchorAddresses: string[],
  converterAddresses: string[]
): ConverterAndAnchor[] => {
  if (anchorAddresses.length !== converterAddresses.length)
    throw new Error(
      "was expecting as many anchor addresses as converter addresses"
    );
  const zipped = zip(anchorAddresses, converterAddresses) as [string, string][];
  return zipped.map(([anchorAddress, converterAddress]) => ({
    anchorAddress: anchorAddress!,
    converterAddress: converterAddress!
  }));
};

const pickEthToken = (obj: any): Token => ({
  contract: obj.contract,
  decimals: obj.decimals,
  network: "ETH",
  symbol: obj.symbol
});

interface AbiRelay extends RawAbiRelay {
  converterAddress: string;
}

interface RawAbiToken {
  contract: string;
  symbol: string;
  decimals: string;
}

const prioritiseV2Pools = (a: ViewRelay, b: ViewRelay) => {
  if (a.v2 && b.v2) return 0;
  if (!a.v2 && !b.v2) return 0;
  if (a.v2 && !b.v2) return -1;
  if (!a.v2 && b.v2) return 1;
  return 0;
};

interface RawAbiCentralPoolToken extends RawAbiToken {
  poolTokens?: string[];
}

interface AbiCentralPoolToken extends RawAbiCentralPoolToken {
  contract: string;
}

interface ConverterAndAnchor {
  converterAddress: string;
  anchorAddress: string;
}

const metaToModalChoice = (meta: TokenMeta): ModalChoice => ({
  id: meta.contract,
  contract: meta.contract,
  symbol: meta.symbol,
  img: meta.image
});

const isTraditional = (relay: Relay): boolean =>
  typeof relay.anchor == "object" &&
  relay.converterType == PoolType.Traditional;

const isChainLink = (relay: Relay): boolean =>
  Array.isArray((relay.anchor as PoolContainer).poolTokens) &&
  relay.converterType == PoolType.ChainLink;

const assertTraditional = (relay: Relay): TraditionalRelay => {
  if (isTraditional(relay)) {
    return relay as TraditionalRelay;
  }
  throw new Error("Not a traditional relay");
};

const assertChainlink = (relay: Relay): ChainLinkRelay => {
  if (isChainLink(relay)) {
    return relay as ChainLinkRelay;
  }
  throw new Error("Not a chainlink relay");
};

const generateEtherscanTxLink = (txHash: string, ropsten: boolean = false) =>
  `https://${ropsten ? "ropsten." : ""}etherscan.io/tx/${txHash}`;

const generateEtherscanAccountLink = (
  account: string,
  ropsten: boolean = false
) => `https://${ropsten ? "ropsten." : ""}etherscan.io/address/${account}`;

const iouTokensInRelay = (relay: Relay): Token[] => {
  if (relay.converterType == PoolType.ChainLink) {
    const poolContainer = relay.anchor as PoolContainer;
    const poolTokens = poolContainer.poolTokens;
    const tokens = poolTokens.map(token => token.poolToken);
    return tokens;
  } else if (relay.converterType == PoolType.Traditional) {
    const smartToken = relay.anchor as SmartToken;
    return [smartToken];
  } else throw new Error("Failed to identify pool");
};

const reserveTokensInRelay = (relay: Relay): Token[] => relay.reserves;

const tokensInRelay = (relay: Relay): Token[] => [
  ...reserveTokensInRelay(relay),
  ...iouTokensInRelay(relay)
];

const relayToMinimal = (relay: Relay): MinimalRelay => ({
  contract: relay.contract,
  reserves: relay.reserves.map(
    (reserve): TokenSymbol => ({
      contract: reserve.contract,
      symbol: reserve.symbol
    })
  ),
  anchorAddress: isTraditional(relay)
    ? (relay.anchor as SmartToken).contract
    : (relay.anchor as PoolContainer).poolContainerAddress
});

const sortSmartTokenAddressesByHighestLiquidity = (
  tokens: TokenPrice[],
  smartTokenAddresses: string[]
): string[] => {
  const sortedTokens = tokens
    .slice()
    .sort((a, b) => b.liquidityDepth - a.liquidityDepth);

  const sortedDictionary = sortedTokens
    .map(
      token =>
        ethBancorApiDictionary.find(dic =>
          compareString(token.id, dic.tokenId)
        )!
    )
    .filter(Boolean);

  const res = sortAlongSide(
    smartTokenAddresses,
    pool => pool,
    sortedDictionary.map(x => x.smartTokenAddress)
  );

  const isSame = res.every((item, index) => smartTokenAddresses[index] == item);
  if (isSame)
    console.warn(
      "Sorted by Highest liquidity sorter is returning the same array passed"
    );
  return res;
};

interface EthOpposingLiquid {
  smartTokenAmountWei: ViewAmount;
  opposingAmount?: string;
  shareOfPool: number;
  singleUnitCosts: ViewAmount[];
  reserveBalancesAboveZero: boolean;
}

interface RawAbiV2PoolBalances {
  converterAddress: string;
  reserveOne: string;
  reserveTwo: string;
  reserveOnePoolToken: string;
  reserveTwoPoolToken: string;
  primaryReserveToken: string;
  secondaryReserveToken: string;
  reserveOneStakedBalance: string;
  reserveTwoStakedBalance: string;
  effectiveReserveWeights: { 0: string; 1: string } | undefined;
}

interface RawAbiReserveBalance {
  converterAddress: string;
  reserveOne: string;
  reserveOneAddress: string;
  reserveTwoAddress: string;
  reserveTwo: string;
}

const hasTwoConnectors = (relay: RefinedAbiRelay) => {
  const test = Number(relay.connectorTokenCount) == 2;
  if (!test)
    console.warn(
      "Dropping relay",
      relay.anchorAddress,
      "because it does not have a connector count of two"
    );
  return test;
};

interface StakedAndReserve {
  converterAddress: string;
  reserves: {
    reserveAddress: string;
    stakedBalance: string;
    reserveWeight: string | undefined;
    poolTokenAddress: string;
  }[];
}

const polishTokens = (tokenMeta: TokenMeta[], tokens: Token[]) => {
  const ethReserveToken: Token = {
    contract: ethReserveAddress,
    decimals: 18,
    network: "ETH",
    symbol: "ETH"
  };

  const ethHardCode = updateArray(
    tokens,
    token => compareString(token.contract, ethReserveAddress),
    () => ethReserveToken
  );

  const decimalIsWrong = (decimals: number | undefined) =>
    typeof decimals == "undefined" || Number.isNaN(decimals);

  const missingDecimals = updateArray(
    ethHardCode,
    token => decimalIsWrong(token.decimals),
    missingDecimal => {
      const meta = tokenMeta.find(x =>
        compareString(x.contract, missingDecimal.contract)
      )!;
      if (Object.keys(meta).includes("precision")) {
        return {
          ...missingDecimal,
          decimals: meta.precision!
        };
      }
      console.warn(
        "Token Meta couldnt help determine decimals of token address",
        missingDecimal.contract
      );
      return {
        ...missingDecimal
      };
    }
  ).filter(token => !decimalIsWrong(token.decimals));

  const missingSymbol = updateArray(
    missingDecimals,
    token => !token.symbol,
    tokenWithoutSymbol => {
      const meta = tokenMeta.find(x =>
        compareString(x.contract, tokenWithoutSymbol.contract)
      )!;
      if (meta.symbol) {
        return {
          ...tokenWithoutSymbol,
          symbol: meta.symbol
        };
      } else {
        console.warn("Dropping", tokenWithoutSymbol, "due to no symbol");
        return {
          ...tokenWithoutSymbol
        };
      }
    }
  ).filter(token => token.symbol);

  const addedEth = [...missingSymbol, ethReserveToken];
  const uniqueTokens = uniqWith(addedEth, (a, b) =>
    compareString(a.contract, b.contract)
  );

  const difference = differenceWith(tokens, uniqueTokens, (a, b) =>
    compareString(a.contract, b.contract)
  );
  if (difference.length > 0) {
    console.warn(
      "Polish tokens is dropping",
      difference,
      "tokens",
      "sending back",
      uniqueTokens
    );
  }
  return uniqueTokens;
};

const seperateMiniTokens = (tokens: AbiCentralPoolToken[]) => {
  const smartTokens = tokens
    .filter(token => !token.poolTokens)
    .map(pickEthToken);

  const poolTokenAddresses = tokens
    .filter(token => Array.isArray(token.poolTokens))
    .map(token => ({
      anchorAddress: token.contract,
      poolTokenAddresses: token.poolTokens as string[]
    }));

  const rebuiltLength = poolTokenAddresses.length + smartTokens.length;
  if (rebuiltLength !== tokens.length) {
    console.error("failed to rebuild properly");
  }
  return { smartTokens, poolTokenAddresses };
};

const tokenShape = (contractAddress: string) => {
  const contract = buildTokenContract(contractAddress);
  const template = {
    contract: ORIGIN_ADDRESS,
    symbol: contract.methods.symbol(),
    decimals: contract.methods.decimals()
  };
  return template;
};

const reserveBalanceShape = (
  contractAddress: string,
  reserves: string[],
  w3: Web3
) => {
  const contract = buildConverterContract(contractAddress, w3);
  const [reserveOne, reserveTwo] = reserves;
  return {
    converterAddress: ORIGIN_ADDRESS,
    reserveOneAddress: reserveOne,
    reserveTwoAddress: reserveTwo,
    reserveOne: contract.methods.getConnectorBalance(reserveOne),
    reserveTwo: contract.methods.getConnectorBalance(reserveTwo)
  };
};

const protectedReservesShape = (
  storeAddress: string,
  anchorAddress: string,
  reserveOneAddress: string,
  reserveTwoAddress: string
) => {
  const contract = buildLiquidityProtectionStoreContract(storeAddress);
  return {
    anchorAddress,
    reserveOneAddress,
    reserveTwoAddress,
    reserveOneProtected: contract.methods.totalProtectedReserveAmount(
      anchorAddress,
      reserveOneAddress
    ),
    reserveTwoProtected: contract.methods.totalProtectedReserveAmount(
      anchorAddress,
      reserveTwoAddress
    )
  };
};

interface RegisteredContracts {
  BancorNetwork: string;
  BancorConverterRegistry: string;
  LiquidityProtection: string;
  LiquidityProtectionStore: string;
}

const percentageOfReserve = (percent: number, existingSupply: string): string =>
  new Decimal(percent).times(existingSupply).toFixed(0);

const percentageIncrease = (deposit: string, existingSupply: string): number =>
  new Decimal(deposit).div(existingSupply).toNumber();

const calculateOppositeFundRequirement = (
  deposit: string,
  depositsSupply: string,
  oppositesSupply: string
): string => {
  const increase = percentageIncrease(deposit, depositsSupply);
  return percentageOfReserve(increase, oppositesSupply);
};

const calculateOppositeLiquidateRequirement = (
  reserveAmount: string,
  reserveBalance: string,
  oppositeReserveBalance: string
) => {
  const increase = percentageIncrease(reserveAmount, reserveBalance);
  return percentageOfReserve(increase, oppositeReserveBalance);
};

const oneMillion = new BigNumber(1000000);

const calculateFundReward = (
  reserveAmount: string,
  reserveSupply: string,
  smartSupply: string
) => {
  Decimal.set({ rounding: 0 });

  const smartSupplyNumber = new Decimal(smartSupply);
  if (smartSupplyNumber.eq(0)) {
    throw new Error("Client side geometric mean not yet supported");
  }
  return new Decimal(reserveAmount)
    .div(reserveSupply)
    .times(smartSupplyNumber)
    .times(0.99)
    .toFixed(0);
};

const calculateLiquidateCost = (
  reserveAmount: string,
  reserveBalance: string,
  smartSupply: string
) => {
  const percent = percentageIncrease(reserveAmount, reserveBalance);
  return percentageOfReserve(percent, smartSupply);
};

const percentDifference = (smallAmount: string, bigAmount: string) =>
  new Decimal(smallAmount).div(bigAmount).toNumber();

const tokenMetaDataEndpoint =
  "https://raw.githubusercontent.com/Velua/eth-tokens-registry/master/tokens.json";

interface TokenMeta {
  id: string;
  image: string;
  contract: string;
  symbol: string;
  name: string;
  precision?: number;
}

const metaToTokenAssumedPrecision = (token: TokenMeta): Token => ({
  contract: token.contract,
  decimals: token.precision!,
  network: "ETH",
  symbol: token.symbol
});

const getTokenMeta = async (currentNetwork: EthNetworks) => {
  const networkVars = getNetworkVariables(currentNetwork);
  if (currentNetwork == EthNetworks.Ropsten) {
    return [
      {
        symbol: "BNT",
        contract: networkVars.bntToken,
        precision: 18
      },
      {
        symbol: "DAI",
        contract: "0xc2118d4d90b274016cb7a54c03ef52e6c537d957",
        precision: 18
      },
      {
        symbol: "WBTC",
        contract: "0xbde8bb00a7ef67007a96945b3a3621177b615c44",
        precision: 8
      },
      {
        symbol: "BAT",
        contract: "0x443fd8d5766169416ae42b8e050fe9422f628419",
        precision: 18
      },
      {
        symbol: "LINK",
        contract: "0x20fe562d797a42dcb3399062ae9546cd06f63280",
        precision: 18
      },
      {
        contract: "0x4F5e60A76530ac44e0A318cbc9760A2587c34Da6",
        symbol: "YYYY"
      },
      {
        contract: "0x63B75DfA4E87d3B949e876dF2Cd2e656Ec963466",
        symbol: "YYY"
      },
      {
        contract: "0xAa2A908Ca3E38ECEfdbf8a14A3bbE7F2cA2a1BE4",
        symbol: "XXX"
      },
      {
        contract: "0xe4158797A5D87FB3080846e019b9Efc4353F58cC",
        symbol: "XXX"
      }
    ].map(
      (x): TokenMeta => ({
        ...x,
        id: x.contract,
        image: defaultImage,
        name: x.symbol
      })
    );
  }
  if (currentNetwork !== EthNetworks.Mainnet)
    throw new Error("Ropsten and Mainnet supported only.");

  const res: AxiosResponse<TokenMeta[]> = await axios.get(
    tokenMetaDataEndpoint
  );

  const drafted = res.data
    .filter(({ symbol, contract, image }) =>
      [symbol, contract, image].every(Boolean)
    )
    .map(x => ({ ...x, id: x.contract }));

  const existingEth = drafted.find(x => compareString(x.symbol, "eth"))!;

  const withoutEth = drafted.filter(meta => !compareString(meta.symbol, "eth"));
  const addedEth = {
    ...existingEth,
    id: ethReserveAddress,
    contract: ethReserveAddress
  };
  const final = [addedEth, existingEth, ...withoutEth];
  return uniqWith(final, (a, b) => compareString(a.id, b.id));
};

const compareRelayById = (a: Relay, b: Relay) => compareString(a.id, b.id);

const VuexModule = createModule({
  strict: false
});

interface LiquidityProtectionSettings {
  minDelay: number;
  maxDelay: number;
  lockedDelay: number;
  govToken: string;
  networkToken: string;
  maxSystemNetworkTokenAmount: string;
  maxSystemNetworkTokenRatio: string;
}

interface RawLiquidityProtectionSettings {
  minProtectionDelay: string;
  maxProtectionDelay: string;
  lockDuration: string;
  govToken: string;
  networkToken: string;
  maxSystemNetworkTokenAmount: string;
  maxSystemNetworkTokenRatio: string;
}

export class EthBancorModule
  extends VuexModule.With({ namespaced: "ethBancor/" })
  implements TradingModule, LiquidityModule, CreatePoolModule, HistoryModule {
  registeredAnchorAddresses: string[] = [];
  convertibleTokenAddresses: string[] = [];
  loadingPools: boolean = true;

  bancorApiTokens: TokenPrice[] = [];
  relaysList: readonly Relay[] = [];
  tokenBalances: Balance[] = [];
  bntUsdPrice: number = 0;
  tokenMeta: TokenMeta[] = [];
  availableHistories: string[] = [];
  contracts: RegisteredContracts = {
    BancorNetwork: "",
    BancorConverterRegistry: "",
    LiquidityProtection: "",
    LiquidityProtectionStore: ""
  };
  initiated: boolean = false;
  failedPools: string[] = [];
  currentNetwork: EthNetworks = EthNetworks.Mainnet;
  slippageTolerance = 0;

  liquidityProtectionSettings: LiquidityProtectionSettings = {
    minDelay: moment.duration("30", "days").asSeconds(),
    maxDelay: moment.duration("100", "days").asSeconds(),
    lockedDelay: moment.duration("24", "hours").asSeconds(),
    networkToken: "",
    govToken: "",
    maxSystemNetworkTokenAmount: "",
    maxSystemNetworkTokenRatio: ""
  };

  @mutation setLiquidityProtectionSettings(
    settings: LiquidityProtectionSettings
  ) {
    this.liquidityProtectionSettings = settings;
  }

  @action async fetchLiquidityProtectionSettings(contractAddress: string) {
    const [[settings]] = ((await this.multi({
      groupsOfShapes: [[liquidityProtectionShape(contractAddress, w3)]]
    })) as unknown) as [RawLiquidityProtectionSettings][];

    const newSettings = {
      minDelay: Number(settings.minProtectionDelay),
      maxDelay: Number(settings.maxProtectionDelay),
      lockedDelay: Number(settings.lockDuration),
      govToken: settings.govToken,
      networkToken: settings.networkToken,
      maxSystemNetworkTokenRatio: settings.maxSystemNetworkTokenRatio,
      maxSystemNetworkTokenAmount: settings.maxSystemNetworkTokenAmount
    } as LiquidityProtectionSettings;
    this.setLiquidityProtectionSettings(newSettings);
    this.fetchAndSetTokenBalances([newSettings.govToken]);
    return newSettings;
  }

  get stats() {
    const ethToken = this.tokens.find(token =>
      compareString("ETH", token.symbol)
    );
    return {
      totalLiquidityDepth: this.relays
        .map(x => Number(x.liqDepth || 0))
        .reduce((sum, current) => sum + current),
      totalPoolCount: this.relays.length,
      totalTokenCount: this.tokens.length,
      stakedBntPercent: this.stakedBntPercent,
      nativeTokenPrice: {
        symbol: "ETH",
        price: (ethToken && ethToken.price) || 0
      },
      twentyFourHourTradeCount: this.liquidityHistory.data.length,
      totalVolume24h: this.relays
        .map(x => Number(x.volume || 0))
        .reduce((sum, current) => sum + current),
      bntUsdPrice: this.bntUsdPrice
    };
  }

  whiteListedPools: string[] = [];

  @mutation setWhiteListedPools(anchors: string[]) {
    this.whiteListedPools = anchors;
  }

  @action async fetchWhiteListedV1Pools(
    liquidityProtectionStoreAddress?: string
  ) {
    const contractAddress =
      liquidityProtectionStoreAddress ||
      this.contracts.LiquidityProtectionStore;
    const liquidityProtection = buildLiquidityProtectionStoreContract(
      contractAddress,
      w3
    );
    const whiteListedPools = await liquidityProtection.methods
      .whitelistedPools()
      .call();
    this.setWhiteListedPools(whiteListedPools);
    return whiteListedPools;
  }

  @action async protectLiquidityTx({
    anchorAddress,
    amountWei
  }: {
    anchorAddress: string;
    amountWei: string;
  }) {
    const liquidityProtectionAddress = this.contracts.LiquidityProtection;
    const contract = buildLiquidityProtectionContract(
      liquidityProtectionAddress
    );
    return this.resolveTxOnConfirmation({
      tx: contract.methods.protectLiquidity(anchorAddress, amountWei)
    });
  }

  @action async unProtectLiquidityTx({
    id1,
    id2
  }: {
    id1: string;
    id2: string;
  }) {
    const liquidityProtectionAddress = this.contracts.LiquidityProtection;
    const contract = buildLiquidityProtectionContract(
      liquidityProtectionAddress
    );
    return this.resolveTxOnConfirmation({
      tx: contract.methods.unprotectLiquidity(id1, id2)
    });
  }

  @action async unprotectLiquidity({
    id1,
    id2
  }: {
    id1: string;
    id2: string;
  }): Promise<TxResponse> {
    const res = await this.unProtectLiquidityTx({ id1, id2 });

    (async () => {
      await wait(700);
      this.fetchLockedBalances();
      this.fetchProtectionPositions({});
      await wait(4000);
      this.fetchLockedBalances();
      this.fetchProtectionPositions({});
    })();

    return {
      blockExplorerLink: await this.createExplorerLink(res),
      txId: res
    };
  }

  highTierPoolsArr: string[] = [];

  @mutation setHighTierPools(highTierPools: string[]) {
    console.log("high tier pools", highTierPools);
    this.highTierPoolsArr = highTierPools;
  }

  @action async fetchAndSetHighTierPools(liquidityProtectionContract: string) {
    const lpContract = buildLiquidityProtectionContract(
      liquidityProtectionContract || this.contracts.LiquidityProtection,
      w3
    );

    const highTierPools = await lpContract.methods.highTierPools().call();

    this.setHighTierPools(highTierPools);
  }

  protectedPositionsArr: ProtectedLiquidityCalculated[] = [];

  @mutation setProtectedPositions(positions: ProtectedLiquidityCalculated[]) {
    console.log(positions, "are the positions getting set!");
    this.protectedPositionsArr = positions;
  }

  @action async fetchPositionsMulti({
    positionIds,
    liquidityStore
  }: {
    positionIds: string[];
    liquidityStore: string;
  }): Promise<ProtectedLiquidity[]> {
    const positionShapes = positionIds.map(id =>
      protectedPositionShape(liquidityStore, id)
    );

    const [multiPositions] = await this.multi({
      groupsOfShapes: [positionShapes]
    });

    const keys = [
      "owner",
      "poolToken",
      "reserveToken",
      "poolAmount",
      "reserveAmount",
      "reserveRateN",
      "reserveRateD",
      "timestamp",
      "id"
    ];

    // @ts-ignore
    return multiPositions
      .map(res => ({ ...res.position, "8": res.positionId }))
      .map(res => fromPairs(keys.map((key, index) => [key, res[index]])));
  }

  @action async fetchProtectionPositions({
    storeAddress,
    blockNumberNow
  }: {
    storeAddress?: string;
    blockNumberNow?: number;
  }) {
    const liquidityStore =
      storeAddress || this.contracts.LiquidityProtectionStore;
    if (!this.currentUser) {
      return;
    }
    try {
      const contract = buildLiquidityProtectionStoreContract(
        liquidityStore,
        w3
      );
      const owner = this.currentUser;
      console.time("time to get ID count");
      console.log("getting id count", owner, "was the owner");
      const idCount = Number(
        await contract.methods.protectedLiquidityCount(owner).call()
      );
      console.log("got id count", idCount);
      console.timeEnd("time to get ID count");
      if (idCount == 0) return;
      const positionIds = await contract.methods
        .protectedLiquidityIds(owner)
        .call();

      const [allPositions, currentBlockNumber] = await Promise.all([
        this.fetchPositionsMulti({
          positionIds,
          liquidityStore
        }),
        (async () => {
          return blockNumberNow || w3.eth.getBlockNumber();
        })()
      ]);

      if (allPositions.length !== idCount)
        throw new Error("ID count does not match returned positions");

      const lpContract = buildLiquidityProtectionContract(
        this.contracts.LiquidityProtection,
        w3
      );

      const uniqueAnchors = uniqWith(
        allPositions.map(pos => pos.poolToken),
        compareString
      ) as string[];

      const timeScales: {
        blockHeight: number;
        days: number;
        label: string;
      }[] = ([
        [1, "day"],
        [7, "week"]
      ] as [number, string][]).map(([days, label]) => ({
        blockHeight: rewindBlocksByDays(currentBlockNumber, days),
        days,
        label
      }));

      const [withAprs, withLiquidityReturn, withFees] = await Promise.all([
        (async () => {
          try {
            const poolHistoricalBalances = await Promise.all(
              uniqueAnchors.map(async anchor => {
                const historicalBalances = await Promise.all(
                  timeScales.map(async scale => {
                    const balance = await this.fetchRelayBalances({
                      poolId: anchor,
                      blockHeight: scale.blockHeight
                    });
                    return {
                      balance,
                      scale: scale.label
                    };
                  })
                );

                return {
                  poolId: anchor,
                  historicalBalances
                };
              })
            );

            return await Promise.all(
              allPositions.map(async position => {
                const pool = findOrThrow(poolHistoricalBalances, pool =>
                  compareString(pool.poolId, position.poolToken)
                );
                const aprs = await Promise.all(
                  timeScales.map(async scale => {
                    const poolBalance = findOrThrow(
                      pool.historicalBalances,
                      balance => compareString(balance.scale, scale.label)
                    ).balance;

                    const historicalReserveBalances = poolBalance.reserves.map(
                      (reserve): WeiExtendedAsset => ({
                        weiAmount: reserve.weiAmount,
                        contract: reserve.contract
                      })
                    );

                    const poolTokenSupply = poolBalance.smartTokenSupplyWei;

                    const [
                      tknReserveBalance,
                      opposingTknBalance
                    ] = sortAlongSide(
                      historicalReserveBalances,
                      balance => balance.contract,
                      [position.reserveToken]
                    );

                    const poolToken = position.poolToken;
                    const reserveToken = position.reserveToken;
                    const reserveAmount = position.reserveAmount;
                    const poolRateN = new BigNumber(tknReserveBalance.weiAmount)
                      .times(2)
                      .toString();
                    const poolRateD = poolTokenSupply;

                    const reserveRateN = opposingTknBalance.weiAmount;
                    const reserveRateD = tknReserveBalance.weiAmount;

                    let poolRoi = "";

                    try {
                      poolRoi = await lpContract.methods
                        .poolROI(
                          poolToken,
                          reserveToken,
                          reserveAmount,
                          poolRateN,
                          poolRateD,
                          reserveRateN,
                          reserveRateD
                        )
                        .call();
                    } catch (err) {
                      console.error("getting pool roi failed!", err, {
                        address: this.contracts.LiquidityProtection,
                        poolToken,
                        reserveToken,
                        reserveAmount,
                        poolRateN,
                        poolRateD,
                        reserveRateN,
                        reserveRateD
                      });
                    }

                    const magnitude =
                      scale.label == "day"
                        ? 365
                        : scale.label == "week"
                        ? 52
                        : 365 / scale.days;

                    const calculatedAprDec = new BigNumber(poolRoi)
                      .div(1000000)
                      .minus(1)
                      .times(magnitude);

                    return {
                      calculatedAprDec: calculatedAprDec.isNegative()
                        ? "0"
                        : calculatedAprDec.toString(),
                      scaleId: scale.label
                    };
                  })
                );

                return {
                  positionId: position.id,
                  oneDayDec: aprs.find(apr => apr.scaleId == "day")!
                    .calculatedAprDec,
                  oneWeekDec: aprs.find(apr => apr.scaleId == "week")!
                    .calculatedAprDec
                };
              })
            );
          } catch (e) {
            console.log(e, "error doing rois");
          }
        })(),
        Promise.all(
          allPositions.map(async position => {
            const now = moment();
            const fullWaitTime = now.clone().add(1, "year").unix();

            const timeNow = moment().unix();

            const [
              fullLiquidityReturn,
              currentLiquidityReturn
            ] = await Promise.all([
              getRemoveLiquidityReturn(
                this.contracts.LiquidityProtection,
                position.id,
                oneMillion.toString(),
                fullWaitTime,
                w3
              ),
              getRemoveLiquidityReturn(
                this.contracts.LiquidityProtection,
                position.id,
                oneMillion.toString(),
                timeNow,
                w3
              )
            ]);

            return {
              positionId: position.id,
              fullLiquidityReturn,
              currentLiquidityReturn,
              roiDec: calculateReturnOnInvestment(
                position.reserveAmount,
                fullLiquidityReturn.targetAmount
              )
            };
          })
        ).catch(e => {
          console.warn("Error fetching ROIs", e);
        }),
        Promise.all(
          allPositions.map(async position => {
            const currentPoolBalances = await this.fetchRelayBalances({
              poolId: position.poolToken
            });

            const [
              depositedReserve,
              opposingReserve
            ] = sortAlongSide(
              currentPoolBalances.reserves,
              reserve => reserve.contract,
              [position.reserveToken]
            );
            const rate0 = new BigNumber(position.reserveRateN)
              .div(position.reserveRateD)
              .toString();

            const feeAmountWei = calculatePositionFees(
              position.poolAmount,
              currentPoolBalances.smartTokenSupplyWei,
              position.reserveAmount,
              depositedReserve.weiAmount,
              opposingReserve.weiAmount,
              rate0
            );
            const debugInfo = {
              originalPoolTokenAmount: position.poolAmount,
              currentPoolTokenSupply: currentPoolBalances.smartTokenSupplyWei,
              depositedAmount: position.reserveAmount,
              depositedReserveCurrentBalance: depositedReserve.weiAmount,
              opposingDepositedReserveCurrentBalance: opposingReserve.weiAmount,
              reserveRate: rate0
            };
            console.log(
              "asaf - id:",
              position.id,
              new Date(Number(position.timestamp) * 1000),
              debugInfo
            );

            const shrunk = shrinkToken(feeAmountWei, 18);

            console.log(shrunk, "is the fee amount");

            return {
              positionId: position.id,
              amount: shrunk
            };
          })
        )
      ]);

      const positions = allPositions.map(
        (position): ProtectedLiquidityCalculated => {
          const liqReturn =
            withLiquidityReturn &&
            withLiquidityReturn.find(p => position.id == p.positionId);
          const roiReturn =
            withAprs && withAprs.find(p => position.id == p.positionId);

          const fee = withFees.find(p => position.id == p.positionId);

          return {
            ...position,
            ...(liqReturn && omit(liqReturn, ["positionId"])),
            ...(roiReturn && omit(roiReturn, ["positionId"])),
            ...(fee && { fee: omit(fee, ["positionId"]) })
          };
        }
      );

      console.log("success!", positions, "are positions");

      this.setProtectedPositions(positions);
      if (this.loadingProtectedPositions) {
        await wait(2);
        this.setLoadingPositions(false);
      }
      return positions;
    } catch (e) {
      console.error("Failed fetching protection positions", e.message);
    }
  }

  @action async addProtection({
    poolId,
    reserveAmount,
    onUpdate
  }: {
    poolId: string;
    reserveAmount: ViewAmount;
    onUpdate: OnUpdate;
  }): Promise<TxResponse> {
    const pool = this.relay(poolId);

    if (!pool.whitelisted) {
      throw new Error("Pool must be whitelisted to protect liquidity");
    }

    const liqudityProtectionContractAddress = this.contracts
      .LiquidityProtection;
    const contract = buildLiquidityProtectionContract(
      liqudityProtectionContractAddress
    );

    const reserveTokenAddress = reserveAmount.id;
    const token = this.token(reserveTokenAddress);
    const reserveAmountWei = expandToken(reserveAmount.amount, token.precision);

    const depositIsEth = compareString(reserveAmount.id, ethReserveAddress);

    const txHash = (await multiSteps({
      items: [
        {
          description: "Triggering approval..",
          task: async () => {
            if (!depositIsEth) {
              await this.triggerApprovalIfRequired({
                owner: this.currentUser,
                spender: liqudityProtectionContractAddress,
                amount: reserveAmountWei,
                tokenAddress: reserveTokenAddress
              });
            }
          }
        },
        {
          description: "Adding liquidity..",
          task: async () => {
            return this.resolveTxOnConfirmation({
              tx: contract.methods.addLiquidity(
                poolId,
                reserveTokenAddress,
                reserveAmountWei
              ),
              ...(depositIsEth && { value: reserveAmountWei })
            });
          }
        }
      ],
      onUpdate
    })) as string;

    this.fetchProtectionPositions({});
    this.spamBalances([
      this.liquidityProtectionSettings.govToken,
      reserveTokenAddress
    ]);
    wait(3000).then(() => {
      this.fetchProtectionPositions({});
    });

    return {
      blockExplorerLink: await this.createExplorerLink(txHash),
      txId: txHash
    };
  }

  @action async removeProtection({
    decPercent,
    id
  }: {
    decPercent: number;
    id: string;
  }): Promise<TxResponse> {
    const dbId = id.split(":")[1];

    const liquidityProtectionContract = this.contracts.LiquidityProtection;
    const contract = buildLiquidityProtectionContract(
      this.contracts.LiquidityProtection
    );

    const position = findOrThrow(
      this.protectedPositionsArr,
      position => compareString(position.id, dbId),
      `failed to find the referenced position of ${dbId}`
    );
    const isDissolvingNetworkToken = compareString(
      this.liquidityProtectionSettings.networkToken,
      position.reserveToken
    );
    const ppmPercent = decToPpm(decPercent);

    console.log({ ppmPercent, decPercent }, "issue 560");
    console.assert(
      decPercent == 1,
      "dec percent passed from View layer was not 1!"
    );
    console.assert();

    if (isDissolvingNetworkToken) {
      const dissolvingFullPosition = decPercent === 1;
      const roundingBuffer = 0.01;
      const weiApprovalAmount = dissolvingFullPosition
        ? position.reserveAmount
        : new BigNumber(position.reserveAmount)
            .times(decPercent + roundingBuffer)
            .toFixed(0);
      await this.triggerApprovalIfRequired({
        owner: this.currentUser,
        spender: liquidityProtectionContract,
        amount: weiApprovalAmount,
        tokenAddress: this.liquidityProtectionSettings.govToken
      });
    }

    const txHash = await this.resolveTxOnConfirmation({
      tx: contract.methods.removeLiquidity(dbId, ppmPercent)
    });

    (async () => {
      await wait(600);
      this.fetchLockedBalances();
      this.fetchProtectionPositions({});
      await wait(2000);
      this.fetchLockedBalances();
      this.fetchProtectionPositions({});
    })();

    return {
      blockExplorerLink: await this.createExplorerLink(txHash),
      txId: txHash
    };
  }

  @action async protectLiquidity({
    amount,
    onUpdate
  }: ProtectLiquidityParams): Promise<TxResponse> {
    const liquidityProtectionContractAddress = this.contracts
      .LiquidityProtection;

    const pool = await this.traditionalRelayById(amount.id);
    const poolToken = pool.anchor;
    if (!compareString(amount.id, poolToken.contract))
      throw new Error("Pool token does not match anchor ID");
    const poolTokenWei = expandToken(amount.amount, poolToken.decimals);

    const txHash = await multiSteps({
      items: [
        {
          description: "Approving transfer...",
          task: async () => {
            await this.triggerApprovalIfRequired({
              amount: poolTokenWei,
              owner: this.currentUser,
              spender: liquidityProtectionContractAddress,
              tokenAddress: poolToken.contract
            });
          }
        },
        {
          description: "Adding liquidity protection...",
          task: async () => {
            return this.protectLiquidityTx({
              anchorAddress: poolToken.contract,
              amountWei: poolTokenWei
            });
          }
        }
      ],
      onUpdate
    });

    this.spamBalances([
      poolToken.contract,
      this.liquidityProtectionSettings.govToken
    ]);

    (async () => {
      this.fetchProtectionPositions({});
      await wait(2000);
      this.fetchProtectionPositions({});
      await wait(5000);
      this.fetchProtectionPositions({});
    })();

    return {
      blockExplorerLink: await this.createExplorerLink(txHash),
      txId: txHash
    };
  }

  @mutation setTolerance(tolerance: number) {
    this.slippageTolerance = tolerance;
  }

  @action async setSlippageTolerance(tolerance: number) {
    this.setTolerance(tolerance);
  }

  @mutation setNetwork(network: EthNetworks) {
    this.currentNetwork = network;
  }

  @mutation setBancorApiTokens(tokens: TokenPrice[]) {
    this.bancorApiTokens = tokens;
  }

  lockedBalancesArr: LockedBalance[] = [];

  get lockedEth() {
    return this.lockedBalancesArr;
  }

  @mutation setLockedBalances(lockedBalances: LockedBalance[]) {
    this.lockedBalancesArr = lockedBalances;
  }

  @mutation setLoadingPositions(value: boolean) {
    this.loadingProtectedPositions = value;
  }

  @mutation updateHistoricPoolFees(newFees: PreviousPoolFee[]) {
    const currentFees = this.previousPoolFeesArr;
    console.log("historical fees", newFees);
    this.previousPoolFeesArr = [...currentFees, ...newFees];
  }

  @action async fetchLockedBalances(storeAddress?: string) {
    const owner = this.currentUser;
    if (!owner) return;

    const contractAddress =
      storeAddress || this.contracts.LiquidityProtectionStore;
    const storeContract = buildLiquidityProtectionStoreContract(
      contractAddress,
      w3
    );
    const lockedBalanceCount = Number(
      await storeContract.methods.lockedBalanceCount(owner).call()
    );

    const lockedBalances =
      lockedBalanceCount > 0
        ? await traverseLockedBalances(
            contractAddress,
            owner,
            lockedBalanceCount,
            w3
          )
        : [];
    this.setLockedBalances(lockedBalances);

    return lockedBalances;
  }

  loadingProtectedPositions = true;

  get protectedPositions(): ViewProtectedLiquidity[] {
    const owner = this.currentUser;
    if (!owner) return [];

    const { minDelay, maxDelay } = this.liquidityProtectionSettings;

    const whiteListedPools = this.whiteListedPools;

    const allPositions = this.protectedPositionsArr
      .filter(position => compareString(position.owner, owner))
      .filter(position =>
        whiteListedPools.some(anchor =>
          compareString(position.poolToken, anchor)
        )
      );

    const allRelays = this.relaysList;
    const uniqueAnchors = uniqWith(
      allPositions.map(pos => pos.poolToken),
      compareString
    );
    const relays = uniqueAnchors.map(anchor =>
      findOrThrow(allRelays, relay => compareString(relay.id, anchor))
    );

    const viewPositions = allPositions.map(
      (singleEntry): ViewProtectedLiquidity => {
        const isWhiteListed = true;

        const startTime = Number(singleEntry.timestamp);

        const relay = findOrThrow(relays, relay =>
          compareString(relay.id, singleEntry.poolToken)
        );

        const reserveToken = this.token(singleEntry.reserveToken);
        const reservePrecision = reserveToken.precision;

        const reserveTokenDec = shrinkToken(
          singleEntry.reserveAmount,
          reservePrecision
        );

        const fullyProtectedDec =
          singleEntry.fullLiquidityReturn &&
          shrinkToken(
            singleEntry.fullLiquidityReturn.targetAmount,
            reservePrecision
          );

        const currentProtectedDec =
          singleEntry.currentLiquidityReturn &&
          shrinkToken(
            singleEntry.currentLiquidityReturn.targetAmount,
            reservePrecision
          );

        const progressPercent = calculateProgressLevel(
          startTime,
          startTime + maxDelay
        );

        const givenVBnt =
          compareString(
            reserveToken.id,
            this.liquidityProtectionSettings.networkToken
          ) && reserveTokenDec;

        // stake - original
        // full coverage - full wait time
        // protectedAmount - current wait time

        return {
          id: `${singleEntry.poolToken}:${singleEntry.id}`,
          whitelisted: isWhiteListed,
          ...(givenVBnt && { givenVBnt }),
          single: true,
          apr: {
            day: Number(singleEntry.oneDayDec),
            // month: Number(singleEntry.on)
            week: Number(singleEntry.oneWeekDec)
          },
          insuranceStart: startTime + minDelay,
          fullCoverage: startTime + maxDelay,
          stake: {
            amount: reserveTokenDec,
            symbol: reserveToken.symbol,
            poolId: relay.id,
            unixTime: startTime,
            ...(reserveToken.price && {
              usdValue: new BigNumber(reserveTokenDec)
                .times(reserveToken.price)
                .toNumber()
            })
          },
          ...(fullyProtectedDec && {
            fullyProtected: {
              amount: fullyProtectedDec,
              symbol: reserveToken.symbol,
              ...(reserveToken.price && {
                usdValue: new BigNumber(fullyProtectedDec)
                  .times(reserveToken.price)
                  .toNumber()
              })
            }
          }),
          ...(currentProtectedDec && {
            protectedAmount: {
              amount: currentProtectedDec,
              symbol: reserveToken.symbol,
              ...(reserveToken.price &&
                fullyProtectedDec && {
                  usdValue: new BigNumber(currentProtectedDec)
                    .times(reserveToken.price!)
                    .toNumber()
                })
            }
          }),
          coverageDecPercent: progressPercent,
          ...(singleEntry.fee && {
            fees: {
              amount: singleEntry.fee.amount,
              symbol: reserveToken.symbol
              // ...(reserveToken.price &&
              //   fullyProtectedDec && {
              //     usdValue: new BigNumber(1)
              //       .times(reserveToken.price!)
              //       .toNumber()
              //   })
            }
          }),
          roi:
            fullyProtectedDec &&
            Number(calculatePercentIncrease(reserveTokenDec, fullyProtectedDec))
        } as ViewProtectedLiquidity;
      }
    );

    console.log({ reviewedSingles: viewPositions });
    return viewPositions;
  }

  get poolTokenPositions(): PoolTokenPosition[] {
    const relaysList = this.relaysList;
    const allIouTokens = relaysList.flatMap(iouTokensInRelay);
    const existingBalances = this.tokenBalances.filter(
      balance =>
        balance.balance !== "0" &&
        allIouTokens.some(iouToken =>
          compareString(balance.id, iouToken.contract)
        )
    );

    const relevantRelays = relaysList.filter(relay =>
      iouTokensInRelay(relay).some(token =>
        existingBalances.some(balance =>
          compareString(balance.id, token.contract)
        )
      )
    );

    return relevantRelays.map(relay => {
      const anchorTokens = iouTokensInRelay(relay);
      const iouTokens = existingBalances.filter(existingBalance =>
        anchorTokens.some(anchor =>
          compareString(existingBalance.id, anchor.contract)
        )
      );

      const viewRelay = this.relay(relay.id);
      const isV1 = relay.converterType == PoolType.Traditional;
      if (isV1) {
        return {
          relay: viewRelay,
          smartTokenAmount: iouTokens[0].balance
        };
      } else {
        const chainkLinkRelay = relay as ChainLinkRelay;
        const reserveBalances = iouTokens.map(iouToken => {
          const relevantPoolTokenData = chainkLinkRelay.anchor.poolTokens.find(
            poolToken =>
              compareString(poolToken.poolToken.contract, iouToken.id)
          )!;
          return {
            balance: iouToken.balance,
            reserveId: relevantPoolTokenData.reserveId
          };
        });
        return {
          relay: viewRelay,
          poolTokens: reserveBalances
        };
      }
    });
  }

  get morePoolsAvailable() {
    const allPools = this.registeredAnchorAddresses;
    const remainingPools = allPools
      .filter(
        poolAddress =>
          !this.relaysList.some(relay => compareString(poolAddress, relay.id))
      )
      .filter(
        poolAddress =>
          !this.failedPools.some(failedPool =>
            compareString(failedPool, poolAddress)
          )
      );
    return remainingPools.length > 0;
  }

  @mutation setLoadingPools(status: boolean) {
    this.loadingPools = status;
  }

  @mutation updateFailedPools(ids: string[]) {
    this.failedPools = uniqWith([...this.failedPools, ...ids], compareString);
  }

  @action async loadMorePools() {
    this.setLoadingPools(true);
    const remainingAnchorAddresses = this.registeredAnchorAddresses
      .filter(
        address =>
          !this.relaysList.some(relay => compareString(relay.id, address))
      )
      .filter(
        address =>
          !this.failedPools.some(failedPoolAddress =>
            compareString(address, failedPoolAddress)
          )
      );

    if (remainingAnchorAddresses && remainingAnchorAddresses.length > 0) {
      const remainingPools = await this.add(remainingAnchorAddresses);

      await this.addPoolsBulk(remainingPools);
    }
    this.setLoadingPools(false);
  }

  @action async checkPriceDeviationTooHigh({
    relayId,
    selectedTokenAddress
  }: {
    relayId: string;
    selectedTokenAddress: string;
  }): Promise<boolean> {
    let priceDeviationTooHigh = false;

    const relay = await this.relayById(relayId);

    const converter = buildV28ConverterContract(relay.contract, w3);
    const liquidityProtection = buildLiquidityProtectionContract(
      this.contracts.LiquidityProtection,
      w3
    );

    const [
      recentAverageRateResult,
      averageRateMaxDeviationResult,
      primaryReserveBalanceResult,
      secondaryReserveBalanceResult
    ] = await Promise.all([
      converter.methods.recentAverageRate(selectedTokenAddress).call(),
      liquidityProtection.methods.averageRateMaxDeviation().call(),
      converter.methods
        .reserveBalance(
          // the selected token
          relay.reserves.find(r =>
            compareString(r.contract, selectedTokenAddress)
          )!.contract
        )
        .call(),
      converter.methods
        .reserveBalance(
          // the other token
          relay.reserves.find(
            r => !compareString(r.contract, selectedTokenAddress)
          )!.contract
        )
        .call()
    ]);

    const averageRate = new BigNumber(recentAverageRateResult["1"]).dividedBy(
      recentAverageRateResult["0"]
    );

    console.log("averageRate", averageRate);

    priceDeviationTooHigh = calculatePriceDeviationTooHigh(
      averageRate,
      new BigNumber(primaryReserveBalanceResult),
      new BigNumber(secondaryReserveBalanceResult),
      new BigNumber(averageRateMaxDeviationResult)
    );

    return priceDeviationTooHigh;
  }

  get secondaryReserveChoices(): ModalChoice[] {
    return this.newNetworkTokenChoices;
  }

  get primaryReserveChoices() {
    return (secondaryReserveId: string): ModalChoice[] => {
      const metaTokens = this.tokenMeta.filter(
        meta => !compareString(meta.id, secondaryReserveId)
      );
      const modalChoices = metaTokens.map(metaToModalChoice);
      const balances = this.tokenBalances;
      const tokensWithBalances = updateArray(
        modalChoices,
        token => balances.some(balance => compareString(balance.id, token.id)),
        token => ({
          ...token,
          balance: findOrThrow(balances, balance =>
            compareString(balance.id, token.id)
          ).balance
        })
      );

      return sortAlongSide(
        tokensWithBalances,
        choice => choice.id.toLowerCase(),
        this.tokens.map(token => token.id.toLowerCase())
      );
    };
  }

  get newNetworkTokenChoices(): ModalChoice[] {
    const toOffer = [
      { symbolName: "BNT", value: this.bntUsdPrice },
      { symbolName: "USDB", value: 1 }
    ];

    const addedMeta = toOffer
      .map(offer => ({
        ...offer,
        meta: this.tokenMeta.find(meta =>
          compareString(meta.symbol, offer.symbolName)
        )!
      }))
      .filter(offer => offer.meta);

    return addedMeta.map(meta => {
      const balance = this.tokenBalance(meta.meta.contract);
      const stringBalance =
        balance && new BigNumber(balance.balance).toString();
      return {
        id: meta.meta.id,
        contract: meta.meta.contract,
        img: meta.meta.image,
        symbol: meta.meta.symbol,
        balance: stringBalance,
        usdValue: meta.value
      };
    });
  }

  get newPoolTokenChoices() {
    return (networkToken: string): ModalChoice[] => {
      const tokenChoices = this.tokenMeta
        .map(metaToModalChoice)
        .map(modalChoice => {
          const balance = this.tokenBalance(modalChoice.contract);
          const stringBalance =
            balance && new BigNumber(balance.balance).toString();
          return {
            ...modalChoice,
            balance: stringBalance
          };
        })
        .filter(meta =>
          this.newNetworkTokenChoices.some(
            networkChoice => !compareString(networkChoice.id, meta.id)
          )
        )
        .filter(tokenChoice => tokenChoice.id !== networkToken)
        .filter(meta => {
          const suggestedReserveIds = [meta.id, networkToken];
          const existingRelayWithSameReserves = this.relaysList.some(relay => {
            const reserves = relay.reserves.map(reserve => reserve.contract);
            return suggestedReserveIds.every(id =>
              reserves.some(r => compareString(id, r))
            );
          });
          return !existingRelayWithSameReserves;
        })
        .filter((_, index) => index < 200);

      const sorted = sortAlongSide(
        tokenChoices,
        token => token.id.toLowerCase(),
        this.tokens.map(token => token.id.toLowerCase())
      ).sort((a, b) => Number(b.balance) - Number(a.balance));
      return sorted;
    };
  }

  get currentUser() {
    return vxm.wallet.currentUser;
  }

  @mutation moduleInitiated() {
    this.initiated = true;
  }

  @action async fetchNewConverterAddressFromHash(
    hash: string
  ): Promise<string> {
    const interval = 1000;
    const attempts = 10;

    for (let i = 0; i < attempts; i++) {
      const info = await web3.eth.getTransactionReceipt(hash);
      if (info) {
        return removeLeadingZeros(info.logs[0].address);
      }
      await wait(interval);
    }
    throw new Error("Failed to find new address in decent time");
  }

  @action async fetchNewSmartContractAddressFromHash(
    hash: string
  ): Promise<string> {
    const interval = 1000;
    const attempts = 10;

    for (let i = 0; i < attempts; i++) {
      const info = await web3.eth.getTransactionReceipt(hash);
      console.log(info, "was info");
      if (info) {
        return info.contractAddress!;
      }
      await wait(interval);
    }
    throw new Error("Failed to find new address in decent time");
  }

  @mutation resetData() {
    this.relaysList = [];
    this.tokenBalances = [];
    this.initiated = false;
  }

  @action async onNetworkChange(updatedNetwork: EthNetworks) {
    if (this.currentNetwork !== updatedNetwork) {
      this.resetData();
      this.init();
    }
  }

  @action async deployConverter({
    smartTokenName,
    smartTokenSymbol,
    reserveTokenAddresses,
    precision = 18
  }: {
    smartTokenName: string;
    smartTokenSymbol: string;
    reserveTokenAddresses: string[];
    precision?: number;
  }): Promise<string> {
    if (reserveTokenAddresses.length !== 2)
      throw new Error("Method deployConverter only supports 2 reserves");
    const contract = buildRegistryContract(
      this.contracts.BancorConverterRegistry
    );

    const smartTokenDecimals = precision;

    return this.resolveTxOnConfirmation({
      tx: contract.methods.newConverter(
        1,
        smartTokenName,
        smartTokenSymbol,
        smartTokenDecimals,
        50000,
        reserveTokenAddresses,
        ["500000", "500000"]
      )
    });
  }

  @action async deployV1Converter({
    poolTokenName,
    poolTokenSymbol,
    poolTokenPrecision,
    reserves
  }: {
    poolTokenName: string;
    poolTokenSymbol: string;
    poolTokenPrecision: number;
    reserves: { contract: string; ppmReserveWeight: string }[];
  }): Promise<string> {
    if (reserves.length == 0) throw new Error("Must have at least one reserve");
    const converterRegistryAddress = this.contracts.BancorConverterRegistry;
    const contract = buildRegistryContract(converterRegistryAddress);

    const reserveTokenAddresses = reserves.map(reserve => reserve.contract);
    const reserveWeights = reserves.map(reserve => reserve.ppmReserveWeight);

    const poolType = PoolType.Traditional;

    const poolAlreadyExists = await existingPool(
      converterRegistryAddress,
      poolType,
      reserveTokenAddresses,
      reserveWeights,
      this.currentNetwork
    );
    if (poolAlreadyExists)
      throw new Error(`Similar pool already exists (${poolAlreadyExists})`);

    return this.resolveTxOnConfirmation({
      tx: contract.methods.newConverter(
        poolType,
        poolTokenName,
        poolTokenSymbol,
        poolTokenPrecision,
        50000,
        reserveTokenAddresses,
        reserveWeights
      )
    });
  }

  @action async fetchHistoryData(poolId: string) {
    const pool = await this.relayById(poolId);
    const reserveSymbols = pool.reserves.map(reserve => reserve.symbol);
    const sortedSymbols = sortByNetworkTokens(reserveSymbols, x => x);
    const [, primaryReserveToken] = sortedSymbols;
    return getSmartTokenHistory(primaryReserveToken.toLowerCase());
  }

  @action async createV1Pool({
    onUpdate,
    decFee,
    decimals,
    poolName,
    poolSymbol,
    reserves
  }: CreateV1PoolEthParams): Promise<V1PoolResponse> {
    const hasFee = new BigNumber(decFee).isGreaterThan(0);

    const {
      poolId,
      newConverterTx
    }: { poolId: string; newConverterTx: string } = await multiSteps({
      items: [
        {
          description: "Creating pool...",
          task: async () => {
            const converterRes = await this.deployV1Converter({
              reserves: reserves.map(reserve => ({
                contract: reserve.tokenId,
                ppmReserveWeight: decToPpm(reserve.decReserveWeight)
              })),
              poolTokenName: poolName,
              poolTokenSymbol: poolSymbol,
              poolTokenPrecision: decimals
            });

            const converterAddress = await this.fetchNewConverterAddressFromHash(
              converterRes
            );
            return { converterAddress, newConverterTx: converterRes };
          }
        },
        {
          description: "Transferring ownership...",
          task: async ({ converterAddress, newConverterTx }) => {
            await this.claimOwnership(converterAddress);
            return { converterAddress, newConverterTx };
          }
        },
        ...(hasFee
          ? [
              {
                description: "Setting fee...",
                task: async ({
                  converterAddress,
                  newConverterTx
                }: {
                  converterAddress: string;
                  newConverterTx: string;
                }) => {
                  await this.setFee({
                    converterAddress,
                    ppmFee: decToPpm(decFee)
                  });
                  return { converterAddress, newConverterTx };
                }
              }
            ]
          : []),
        {
          description: "Adding pool...",
          task: async ({
            converterAddress,
            newConverterTx
          }: {
            converterAddress: string;
            newConverterTx: string;
          }) => {
            const registeredAnchorAddresses = await this.fetchAnchorAddresses({
              converterRegistryAddress: this.contracts.BancorConverterRegistry
            });
            const convertersAndAnchors = await this.add(
              registeredAnchorAddresses
            );
            const converterAndAnchor = findOrThrow(
              convertersAndAnchors,
              converterAndAnchor =>
                compareString(
                  converterAndAnchor.converterAddress,
                  converterAddress
                ),
              "failed to find new pool in the contract registry"
            );
            await this.addPoolsBulk([converterAndAnchor]);
            return { newConverterTx, poolId: converterAndAnchor.anchorAddress };
          }
        }
      ],
      onUpdate
    });

    return {
      txId: newConverterTx,
      blockExplorerLink: await this.createExplorerLink(newConverterTx),
      poolId
    };
  }

  @action async createExplorerLink(txHash: string) {
    return generateEtherscanTxLink(
      txHash,
      this.currentNetwork == EthNetworks.Ropsten
    );
  }

  @action async approveTokenWithdrawals(
    approvals: {
      approvedAddress: string;
      amount: string;
      tokenAddress: string;
    }[]
  ) {
    return Promise.all(
      approvals.map(approval => {
        const tokenContract = buildTokenContract(approval.tokenAddress);

        return this.resolveTxOnConfirmation({
          tx: tokenContract.methods.approve(
            approval.approvedAddress,
            approval.amount
          ),
          gas: 70000
        });
      })
    );
  }

  @action async claimBnt(): Promise<TxResponse> {
    const contract = buildLiquidityProtectionContract(
      this.contracts.LiquidityProtection
    );

    const now = moment();
    const availableClaims = this.lockedBalancesArr
      .filter(balance => moment.unix(balance.expirationTime).isBefore(now))
      .sort((a, b) => a.index - b.index);

    const chunked = chunk(availableClaims, 5);
    const txRes = await Promise.all(
      chunked.map(arr => {
        const first = arr[0].index;
        return this.resolveTxOnConfirmation({
          tx: contract.methods.claimBalance(String(first), String(50))
        });
      })
    );
    const hash = last(txRes) as string;

    const bntAddress = getNetworkVariables(this.currentNetwork).bntToken;
    this.spamBalances([bntAddress]);

    (async () => {
      await wait(2000);
      this.fetchLockedBalances();
    })();
    this.fetchLockedBalances();

    return {
      blockExplorerLink: await this.createExplorerLink(hash),
      txId: hash
    };
  }

  @action async claimOwnership(converterAddress: string) {
    const converter = buildConverterContract(converterAddress);

    return this.resolveTxOnConfirmation({
      tx: converter.methods.acceptOwnership()
    });
  }

  @action async setFee({
    converterAddress,
    ppmFee
  }: {
    converterAddress: string;
    ppmFee: string;
  }) {
    const converterContract = buildConverterContract(converterAddress);

    return this.resolveTxOnConfirmation({
      tx: converterContract.methods.setConversionFee(ppmFee),
      resolveImmediately: true
    });
  }

  @action async resolveTxOnConfirmation({
    tx,
    gas,
    value,
    resolveImmediately = false,
    onHash
  }: {
    tx: ContractSendMethod;
    value?: string;
    gas?: number;
    resolveImmediately?: boolean;
    onHash?: (hash: string) => void;
  }): Promise<string> {
    console.log("received", tx);
    return new Promise((resolve, reject) => {
      let txHash: string;
      tx.send({
        from: this.currentUser,
        ...(gas && { gas }),
        ...(value && { value: toHex(value) })
      })
        .on("transactionHash", (hash: string) => {
          txHash = hash;
          if (onHash) onHash(hash);
          if (resolveImmediately) {
            resolve(txHash);
          }
        })
        .on("confirmation", () => {
          resolve(txHash);
        })
        .on("error", (error: any) => reject(error));
    });
  }

  @action async addReserveToken({
    converterAddress,
    reserveTokenAddress
  }: {
    converterAddress: string;
    reserveTokenAddress: string;
  }) {
    const converter = buildConverterContract(converterAddress);

    return this.resolveTxOnConfirmation({
      tx: converter.methods.addReserve(reserveTokenAddress, 500000)
    });
  }

  get supportedFeatures() {
    return () => {
      return ["addLiquidity", "removeLiquidity"];
    };
  }

  get wallet() {
    return "eth";
  }

  get tokens(): ViewToken[] {
    console.time("tokens");

    const whitelistedPools = this.whiteListedPools;

    const ret = this.relaysList
      .filter(relay =>
        relay.reserves.every(reserve => reserve.reserveFeed && reserve.meta)
      )
      .flatMap(relay => {
        const whitelisted = whitelistedPools.some(anchor =>
          compareString(anchor, relay.id)
        );

        const liquidityProtection =
          whitelisted &&
          relay.reserves.some(reserve =>
            compareString(
              reserve.contract,
              this.liquidityProtectionSettings.networkToken
            )
          ) &&
          relay.reserves.length == 2 &&
          relay.reserves.every(reserve => reserve.reserveWeight == 0.5) &&
          Number(relay.version) >= 41;

        return relay.reserves.map(reserve => {
          const { logo, name } = reserve.meta!;
          const balance = this.tokenBalance(reserve.contract);
          const balanceString =
            balance && new BigNumber(balance.balance).toString();

          const reserveFeed = reserve.reserveFeed!;
          return {
            id: reserve.contract,
            contract: reserve.contract,
            precision: reserve.decimals,
            symbol: reserve.symbol,
            liquidityProtection,
            name: name || reserve.symbol,
            ...(reserveFeed.costByNetworkUsd && {
              price: reserveFeed.costByNetworkUsd
            }),
            liqDepth: reserveFeed.liqDepth,
            logo,
            ...(reserveFeed.change24H && { change24h: reserveFeed.change24H }),
            ...(reserveFeed.volume24H && { volume24h: reserveFeed.volume24H }),
            ...(balance && { balance: balanceString })
          };
        });
      })
      .sort(sortByLiqDepth)
      .reduce<ViewToken[]>((acc, item) => {
        const existingToken = acc.find(token =>
          compareString(token.id!, item.id)
        );
        return existingToken
          ? updateArray(
              acc,
              token =>
                compareString(token.id!, item.id) && !isNaN(item.liqDepth),
              token => ({
                ...token,
                liqDepth: token.liqDepth! + item.liqDepth,
                liquidityProtection:
                  token.liquidityProtection || item.liquidityProtection
              })
            )
          : [...acc, item as ViewToken];
      }, []);
    console.timeEnd("tokens");
    return ret;
  }

  get tokenMetaObj() {
    return (id: string) => {
      return findOrThrow(
        this.tokenMeta,
        meta => compareString(id, meta.id),
        `Failed to find token meta for symbol with token contract of ${id}`
      );
    };
  }

  get tokenBalance() {
    return (tokenId: string) =>
      this.tokenBalances.find(token => compareString(token.id, tokenId));
  }

  get token(): (arg0: string) => ViewToken {
    return (id: string) =>
      findOrThrow(
        this.tokens,
        token => compareString(token.id, id),
        `failed to find token() with ID ${id} ethBancor`
      );
  }

  get relay() {
    return (id: string) =>
      findOrThrow(
        this.relays,
        relay => compareString(relay.id, id),
        `failed to find relay with id of ${id} in eth relay getter`
      );
  }

  get relays(): ViewRelay[] {
    console.time("relays");
    console.log(this.previousRelayBalances);
    const toReturn = [...this.chainkLinkRelays, ...this.traditionalRelays]
      .sort(sortByLiqDepth)
      .sort(prioritiseV2Pools);

    console.timeEnd("relays");
    return toReturn;
  }

  get chainkLinkRelays(): ViewRelay[] {
    return (this.relaysList.filter(isChainLink) as ChainLinkRelay[])
      .filter(relay =>
        relay.reserves.every(reserve => reserve.reserveFeed && reserve.meta)
      )
      .map(relay => {
        const [, tokenReserve] = relay.reserves;

        const { poolContainerAddress } = relay.anchor;

        return {
          id: poolContainerAddress,
          version: Number(relay.version),
          reserves: relay.reserves.map(reserve => ({
            reserveWeight: reserve.reserveWeight,
            id: reserve.contract,
            reserveId: poolContainerAddress + reserve.contract,
            logo: [reserve.meta!.logo],
            symbol: reserve.symbol,
            contract: reserve.contract,
            smartTokenSymbol: poolContainerAddress
          })),
          fee: relay.fee / 100,
          liqDepth: relay.reserves.reduce(
            (acc, item) => acc + item.reserveFeed!.liqDepth,
            0
          ),
          owner: relay.owner,
          symbol: tokenReserve.symbol,
          addLiquiditySupported: true,
          removeLiquiditySupported: true,
          whitelisted: false,
          liquidityProtection: false,
          focusAvailable: false,
          v2: true
        } as ViewRelay;
      });
  }

  get traditionalRelays(): ViewRelay[] {
    const availableHistories = this.availableHistories;

    const aprs = this.poolAprs;
    const poolLiquidityMiningAprs = this.poolLiqMiningAprs;
    const whiteListedPools = this.whiteListedPools;
    const previousRelayBalances = this.previousRelayBalances;

    return (this.relaysList.filter(isTraditional) as TraditionalRelay[])
      .filter(relay =>
        relay.reserves.every(reserve => reserve.reserveFeed && reserve.meta)
      )
      .map(relay => {
        const [, tokenReserve] = relay.reserves;

        const smartTokenSymbol = relay.anchor.symbol;
        const hasHistory = availableHistories.some(history =>
          compareString(smartTokenSymbol, history)
        );

        let liqDepth = relay.reserves.reduce(
          (acc, item) => acc + item.reserveFeed!.liqDepth,
          0
        );

        if (Number.isNaN(liqDepth)) {
          liqDepth = 0;
        }

        const whitelisted = whiteListedPools.some(whitelistedAnchor =>
          compareString(whitelistedAnchor, relay.anchor.contract)
        );

        const liquidityProtection =
          relay.reserves.some(reserve =>
            compareString(
              reserve.contract,
              this.liquidityProtectionSettings.networkToken
            )
          ) &&
          relay.reserves.length == 2 &&
          relay.reserves.every(reserve => reserve.reserveWeight == 0.5) &&
          Number(relay.version) >= 41 &&
          whitelisted;

        const apr = aprs.find(apr =>
          compareString(apr.poolId, relay.anchor.contract)
        );

        const feesGenerated = previousRelayBalances.find(r =>
          compareString(r.relay.id, relay.id)
        );

        const feesVsLiquidity =
          feesGenerated &&
          new BigNumber(feesGenerated.totalFees)
            .times(365)
            .div(liqDepth)
            .toString();

        const volume = feesGenerated && feesGenerated.totalVolume;

        const aprMiningRewards = poolLiquidityMiningAprs.find(apr =>
          compareString(apr.poolId, relay.id)
        );

        return {
          id: relay.anchor.contract,
          version: Number(relay.version),
          reserves: relay.reserves.map(reserve => ({
            id: reserve.contract,
            reserveWeight: reserve.reserveWeight,
            reserveId: relay.anchor.contract + reserve.contract,
            logo: [reserve.meta!.logo],
            symbol: reserve.symbol,
            contract: reserve.contract,
            smartTokenSymbol: relay.anchor.contract
          })),
          fee: relay.fee / 100,
          liqDepth,
          owner: relay.owner,
          symbol: tokenReserve.symbol,
          addLiquiditySupported: true,
          removeLiquiditySupported: true,
          liquidityProtection,
          whitelisted,
          focusAvailable: hasHistory,
          v2: false,
          ...(apr && { apr: apr.oneWeekApr }),
          ...(feesGenerated && { feesGenerated: feesGenerated.totalFees }),
          ...(feesVsLiquidity && { feesVsLiquidity }),
          ...(volume && { volume }),
          aprMiningRewards
        } as ViewRelay;
      });
  }

  @action async getGeometricMean(amounts: string[]) {
    const converter = buildConverterContract(
      getNetworkVariables(this.currentNetwork).converterContractForMaths,
      w3
    );
    return converter.methods.geometricMean(amounts).call();
  }

  @mutation setTokenMeta(tokenMeta: TokenMeta[]) {
    this.tokenMeta = tokenMeta.map(meta => {
      const hasDecimals = typeof meta.precision !== "undefined";
      return hasDecimals
        ? { ...meta, precision: Number(meta.precision!) }
        : meta;
    });
  }

  @action async triggerTx(actions: any[]) {
    // @ts-ignore
    return this.$store.dispatch("ethWallet/tx", actions, { root: true });
  }

  @action async fetchRelayBalances({
    poolId,
    blockHeight
  }: {
    poolId: string;
    blockHeight?: number;
  }) {
    const { reserves, version, contract } = await this.relayById(poolId);

    const converterContract = buildConverterContract(contract, w3);
    const smartTokenContract = buildTokenContract(poolId, w3);

    const requestAtParticularBlock = typeof blockHeight !== undefined;

    const [reserveBalances, smartTokenSupplyWei] = await Promise.all([
      Promise.all(
        reserves.map(reserve =>
          fetchReserveBalance(
            converterContract,
            reserve.contract,
            version,
            blockHeight
          )
        )
      ),
      requestAtParticularBlock
        ? // @ts-ignore
          smartTokenContract.methods.totalSupply().call(null, blockHeight)
        : smartTokenContract.methods.totalSupply().call()
    ]);

    return {
      reserves: reserves.map((reserve, index) => ({
        ...reserve,
        weiAmount: reserveBalances[index]
      })),
      smartTokenSupplyWei
    };
  }

  @action async calculateOpposingDepositInfo(
    opposingDeposit: OpposingLiquidParams
  ): Promise<EthOpposingLiquid> {
    const {
      id,
      reserves: reservesViewAmounts,
      changedReserveId
    } = opposingDeposit;
    const reserve = findChangedReserve(reservesViewAmounts, changedReserveId);

    const relay = await this.traditionalRelayById(id);

    const reserveToken = await this.tokenById(reserve.id);

    const tokenSymbol = reserveToken.symbol;
    const tokenAmount = reserve.amount;

    const smartTokenAddress = relay.anchor.contract;
    const smartTokenDecimals = relay.anchor.decimals;

    this.getUserBalance({ tokenContractAddress: smartTokenAddress });
    const { reserves, smartTokenSupplyWei } = await this.fetchRelayBalances({
      poolId: smartTokenAddress
    });

    const [sameReserve, opposingReserve] = sortByNetworkTokens(
      reserves,
      reserve => reserve.symbol,
      [tokenSymbol]
    );

    const reserveBalancesAboveZero = reserves.every(reserve =>
      new BigNumber(reserve.weiAmount).gt(0)
    );
    const sameReserveWei = expandToken(tokenAmount, sameReserve.decimals);

    const userSmartTokenBalance = this.tokenBalances.find(balance =>
      compareString(balance.id, smartTokenAddress)
    );

    const userSmartTokenBalanceWei =
      userSmartTokenBalance &&
      new BigNumber(userSmartTokenBalance.balance).gt(0)
        ? expandToken(userSmartTokenBalance.balance, smartTokenDecimals)
        : "0";

    if (!reserveBalancesAboveZero) {
      const matchedInputs = reservesViewAmounts.map(viewAmount => ({
        decAmount: viewAmount.amount,
        decimals: findOrThrow(reserves, reserve =>
          compareString(reserve.contract, viewAmount.id)
        ).decimals
      }));

      const notAllInputsAreNumbers = matchedInputs.some(input =>
        new BigNumber(input.decAmount).isNaN()
      );
      if (notAllInputsAreNumbers) {
        return {
          shareOfPool: 0,
          smartTokenAmountWei: { amount: "1", id: smartTokenAddress },
          singleUnitCosts: [],
          opposingAmount: undefined,
          reserveBalancesAboveZero
        };
      }
      const weiInputs = matchedInputs.map(input =>
        expandToken(input.decAmount, input.decimals)
      );
      const fundReward = await this.getGeometricMean(weiInputs);
      console.log(fundReward, "was returned with geometric mean");

      const shareOfPool = calculateShareOfPool(
        fundReward,
        smartTokenSupplyWei,
        userSmartTokenBalanceWei
      );

      const singleUnitCosts =
        matchedInputs.length == 2
          ? buildSingleUnitCosts(reservesViewAmounts[0], reservesViewAmounts[1])
          : [];

      return {
        shareOfPool,
        smartTokenAmountWei: { amount: fundReward, id: smartTokenAddress },
        singleUnitCosts,
        opposingAmount: undefined,
        reserveBalancesAboveZero
      };
    }

    const opposingAmount = calculateOppositeFundRequirement(
      sameReserveWei,
      sameReserve.weiAmount,
      opposingReserve.weiAmount
    );
    const fundReward = calculateFundReward(
      sameReserveWei,
      sameReserve.weiAmount,
      smartTokenSupplyWei
    );

    const shareOfPool = calculateShareOfPool(
      fundReward,
      smartTokenSupplyWei,
      userSmartTokenBalanceWei
    );

    const opposingReserveSupplyDec = shrinkToken(
      opposingReserve.weiAmount,
      opposingReserve.decimals
    );
    const sameReserveSupplyDec = shrinkToken(
      sameReserve.weiAmount,
      sameReserve.decimals
    );

    const singleUnitCosts = buildSingleUnitCosts(
      { id: opposingReserve.contract, amount: opposingReserveSupplyDec },
      { id: sameReserve.contract, amount: sameReserveSupplyDec }
    );

    const res = {
      opposingAmount: shrinkToken(opposingAmount, opposingReserve.decimals),
      smartTokenAmountWei: { id: smartTokenAddress, amount: fundReward },
      shareOfPool,
      singleUnitCosts: sortAlongSide(
        singleUnitCosts,
        unitCost => unitCost.id,
        relay.reserves.map(reserve => reserve.contract)
      ),
      reserveBalancesAboveZero
    };
    return res;
  }

  @action async fetchV2PoolBalances(
    relay: ChainLinkRelay
  ): Promise<StakedAndReserve> {
    const [reserveOne, reserveTwo] = relay.reserves;
    const [[poolBalace]] = ((await this.multi({
      groupsOfShapes: [
        [
          v2PoolBalanceShape(
            relay.contract,
            reserveOne.contract,
            reserveTwo.contract,
            w3
          )
        ]
      ]
    })) as unknown) as [RawAbiV2PoolBalances][];

    return rawAbiV2ToStacked(poolBalace);
  }

  @action async calculateOpposingDepositV2(
    opposingDeposit: OpposingLiquidParams
  ): Promise<OpposingLiquid> {
    const relay = await this.chainLinkRelayById(opposingDeposit.id);

    const changedReserve = findChangedReserve(
      opposingDeposit.reserves,
      opposingDeposit.changedReserveId
    );
    const suggestedDepositDec = changedReserve.amount;

    const stakedAndReserveWeight = await this.fetchV2PoolBalances(relay);

    const [biggerWeight, smallerWeight] = stakedAndReserveWeight.reserves
      .map(reserve => ({
        ...reserve,
        decReserveWeight: new BigNumber(reserve.reserveWeight as string).div(
          oneMillion
        ),
        token: findOrThrow(
          relay.reserves,
          r => compareString(r.contract, reserve.reserveAddress),
          "failed to find token for weight"
        )
      }))
      .sort((a, b) => b.decReserveWeight.minus(a.decReserveWeight).toNumber());

    const weightsEqualOneMillion = new BigNumber(
      biggerWeight.reserveWeight as string
    )
      .plus(smallerWeight.reserveWeight as string)
      .eq(oneMillion);
    if (!weightsEqualOneMillion)
      throw new Error("Was expecting reserve weights to equal 100%");
    const distanceFromMiddle = biggerWeight.decReserveWeight.minus(0.5);

    const adjustedBiggerWeight = new BigNumber(biggerWeight.stakedBalance).div(
      new BigNumber(1).minus(distanceFromMiddle)
    );
    const adjustedSmallerWeight = new BigNumber(
      smallerWeight.stakedBalance
    ).div(new BigNumber(1).plus(distanceFromMiddle));

    const singleUnitCosts = buildSingleUnitCosts(
      {
        id: biggerWeight.reserveAddress,
        amount: shrinkToken(
          adjustedBiggerWeight.toString(),
          biggerWeight.token.decimals
        )
      },
      {
        id: smallerWeight.reserveAddress,
        amount: shrinkToken(
          adjustedSmallerWeight.toString(),
          smallerWeight.token.decimals
        )
      }
    );

    const sameReserve = findOrThrow(
      [biggerWeight, smallerWeight],
      weight => compareString(weight.reserveAddress, changedReserve.id),
      "failed to find same reserve"
    );

    const suggestedDepositWei = expandToken(
      suggestedDepositDec,
      sameReserve.token.decimals
    );

    const shareOfPool = new BigNumber(suggestedDepositWei)
      .div(sameReserve.stakedBalance)
      .toNumber();

    const v2Converter = buildV2Converter(relay.contract, w3);
    const maxStakingEnabled = await v2Converter.methods
      .maxStakedBalanceEnabled()
      .call();
    console.log({ maxStakingEnabled });
    if (maxStakingEnabled) {
      const maxStakedBalance = await v2Converter.methods
        .maxStakedBalances(sameReserve.reserveAddress)
        .call();

      console.log({ maxStakedBalance });
      if (maxStakedBalance !== "0") {
        const currentBalance = new BigNumber(sameReserve.stakedBalance);
        const proposedTotalBalance = new BigNumber(suggestedDepositWei).plus(
          currentBalance
        );
        const maxStakedBalanceWei = new BigNumber(maxStakedBalance);
        if (proposedTotalBalance.gt(maxStakedBalanceWei)) {
          const remainingSpaceAvailableWei = maxStakedBalanceWei.minus(
            currentBalance
          );
          const remainingSpaceAvailableDec = shrinkToken(
            remainingSpaceAvailableWei.toString(),
            sameReserve.token.decimals
          );
          if (remainingSpaceAvailableWei.isLessThanOrEqualTo(0))
            throw new Error("This pool has reached the max liquidity cap");
          throw new Error(
            `This pool is currently capped and can receive ${remainingSpaceAvailableDec} additional tokens`
          );
        }
      }
    }

    const result = {
      opposingAmount: undefined,
      shareOfPool,
      singleUnitCosts
    };
    console.log(result, "was the result");
    return result;
  }

  @action async fetchSystemBalance(tokenAddress: string): Promise<string> {
    const isValidAddress = web3.utils.isAddress(tokenAddress);
    if (!isValidAddress)
      throw new Error(`${tokenAddress} is not a valid address`);
    const contract = buildLiquidityProtectionStoreContract(
      this.contracts.LiquidityProtectionStore,
      w3
    );
    return contract.methods.systemBalance(tokenAddress).call();
  }

  @action async isHighTierPool(anchor: string): Promise<boolean> {
    return this.highTierPoolsArr.some(anchorId =>
      compareString(anchor, anchorId)
    );
  }

  @action async getMaxStakes({ poolId }: { poolId: string }) {
    const [balances, poolTokenBalance, isHighTierPool] = await Promise.all([
      this.fetchRelayBalances({ poolId }),
      this.fetchSystemBalance(poolId),
      this.isHighTierPool(poolId)
    ]);

    const [bntReserve, tknReserve] = sortAlongSide(
      balances.reserves,
      reserve => reserve.contract,
      [this.liquidityProtectionSettings.networkToken]
    );

    const [bntReserveBalance, tknReserveBalance] = [bntReserve, tknReserve].map(
      reserve => reserve.weiAmount
    );

    const maxStakes = calculateMaxStakes(
      tknReserveBalance,
      bntReserveBalance,
      balances.smartTokenSupplyWei,
      poolTokenBalance,
      this.liquidityProtectionSettings.maxSystemNetworkTokenAmount,
      this.liquidityProtectionSettings.maxSystemNetworkTokenRatio,
      isHighTierPool
    );

    return { maxStakes, bntReserve, tknReserve };
  }

  @action async getMaxStakesView({ poolId }: { poolId: string }) {
    const maxStakes = await this.getMaxStakes({ poolId });

    return [
      {
        amount: shrinkToken(
          maxStakes.maxStakes.maxAllowedBntWei,
          maxStakes.bntReserve.decimals
        ),
        token: maxStakes.bntReserve.symbol
      },
      {
        amount: shrinkToken(
          maxStakes.maxStakes.maxAllowedTknWei,
          maxStakes.tknReserve.decimals
        ),
        token: maxStakes.tknReserve.symbol
      }
    ];
  }

  @action async calculateProtectionSingle({
    poolId,
    reserveAmount
  }: {
    poolId: string;
    reserveAmount: ViewAmount;
  }): Promise<ProtectionRes> {
    const depositingNetworkToken = compareString(
      this.liquidityProtectionSettings.networkToken,
      reserveAmount.id
    );

    const inputToken = this.token(reserveAmount.id);

    const { maxStakes } = await this.getMaxStakes({ poolId });

    const inputAmountWei = expandToken(
      reserveAmount.amount,
      inputToken.precision
    );

    const overMaxLimit = new BigNumber(inputAmountWei).isGreaterThan(
      depositingNetworkToken
        ? maxStakes.maxAllowedBntWei
        : maxStakes.maxAllowedTknWei
    );

    return {
      outputs: [],
      ...(overMaxLimit && { error: "Insufficient store balance" })
    };
  }

  @action async calculateProtectionDouble({
    poolTokenAmount
  }: {
    poolTokenAmount: ViewAmount;
  }): Promise<ProtectionRes> {
    const relay = findOrThrow(this.relaysList, relay =>
      compareString(relay.id, poolTokenAmount.id)
    );
    const smartToken = relay.anchor as SmartToken;

    const balances = await this.fetchRelayBalances({
      poolId: smartToken.contract
    });

    const outputs = balances.reserves.map(reserve => {
      console.log(reserve, balances, "dishes");
      const rate = new BigNumber(
        calculatePoolTokenRate(balances.smartTokenSupplyWei, reserve.weiAmount)
      ).div(2);

      const reserveAmount = rate.times(poolTokenAmount.amount);
      console.log(rate, "is long string");
      return {
        id: reserve.contract,
        amount: reserveAmount.toString(),
        symbol: reserve.symbol
      };
    });

    return {
      outputs
    };
  }

  @action async calculateOpposingDeposit(
    opposingDeposit: OpposingLiquidParams
  ): Promise<OpposingLiquid> {
    const relay = await this.relayById(opposingDeposit.id);

    if (relay.converterType == PoolType.ChainLink) {
      return this.calculateOpposingDepositV2(opposingDeposit);
    } else {
      return this.calculateOpposingDepositInfo(opposingDeposit);
    }
  }

  @action async fetchTokenBalances(
    tokenAddresses: string[]
  ): Promise<Balance[]> {
    if (!this.currentUser)
      throw new Error("Cannot fetch balances when not logged in");
    const uniqueAddresses = uniqWith(tokenAddresses, compareString);

    const meta = this.tokenMeta;

    const decimalIsKnown = (address: string) =>
      meta.some(
        meta =>
          compareString(meta.contract, address) &&
          !typeof meta.precision !== undefined
      );

    const [knownDecimals, unknownDecimals] = partition(
      uniqueAddresses,
      decimalIsKnown
    );

    const owner = this.currentUser;

    const knownDecimalShapes = knownDecimals.map(address =>
      slimBalanceShape(address, owner, w3)
    );

    const unknownDecimalShapes = unknownDecimals.map(address =>
      balanceShape(address, owner, w3)
    );

    try {
      const [knownDecimalsRes, unknownDecimalsRes] = (await this.multi({
        groupsOfShapes: [knownDecimalShapes, unknownDecimalShapes]
      })) as [
        { contract: string; balance: string }[],
        { contract: string; balance: string; decimals: string }[]
      ];

      const knownResDec = knownDecimalsRes.map(res => {
        const tokenMeta = meta.find(
          meta =>
            compareString(meta.contract, res.contract) &&
            decimalIsKnown(meta.contract)
        )!;
        const shrunkBalance = shrinkToken(res.balance, tokenMeta.precision!);
        return res.balance !== "0" ? { ...res, balance: shrunkBalance } : res;
      });

      const [passedUnknown, failedUnknown] = partition(
        unknownDecimalsRes,
        res => typeof res.decimals !== "undefined"
      );

      if (failedUnknown.length > 0) {
        // sentry warning
        console.warn("failed to find decimals for", failedUnknown);
      }

      const unknownResDec = passedUnknown.map(res => ({
        ...res,
        balance:
          res.balance !== "0"
            ? shrinkToken(res.balance, Number(res.decimals))
            : res.balance
      }));

      const decBalances = [...knownResDec, ...unknownResDec];

      return decBalances.map(
        (balance): Balance => ({
          balance: balance.balance,
          id: balance.contract
        })
      );
    } catch (e) {
      throw new Error("Failed to fetch balances");
    }
  }

  @action async getUserBalance({
    tokenContractAddress,
    userAddress,
    keepWei = false
  }: {
    tokenContractAddress: string;
    userAddress?: string;
    keepWei?: boolean;
  }) {
    console.count("getUserBalanceDirect");
    if (!tokenContractAddress)
      throw new Error("Token contract address cannot be falsy");
    const balance = await vxm.ethWallet.getBalance({
      accountHolder: userAddress || vxm.wallet.currentUser,
      tokenContractAddress,
      keepWei
    });
    const currentBalance = this.tokenBalance(tokenContractAddress);
    const balanceDifferentToAlreadyStored =
      currentBalance && currentBalance.balance !== balance && !keepWei;
    const balanceNotStoredAndNotZero = new BigNumber(balance).gt(0) && !keepWei;

    if (balanceDifferentToAlreadyStored || balanceNotStoredAndNotZero) {
      this.updateUserBalances([{ id: tokenContractAddress, balance }]);
    }
    return balance;
  }

  @mutation updateUserBalances(freshBalances: Balance[]) {
    const currentBalances = this.tokenBalances;

    const [actualBalances, nullBalances] = partition(freshBalances, balance =>
      new BigNumber(balance.balance).isGreaterThan(0)
    );
    const droppedNullBalances = currentBalances.filter(
      balance => !nullBalances.some(b => compareString(balance.id, b.id))
    );

    const freshBalancesToUpdate = actualBalances.filter(balance => {
      const alreadyExists = droppedNullBalances.find(b =>
        compareString(b.id, balance.id)
      );
      return alreadyExists && alreadyExists.balance !== balance.balance;
    });
    const balancesToAdd = differenceWith(
      actualBalances,
      freshBalancesToUpdate,
      compareById
    );

    const updatedBalances = updateArray(
      droppedNullBalances,
      balance =>
        freshBalancesToUpdate.some(b => compareString(balance.id, b.id)),
      balance =>
        freshBalancesToUpdate.find(b => compareString(balance.id, b.id))!
    );
    const addedBalances = [...updatedBalances, ...balancesToAdd];

    this.tokenBalances = addedBalances;
  }

  @action async relayById(relayId: string) {
    return findOrThrow(
      this.relaysList,
      relay => compareString(relay.id, relayId),
      "failed to find relay by id"
    );
  }

  @action async getUserBalancesTraditional({
    relayId,
    smartTokenDec
  }: {
    relayId: string;
    smartTokenDec?: string;
  }): Promise<UserPoolBalances> {
    const relay = await this.traditionalRelayById(relayId);

    const smartTokenUserBalance =
      smartTokenDec ||
      (await this.getUserBalance({
        tokenContractAddress: relay.anchor.contract
      }));

    const { smartTokenSupplyWei, reserves } = await this.fetchRelayBalances({
      poolId: relay.anchor.contract
    });

    const smartTokenDecimals = relay.anchor.decimals;

    const percent = new Decimal(smartTokenUserBalance).div(
      shrinkToken(smartTokenSupplyWei, smartTokenDecimals)
    );

    const maxWithdrawals: ViewAmount[] = reserves.map(reserve => ({
      id: reserve.contract,
      amount: shrinkToken(
        percent.times(reserve.weiAmount).toString(),
        reserve.decimals
      )
    }));

    return {
      maxWithdrawals,
      iouBalances: [{ id: "", amount: String(smartTokenUserBalance) }]
    };
  }

  @action async getPoolType(pool: string | Relay): Promise<PoolType> {
    let relay: Relay;
    if (typeof pool == "undefined") {
      throw new Error("Pool is undefined");
    } else if (typeof pool == "string") {
      const poolId = pool as string;
      relay = await this.relayById(poolId);
    } else {
      relay = pool as Relay;
    }
    return typeof relay.converterType !== "undefined" &&
      relay.converterType == PoolType.ChainLink
      ? PoolType.ChainLink
      : PoolType.Traditional;
  }

  @action async removeLiquidityReturn({
    converterAddress,
    poolTokenWei,
    poolTokenContract
  }: {
    converterAddress: string;
    poolTokenWei: string;
    poolTokenContract: string;
  }) {
    const v2Converter = buildV2Converter(converterAddress, w3);

    const res = await v2Converter.methods
      .removeLiquidityReturnAndFee(poolTokenContract, poolTokenWei)
      .call();

    return { feeAmountWei: res[1], returnAmountWei: res[0] };
  }

  @action async getUserBalancesChainLink(
    relayId: string
  ): Promise<UserPoolBalances> {
    const relay = await this.chainLinkRelayById(relayId);
    const poolTokenBalances = await Promise.all(
      relay.anchor.poolTokens.map(async reserveAndPool => {
        const poolUserBalance = await this.getUserBalance({
          tokenContractAddress: reserveAndPool.poolToken.contract,
          keepWei: false
        });

        BigNumber.config({ EXPONENTIAL_AT: 256 });

        return {
          ...reserveAndPool,
          poolUserBalance: Number(poolUserBalance),
          reserveToken: findOrThrow(
            relay.reserves,
            reserve =>
              compareString(reserve.contract, reserveAndPool.reserveId),
            "failed to find reserve token"
          )
        };
      })
    );

    const v2Converter = buildV2Converter(relay.contract, w3);
    const data = await Promise.all(
      poolTokenBalances.map(async poolTokenBalance => {
        const poolTokenBalanceWei = expandToken(
          poolTokenBalance.poolUserBalance,
          poolTokenBalance.poolToken.decimals
        );

        const maxWithdrawWei = (
          await v2Converter.methods
            .removeLiquidityReturnAndFee(
              poolTokenBalance.poolToken.contract,
              poolTokenBalanceWei
            )
            .call()
        )[0];

        return {
          ...poolTokenBalance,
          maxWithdraw: shrinkToken(
            maxWithdrawWei,
            poolTokenBalance.reserveToken.decimals
          )
        };
      })
    );

    const maxWithdrawals = data.map(
      (x): ViewAmount => ({
        id: x.reserveId,
        amount: String(x.maxWithdraw)
      })
    );

    const iouBalances = data.map(
      (x): ViewAmount => ({
        id: x.reserveId,
        amount: new BigNumber(x.poolUserBalance).toString()
      })
    );

    console.log({ iouBalances, maxWithdrawals });

    return { iouBalances, maxWithdrawals };
  }

  @action async getUserBalances(relayId: string): Promise<UserPoolBalances> {
    if (!vxm.wallet.currentUser)
      throw new Error("Cannot find users .currentUser");

    const poolType = await this.getPoolType(relayId);
    console.log("detected pool type is", poolType);
    return poolType == PoolType.Traditional
      ? this.getUserBalancesTraditional({ relayId })
      : this.getUserBalancesChainLink(relayId);
  }

  @action async getTokenSupply(tokenAddress: string) {
    const contract = buildTokenContract(tokenAddress, w3);
    return contract.methods.totalSupply().call();
  }

  @action async calculateOpposingWithdrawV2(
    opposingWithdraw: OpposingLiquidParams
  ): Promise<OpposingLiquid> {
    const relay = await this.chainLinkRelayById(opposingWithdraw.id);

    const changedReserve = findChangedReserve(
      opposingWithdraw.reserves,
      opposingWithdraw.changedReserveId
    );
    const suggestedPoolTokenWithdrawDec = changedReserve.amount;

    const stakedAndReserveWeight = await this.fetchV2PoolBalances(relay);

    const matchedWeights = stakedAndReserveWeight.reserves.map(reserve => ({
      reserveWeight: reserve.reserveWeight,
      stakedBalance: reserve.stakedBalance,
      decReserveWeight: new BigNumber(reserve.reserveWeight as string).div(
        oneMillion
      ),
      reserveToken: findOrThrow(
        relay.reserves,
        r => compareString(r.contract, reserve.reserveAddress),
        "failed to find reserve token"
      ),
      poolToken: findOrThrow(
        relay.anchor.poolTokens,
        poolToken =>
          compareString(reserve.poolTokenAddress, poolToken.poolToken.contract),
        "failed to find pool token"
      )
    }));

    const [biggerWeight, smallerWeight] = matchedWeights.sort((a, b) =>
      b.decReserveWeight.minus(a.decReserveWeight).toNumber()
    );

    const weightsEqualOneMillion = new BigNumber(
      biggerWeight.reserveWeight as string
    )
      .plus(smallerWeight.reserveWeight as string)
      .eq(oneMillion);
    if (!weightsEqualOneMillion)
      throw new Error("Was expecting reserve weights to equal 100%");

    const distanceFromMiddle = biggerWeight.decReserveWeight.minus(0.5);

    const adjustedBiggerWeight = new BigNumber(biggerWeight.stakedBalance).div(
      new BigNumber(1).minus(distanceFromMiddle)
    );
    const adjustedSmallerWeight = new BigNumber(
      smallerWeight.stakedBalance
    ).div(new BigNumber(1).plus(distanceFromMiddle));

    const singleUnitCosts = sortAlongSide(
      buildSingleUnitCosts(
        {
          id: biggerWeight.reserveToken.contract,
          amount: shrinkToken(
            adjustedBiggerWeight.toString(),
            biggerWeight.reserveToken.decimals
          )
        },
        {
          id: smallerWeight.reserveToken.contract,
          amount: shrinkToken(
            adjustedSmallerWeight.toString(),
            smallerWeight.reserveToken.decimals
          )
        }
      ),
      unitCost => unitCost.id,
      relay.reserves.map(x => x.contract)
    );

    const sameReserve = findOrThrow(
      matchedWeights,
      weight => compareString(weight.reserveToken.contract, changedReserve.id),
      "failed to find same reserve"
    );

    const shareOfPool = new BigNumber(suggestedPoolTokenWithdrawDec)
      .div(
        shrinkToken(
          sameReserve.stakedBalance,
          sameReserve.reserveToken.decimals
        )
      )
      .toNumber();

    const suggestedWithdrawWei = expandToken(
      suggestedPoolTokenWithdrawDec,
      sameReserve.poolToken.poolToken.decimals
    );

    const [
      { returnAmountWei, feeAmountWei },
      liquidatationLimitWei
    ] = await Promise.all([
      this.removeLiquidityReturn({
        converterAddress: relay.contract,
        poolTokenContract: sameReserve.poolToken.poolToken.contract,
        poolTokenWei: suggestedWithdrawWei
      }),
      liquidationLimit({
        converterContract: relay.contract,
        poolTokenAddress: sameReserve.poolToken.poolToken.contract,
        web3: w3
      })
    ]);

    if (new BigNumber(suggestedWithdrawWei).gt(liquidatationLimitWei))
      throw new Error("Withdrawal amount above current liquidation limit");

    const noFeeLiquidityReturn = new BigNumber(returnAmountWei).plus(
      feeAmountWei
    );

    const feePercent = new BigNumber(feeAmountWei)
      .div(noFeeLiquidityReturn)
      .toNumber();

    const removeLiquidityReturnDec = shrinkToken(
      returnAmountWei,
      sameReserve.reserveToken.decimals
    );

    const result = {
      opposingAmount: undefined,
      shareOfPool,
      singleUnitCosts,
      withdrawFee: feePercent,
      expectedReturn: {
        id: sameReserve.reserveToken.contract,
        amount: removeLiquidityReturnDec
      }
    };
    console.log(result, "was the result");
    return result;
  }

  @action async calculateOpposingWithdraw(
    opposingWithdraw: OpposingLiquidParams
  ): Promise<OpposingLiquid> {
    const relay = await this.relayById(opposingWithdraw.id);
    if (relay.converterType == PoolType.ChainLink) {
      return this.calculateOpposingWithdrawV2(opposingWithdraw);
    } else {
      return this.calculateOpposingWithdrawInfo(opposingWithdraw);
    }
  }

  @action async traditionalRelayById(
    poolId: string
  ): Promise<TraditionalRelay> {
    const relay = await this.relayById(poolId);
    const traditionalRelay = assertTraditional(relay);
    return traditionalRelay;
  }

  @action async chainLinkRelayById(poolId: string): Promise<ChainLinkRelay> {
    const relay = await this.relayById(poolId);
    const chainlinkRelay = assertChainlink(relay);
    return chainlinkRelay;
  }

  @action async calculateOpposingWithdrawInfo(
    opposingWithdraw: OpposingLiquidParams
  ): Promise<EthOpposingLiquid> {
    const {
      id,
      reserves: reservesViewAmounts,
      changedReserveId
    } = opposingWithdraw;

    const reserve = findChangedReserve(reservesViewAmounts, changedReserveId);
    const tokenAmount = reserve.amount;
    const sameReserveToken = await this.tokenById(reserve.id);

    const relay = await this.traditionalRelayById(id);
    const smartTokenAddress = relay.anchor.contract;

    const { reserves, smartTokenSupplyWei } = await this.fetchRelayBalances({
      poolId: smartTokenAddress
    });

    const reserveBalancesAboveZero = reserves.every(reserve =>
      new BigNumber(reserve.weiAmount).gt(0)
    );

    const [sameReserve, opposingReserve] = sortByNetworkTokens(
      reserves,
      reserve => reserve.symbol,
      [sameReserveToken.symbol]
    );

    const sameReserveWei = expandToken(tokenAmount, sameReserve.decimals);
    const shareOfPool = new BigNumber(sameReserveWei)
      .div(sameReserve.weiAmount)
      .toNumber();

    const opposingValue = calculateOppositeLiquidateRequirement(
      sameReserveWei,
      sameReserve.weiAmount,
      opposingReserve.weiAmount
    );
    const liquidateCostWei = calculateLiquidateCost(
      sameReserveWei,
      sameReserve.weiAmount,
      smartTokenSupplyWei
    );

    const smartUserBalanceWei = await vxm.ethWallet.getBalance({
      accountHolder: vxm.wallet.currentUser,
      tokenContractAddress: smartTokenAddress,
      keepWei: true
    });

    const percentDifferenceBetweenSmartBalance = percentDifference(
      liquidateCostWei,
      String(smartUserBalanceWei)
    );
    let smartTokenAmount: string;
    if (percentDifferenceBetweenSmartBalance > 0.99) {
      smartTokenAmount = String(smartUserBalanceWei);
    } else {
      smartTokenAmount = liquidateCostWei;
    }

    const sameReserveCost = shrinkToken(
      new BigNumber(opposingReserve.weiAmount)
        .div(sameReserve.weiAmount)
        .toString(),
      sameReserve.decimals
    );
    const opposingReserveCost = shrinkToken(
      new BigNumber(sameReserve.weiAmount)
        .div(opposingReserve.weiAmount)
        .toString(),
      opposingReserve.decimals
    );

    return {
      opposingAmount: shrinkToken(
        opposingValue,
        opposingReserve.decimals,
        true
      ),
      shareOfPool,
      smartTokenAmountWei: {
        id: smartTokenAddress,
        amount: smartTokenAmount
      },
      singleUnitCosts: [
        { id: sameReserve.contract, amount: sameReserveCost },
        { id: opposingReserve.contract, amount: opposingReserveCost }
      ],
      reserveBalancesAboveZero
    };
  }

  @action async removeLiquidityV2({
    converterAddress,
    poolToken,
    miniumReserveReturnWei = "1",
    onHash
  }: {
    converterAddress: string;
    poolToken: TokenWei;
    miniumReserveReturnWei: string;
    onHash?: (hash: string) => void;
  }) {
    const contract = buildV2Converter(converterAddress);

    return this.resolveTxOnConfirmation({
      tx: contract.methods.removeLiquidity(
        poolToken.tokenContract,
        poolToken.weiAmount,
        miniumReserveReturnWei
      ),
      onHash
    });
  }

  @action async liquidate({
    converterAddress,
    smartTokenAmount
  }: {
    converterAddress: string;
    smartTokenAmount: string;
  }) {
    const converterContract = buildConverterContract(converterAddress);

    return this.resolveTxOnConfirmation({
      tx: converterContract.methods.liquidate(smartTokenAmount)
    });
  }

  @action async removeLiquidity({ reserves, id: relayId }: LiquidityParams) {
    const relay = await this.relayById(relayId);

    const preV11 = Number(relay.version) < 11;
    if (preV11)
      throw new Error("This Pool is not supported for adding liquidity");

    const postV28 = Number(relay.version) >= 28;

    const withdraw = reserves.find(reserve => reserve.amount)!;
    const converterAddress = relay.contract;

    let hash: string;
    if (postV28 && relay.converterType == PoolType.ChainLink) {
      const v2Relay = await this.chainLinkRelayById(relayId);
      const poolToken = findOrThrow(
        v2Relay.anchor.poolTokens,
        poolToken => compareString(poolToken.reserveId, withdraw.id),
        "failed to find pool token"
      );

      const poolTokenWeiAmount = expandToken(
        withdraw.amount,
        poolToken.poolToken.decimals
      );
      const weiPoolTokenBalance = (await this.getUserBalance({
        tokenContractAddress: poolToken.poolToken.contract,
        keepWei: true
      })) as string;

      const roundedWeiAmount = new BigNumber(poolTokenWeiAmount).gt(
        new BigNumber(weiPoolTokenBalance).times(0.995)
      )
        ? weiPoolTokenBalance
        : poolTokenWeiAmount;

      const expectedReserveReturn = await this.removeLiquidityReturn({
        converterAddress: relay.contract,
        poolTokenWei: roundedWeiAmount,
        poolTokenContract: poolToken.poolToken.contract
      });

      hash = await this.removeLiquidityV2({
        converterAddress,
        poolToken: {
          tokenContract: poolToken.poolToken.contract,
          weiAmount: roundedWeiAmount
        },
        miniumReserveReturnWei: await this.weiMinusSlippageTolerance(
          expectedReserveReturn.returnAmountWei
        )
      });
    } else if (postV28 && relay.converterType == PoolType.Traditional) {
      const traditionalRelay = await this.traditionalRelayById(relay.id);
      const { smartTokenAmountWei } = await this.calculateOpposingWithdrawInfo({
        id: relayId,
        reserves,
        changedReserveId: reserves[0].id
      });
      const userPoolBalance = await this.getUserBalancesTraditional({
        relayId,
        smartTokenDec: shrinkToken(
          smartTokenAmountWei.amount,
          traditionalRelay.anchor.decimals
        )
      });
      hash = await this.removeLiquidityV28({
        converterAddress,
        smartTokensWei: smartTokenAmountWei.amount,
        reserveTokens: relay.reserves.map(reserve => {
          const reserveBalances = userPoolBalance.maxWithdrawals;
          return {
            tokenAddress: reserve.contract,
            minimumReturnWei: expandToken(
              new BigNumber(
                reserveBalances.find(balance =>
                  compareString(balance.id, reserve.contract)
                )!.amount
              )
                .times(0.98)
                .toNumber(),
              reserve.decimals
            )
          };
        })
      });
    } else {
      const { smartTokenAmountWei } = await this.calculateOpposingWithdrawInfo({
        id: relayId,
        reserves,
        changedReserveId: reserves[0].id
      });
      hash = await this.liquidate({
        converterAddress,
        smartTokenAmount: smartTokenAmountWei.amount
      });
    }

    const anchorTokens = getAnchorTokenAddresses(relay);

    const tokenAddressesChanged = [
      ...relay.reserves.map(reserve => reserve.contract),
      ...anchorTokens
    ];
    this.spamBalances(tokenAddressesChanged);

    return {
      txId: hash,
      blockExplorerLink: await this.createExplorerLink(hash)
    };
  }

  @action async mintEthErc(ethDec: string) {
    return new Promise((resolve, reject) => {
      let txHash: string;
      web3.eth
        .sendTransaction({
          from: this.currentUser,
          to: ethErc20WrapperContract,
          value: toHex(toWei(ethDec))
        })
        .on("transactionHash", (hash: string) => {
          txHash = hash;
        })
        .on("confirmation", () => {
          resolve(txHash);
        })
        .on("error", (error: any) => reject(error));
    });
  }

  @action async fundRelay({
    converterAddress,
    fundAmount,
    onHash
  }: {
    converterAddress: string;
    fundAmount: string;
    onHash?: (hash: string) => void;
  }) {
    const converterContract = buildConverterContract(converterAddress);
    return this.resolveTxOnConfirmation({
      tx: converterContract.methods.fund(fundAmount),
      gas: 950000,
      ...(onHash && { onHash })
    });
  }

  @action async addLiquidityV28({
    converterAddress,
    reserves,
    minimumReturnWei,
    onHash
  }: {
    converterAddress: string;
    reserves: TokenWei[];
    minimumReturnWei: string;
    onHash?: (hash: string) => void;
  }) {
    const contract = buildV28ConverterContract(converterAddress);

    const newEthReserve = reserves.find(reserve =>
      compareString(reserve.tokenContract, ethReserveAddress)
    );

    return this.resolveTxOnConfirmation({
      tx: contract.methods.addLiquidity(
        reserves.map(reserve => reserve.tokenContract),
        reserves.map(reserve => reserve.weiAmount),
        minimumReturnWei
      ),
      onHash,
      ...(newEthReserve && { value: newEthReserve.weiAmount })
    });
  }

  @action async addLiquidityV2({
    converterAddress,
    reserve,
    poolTokenMinReturnWei = "1",
    onHash
  }: {
    converterAddress: string;
    reserve: TokenWei;
    poolTokenMinReturnWei?: string;
    onHash?: (hash: string) => void;
  }) {
    const contract = buildV2Converter(converterAddress);

    const newEthReserve = compareString(
      reserve.tokenContract,
      ethReserveAddress
    );

    return this.resolveTxOnConfirmation({
      tx: contract.methods.addLiquidity(
        reserve.tokenContract,
        reserve.weiAmount,
        poolTokenMinReturnWei
      ),
      onHash: onHash,
      ...(newEthReserve && { value: reserve.weiAmount })
    });
  }

  @action async removeLiquidityV28({
    converterAddress,
    smartTokensWei,
    reserveTokens
  }: {
    converterAddress: string;
    smartTokensWei: string;
    reserveTokens: { tokenAddress: string; minimumReturnWei: string }[];
  }) {
    const contract = buildV28ConverterContract(converterAddress);

    return this.resolveTxOnConfirmation({
      tx: contract.methods.removeLiquidity(
        smartTokensWei,
        reserveTokens.map(token => token.tokenAddress),
        reserveTokens.map(token => token.minimumReturnWei)
      )
    });
  }

  @action async weiMinusSlippageTolerance(wei: string): Promise<string> {
    const slippageTolerance = vxm.bancor.slippageTolerance;
    if (typeof slippageTolerance !== "number")
      throw new Error("Error finding slippage tolerance");
    const percent = new BigNumber(1).minus(slippageTolerance);
    const newWei = new BigNumber(wei).times(percent).toFixed(0);
    console.log(newWei, "is new wei");
    return newWei;
  }

  @action async addToken(
    tokenAddress: string
  ): Promise<{
    decimals: number;
    symbol: string;
    tokenAddress: string;
  }> {
    const isAddress = web3.utils.isAddress(tokenAddress);
    if (!isAddress) throw new Error(`${tokenAddress} is not a valid address`);

    const shape = tokenShape(tokenAddress);
    const [[token]] = (await this.multi({ groupsOfShapes: [[shape]] })) as [
      [{ symbol: string; decimals: string; contract: string }]
    ];

    const tokenAddressesMatch = compareString(token.contract, tokenAddress);
    if (!tokenAddressesMatch) throw new Error("RPC return was not expected");

    console.log(token, "was was return");
    if (!(token.symbol && token.decimals))
      throw new Error(
        "Failed parsing token information, please ensure this is an ERC-20 token"
      );

    const metadata = {
      decimals: Number(token.decimals),
      symbol: token.symbol,
      tokenAddress: token.contract
    };

    this.addTokenToMeta(metadata);

    return metadata;
  }

  @mutation addTokenToMeta(token: {
    decimals: number;
    symbol: string;
    tokenAddress: string;
  }) {
    const tokenMetaList = this.tokenMeta;

    const tokenAlreadyExists = this.tokenMeta.some(meta =>
      compareString(meta.contract, token.tokenAddress)
    );
    if (tokenAlreadyExists) return;

    const tokenMeta: TokenMeta = {
      contract: token.tokenAddress,
      id: token.tokenAddress,
      image: defaultImage,
      name: token.symbol,
      symbol: token.symbol,
      precision: token.decimals
    };

    this.tokenMeta = [...tokenMetaList, tokenMeta];
  }

  @action async addLiquidity({
    id: relayId,
    reserves,
    onUpdate
  }: LiquidityParams) {
    const relay = await this.relayById(relayId);

    const preV11 = Number(relay.version) < 11;
    if (preV11)
      throw new Error("This Pool is not supported for adding liquidity");

    const postV28 = Number(relay.version) >= 28;

    const matchedBalances = reserves
      .filter(reserve => reserve.amount)
      .map(reserve => {
        const relayReserve = findOrThrow(
          relay.reserves,
          relayReserve => compareString(relayReserve.contract, reserve.id),
          "failed to match passed reserves"
        );
        return {
          ...relayReserve,
          amount: reserve.amount
        };
      });

    const steps: Step[] = [
      {
        name: "CheckBalance",
        description: "Updating balance approvals..."
      },
      {
        name: "Funding",
        description: "Now funding..."
      },
      {
        name: "BlockConfirmation",
        description: "Awaiting block confirmation..."
      },
      {
        name: "Done",
        description: "Done!"
      }
    ];

    onUpdate!(0, steps);

    const converterAddress = relay.contract;

    await Promise.all(
      matchedBalances.map(async balance => {
        if (
          compareString(balance.contract, ethErc20WrapperContract) &&
          !postV28
        ) {
          await this.mintEthErc(balance.amount!);
        }
        if (compareString(balance.contract, ethReserveAddress)) return;
        return this.triggerApprovalIfRequired({
          owner: this.currentUser,
          amount: expandToken(balance.amount!, balance.decimals),
          spender: converterAddress,
          tokenAddress: balance.contract
        });
      })
    );

    onUpdate!(1, steps);

    let txHash: string;

    if (postV28 && relay.converterType == PoolType.Traditional) {
      console.log("treating as a traditional relay");
      const {
        smartTokenAmountWei,
        reserveBalancesAboveZero
      } = await this.calculateOpposingDepositInfo({
        id: relay.id,
        reserves,
        changedReserveId: reserves[0].id
      });

      const minimumReturnWei = reserveBalancesAboveZero
        ? await this.weiMinusSlippageTolerance(smartTokenAmountWei.amount)
        : "1";

      txHash = await this.addLiquidityV28({
        converterAddress,
        reserves: matchedBalances
          .filter(balance => new BigNumber(balance.amount).gt(0))
          .map(balance => ({
            tokenContract: balance.contract,
            weiAmount: expandToken(balance.amount, balance.decimals)
          })),
        minimumReturnWei,
        onHash: () => onUpdate!(2, steps)
      });
    } else if (postV28 && relay.converterType == PoolType.ChainLink) {
      console.log("treating as a chainlink v2 relay");
      const chainLinkRelay = await this.chainLinkRelayById(relay.id);
      const reserveToken = matchedBalances.map(balance => ({
        tokenContract: balance.contract,
        weiAmount: expandToken(balance.amount, balance.decimals)
      }))[0];
      const poolToken = chainLinkRelay.anchor.poolTokens.find(poolToken =>
        compareString(poolToken.reserveId, reserveToken.tokenContract)
      );
      if (!poolToken)
        throw new Error("Client side error - failed finding pool token");

      const [stakedReserveBalance, poolTokenSupply] = await Promise.all([
        this.fetchStakedReserveBalance({
          converterAddress: chainLinkRelay.contract,
          reserveTokenAddress: reserveToken.tokenContract
        }),
        getTokenSupplyWei(poolToken.poolToken.contract)
      ]);

      const expectedPoolTokenReturnWei = calculateExpectedPoolTokenReturnV2(
        poolTokenSupply,
        stakedReserveBalance,
        reserveToken.weiAmount
      );

      const poolTokenMinReturnWei = await this.weiMinusSlippageTolerance(
        expectedPoolTokenReturnWei
      );

      txHash = await this.addLiquidityV2({
        converterAddress,
        reserve: reserveToken,
        poolTokenMinReturnWei,
        onHash: () => onUpdate!(2, steps)
      });
    } else {
      console.log("treating as an old tradtional relay");
      const { smartTokenAmountWei } = await this.calculateOpposingDepositInfo({
        reserves,
        changedReserveId: reserves[0].id,
        id: relayId
      });

      const fundAmount = smartTokenAmountWei;

      txHash = await this.fundRelay({
        converterAddress,
        fundAmount: fundAmount.amount,
        onHash: () => onUpdate!(2, steps)
      });
    }

    onUpdate!(3, steps);

    const anchorTokens = getAnchorTokenAddresses(relay);

    const tokenAddressesChanged = [
      ...matchedBalances.map(x => x.contract),
      ...anchorTokens
    ];
    this.spamBalances(tokenAddressesChanged);
    return {
      txId: txHash,
      blockExplorerLink: await this.createExplorerLink(txHash)
    };
  }

  @action async spamBalances(tokenAddresses: string[]) {
    for (let i = 0; i < 5; i++) {
      await this.fetchAndSetTokenBalances(tokenAddresses);
      await wait(1500);
    }
  }

  @action async fetchContractAddresses(contractRegistry: string) {
    if (!contractRegistry || !web3.utils.isAddress(contractRegistry))
      throw new Error("Must pass valid address");

    const hardCodedBytes: RegisteredContracts = {
      BancorNetwork: asciiToHex("BancorNetwork"),
      BancorConverterRegistry: asciiToHex("BancorConverterRegistry"),
      LiquidityProtectionStore: asciiToHex("LiquidityProtectionStore"),
      LiquidityProtection: asciiToHex("LiquidityProtection")
    };

    const registryContract = new w3.eth.Contract(
      ABIContractRegistry,
      contractRegistry
    );

    const arr = toPairs(hardCodedBytes) as [string, string][];

    try {
      const contractAddresses = await Promise.all(
        arr.map(
          async ([label, ascii]) =>
            [label, await registryContract.methods.addressOf(ascii).call()] as [
              string,
              string
            ]
        )
      );

      const object = (fromPairs(
        contractAddresses
      ) as unknown) as RegisteredContracts;
      this.setContractAddresses(object);
      return object;
    } catch (e) {
      console.error(
        `Failed fetching ETH contract addresses ${e.message} Contract Registry: ${contractRegistry}`
      );
      throw new Error(e.message);
    }
  }

  @mutation setContractAddresses(contracts: RegisteredContracts) {
    this.contracts = {
      ...this.contracts,
      ...contracts
    };
  }

  @action async warmEthApi() {
    const tokens = await ethBancorApi.getTokens();
    console.log(tokens, "are the tokens");
    this.setBancorApiTokens(tokens);
    return tokens;
  }

  @action async addPossiblePropsFromBancorApi(
    reserveFeeds: ReserveFeed[]
  ): Promise<ReserveFeed[]> {
    try {
      const tokens = this.bancorApiTokens;
      if (!tokens || tokens.length == 0) {
        return reserveFeeds;
        // throw new Error("There are no cached Bancor API tokens.");
      }
      const ethUsdPrice = findOrThrow(
        tokens,
        token => token.code == "ETH",
        "failed finding price of ETH from tokens request"
      ).price;
      console.log(ethUsdPrice, "is the eth USD price");

      const [bancorCovered, notCovered] = partition(reserveFeeds, feed => {
        const inDictionary = ethBancorApiDictionary.find(
          matchReserveFeed(feed)
        );
        if (!inDictionary) return false;
        return tokens.some(token => token.id == inDictionary.tokenId);
      });

      const newBancorCovered = bancorCovered.map(reserveFeed => {
        const dictionary = findOrThrow(
          ethBancorApiDictionary,
          matchReserveFeed(reserveFeed)
        );
        const tokenPrice = findOrThrow(
          tokens,
          token => token.id == dictionary.tokenId
        );

        return {
          ...reserveFeed,
          change24H: tokenPrice.change24h,
          volume24H: tokenPrice.volume24h.USD,
          costByNetworkUsd: reserveFeed.costByNetworkUsd || tokenPrice.price
        };
      });

      return [...newBancorCovered, ...notCovered];
    } catch (e) {
      console.warn(`Failed utilising Bancor API: ${e.message}`);
      return reserveFeeds;
    }
  }

  @action async updateRelayFeeds(suggestedFeeds: ReserveFeed[]) {
    const feeds = suggestedFeeds;

    const potentialRelaysToMutate = this.relaysList.filter(relay =>
      feeds.some(feed => compareString(feed.poolId, relay.id))
    );
    const relaysToMutate = potentialRelaysToMutate.filter(relay =>
      relay.reserves.some(reserve => {
        const feed = feeds.find(feed =>
          compareString(reserve.contract, feed.reserveAddress)
        );
        if (feed && !reserve.reserveFeed) return true;
        if (!feed) return false;
        const existingFeed = reserve.reserveFeed!;
        if (existingFeed) return feed.priority < existingFeed.priority;
      })
    );

    if (relaysToMutate.length > 0) {
      const updatedRelays = relaysToMutate.map(relay => ({
        ...relay,
        reserves: relay.reserves.map(reserve => {
          const feed = feeds.find(
            feed =>
              compareString(feed.reserveAddress, reserve.contract) &&
              compareString(feed.poolId, relay.id)
          );
          return {
            ...reserve,
            reserveFeed: feed
          };
        })
      }));

      this.updateRelays(updatedRelays);
    }
  }

  @action async fetchUsdPriceOfBnt() {
    const price = await vxm.bancor.fetchUsdPriceOfBnt();
    this.setBntUsdPrice(price);
    return price;
  }

  @mutation setBntUsdPrice(usdPrice: number) {
    this.bntUsdPrice = usdPrice;
  }

  @action async fetchStakedReserveBalance({
    converterAddress,
    reserveTokenAddress
  }: {
    converterAddress: string;
    reserveTokenAddress: string;
  }): Promise<string> {
    const contract = buildV2Converter(converterAddress, w3);
    return contract.methods.reserveStakedBalance(reserveTokenAddress).call();
  }

  @action async fetchV2ConverterReserveWeights(converterAddress: string) {
    const contract = buildV2Converter(converterAddress, w3);
    const weights = await contract.methods.effectiveReserveWeights().call();
    return [weights["0"], weights["1"]];
  }

  get loadingTokens() {
    return this.loadingPools;
  }

  get moreTokensAvailable() {
    return this.morePoolsAvailable;
  }

  @action async relaysContainingToken(tokenId: string): Promise<string[]> {
    return getConvertibleTokenAnchors({
      converterRegistryAddress: this.contracts.BancorConverterRegistry,
      tokenAddress: tokenId,
      web3: w3
    });
  }

  @action async loadMoreTokens(tokenIds?: string[]) {
    if (tokenIds && tokenIds.length > 0) {
      const anchorAddresses = await Promise.all(
        tokenIds.map(id => this.relaysContainingToken(id))
      );
      const anchorAddressesNotLoaded = anchorAddresses
        .flat(1)
        .filter(
          anchorAddress =>
            !this.relaysList.some(relay =>
              compareString(relay.id, anchorAddress)
            )
        );
      const convertersAndAnchors = await this.add(anchorAddressesNotLoaded);
      await this.addPoolsV2(convertersAndAnchors);
    } else {
      await this.loadMorePools();
    }
  }

  @mutation setAvailableHistories(smartTokenNames: string[]) {
    this.availableHistories = smartTokenNames;
  }

  @action async refresh() {
    console.log("refresh called on eth bancor, doing nothing");
  }

  @mutation setRegisteredAnchorAddresses(addresses: string[]) {
    this.registeredAnchorAddresses = addresses;
  }

  @mutation setConvertibleTokenAddresses(addresses: string[]) {
    this.convertibleTokenAddresses = addresses;
  }

  @action async conversionPathFromNetworkContract({
    from,
    to,
    networkContractAddress
  }: {
    from: string;
    to: string;
    networkContractAddress: string;
  }) {
    return conversionPath({
      networkContractAddress,
      from,
      to,
      web3: w3
    });
  }

  @action async relaysRequiredForTrade({
    from,
    to,
    networkContractAddress
  }: {
    from: string;
    to: string;
    networkContractAddress: string;
  }) {
    try {
      const path = await this.conversionPathFromNetworkContract({
        from,
        to,
        networkContractAddress
      });
      const smartTokenAddresses = path.filter((_, index) => isOdd(index));
      if (smartTokenAddresses.length == 0)
        throw new Error("Failed to find any smart token addresses for path.");
      return smartTokenAddresses;
    } catch (e) {
      console.error(`relays required for trade failed ${e.message}`);
      throw new Error(`relays required for trade failed ${e.message}`);
    }
  }

  @action async poolsByPriority({
    anchorAddressess,
    tokenPrices
  }: {
    anchorAddressess: string[];
    tokenPrices?: TokenPrice[];
  }) {
    if (tokenPrices && tokenPrices.length > 0) {
      return sortSmartTokenAddressesByHighestLiquidity(
        tokenPrices,
        anchorAddressess
      );
    } else {
      return sortAlongSide(anchorAddressess, x => x, priorityEthPools);
    }
  }

  @action async bareMinimumPools({
    params,
    networkContractAddress,
    anchorAddressess,
    tokenPrices
  }: {
    params?: ModuleParam;
    networkContractAddress: string;
    anchorAddressess: string[];
    tokenPrices?: TokenPrice[];
  }): Promise<string[]> {
    const fromToken =
      params! && params!.tradeQuery! && params!.tradeQuery!.base!;
    const toToken =
      params! && params!.tradeQuery! && params!.tradeQuery!.quote!;

    const tradeIncluded = fromToken && toToken;
    const poolIncluded = params && params.poolQuery;

    if (tradeIncluded) {
      console.log("trade included...");
      const res = await this.relaysRequiredForTrade({
        from: fromToken,
        to: toToken,
        networkContractAddress
      });
      console.log(res, `was for ${fromToken} and ${toToken}`);
      return res;
    } else if (poolIncluded) {
      console.log("pool included...");
      return [poolIncluded];
    } else {
      console.log("should be loading first 5");
      const allPools = await this.poolsByPriority({
        anchorAddressess,
        tokenPrices
      });
      return allPools.slice(0, 3);
    }
  }

  @action async multi({
    groupsOfShapes,
    blockHeight
  }: {
    groupsOfShapes: ShapeWithLabel[][];
    blockHeight?: number;
  }) {
    const networkVars = getNetworkVariables(this.currentNetwork);
    const multi = new MultiCall(w3, networkVars.multiCall, [
      500,
      100,
      50,
      10,
      1
    ]);

    const res = await multi.all(groupsOfShapes, {
      traditional: false,
      blockHeight
    });
    return res;
  }

  @action async refreshReserveBalances() {
    const v1Relays = this.relaysList.filter(
      relay => relay.converterType == PoolType.Traditional
    ) as TraditionalRelay[];
    const v2Relays = this.relaysList.filter(
      relay => relay.converterType == PoolType.ChainLink
    ) as ChainLinkRelay[];

    const v1RelayShapes = v1Relays.map(relay =>
      reserveBalanceShape(
        relay.contract,
        relay.reserves.map(r => r.contract),
        w3
      )
    );
    const v2RelayPoolBalanceShapes = v2Relays.map(relay =>
      v2PoolBalanceShape(
        relay.contract,
        relay.reserves[0].contract,
        relay.reserves[1].contract,
        w3
      )
    );

    await this.multi({
      groupsOfShapes: [v1RelayShapes, v2RelayPoolBalanceShapes]
    });
  }

  @action async addPoolsV2(
    convertersAndAnchors: ConverterAndAnchor[]
  ): Promise<V2Response> {
    const allAnchors = convertersAndAnchors.map(item => item.anchorAddress);
    const allConverters = convertersAndAnchors.map(
      item => item.converterAddress
    );

    const [rawRelays, poolAndSmartTokens] = ((await this.multi({
      groupsOfShapes: [
        allConverters.map(relayShape),
        allAnchors.map(poolTokenShape)
      ]
    })) as [unknown, unknown]) as [AbiRelay[], AbiCentralPoolToken[]];

    const { poolTokenAddresses, smartTokens } = seperateMiniTokens(
      poolAndSmartTokens
    );

    const polished: RefinedAbiRelay[] = await Promise.all(
      rawRelays
        .filter(x => Number(x.connectorTokenCount) == 2)
        .map(
          async half =>
            <RefinedAbiRelay>{
              ...half,
              anchorAddress: findOrThrow(
                convertersAndAnchors,
                item =>
                  compareString(item.converterAddress, half.converterAddress),
                "failed to find anchor address"
              ).anchorAddress,
              reserves: [half.connectorToken1, half.connectorToken2] as [
                string,
                string
              ],
              version: Number(half.version),
              converterType: determineConverterType(half.converterType)
            }
        )
    );

    const overWroteVersions = updateArray(
      polished,
      relay =>
        knownVersions.some(r =>
          compareString(r.converterAddress, relay.converterAddress)
        ),
      relay => ({
        ...relay,
        version: knownVersions.find(r =>
          compareString(r.converterAddress, relay.converterAddress)
        )!.version
      })
    );

    const passedFirstHalfs = overWroteVersions
      .filter(hasTwoConnectors)
      .filter(half =>
        poolTokenAddresses.some(poolTokenAddress =>
          compareString(poolTokenAddress.anchorAddress, half.anchorAddress)
        )
          ? poolTokenAddresses.find(poolTokenAddress =>
              compareString(poolTokenAddress.anchorAddress, half.anchorAddress)
            )!.poolTokenAddresses.length == 2
          : true
      );

    const verifiedV1Pools = passedFirstHalfs.filter(
      half => half.converterType == PoolType.Traditional
    );

    const verifiedV2Pools = passedFirstHalfs.filter(
      half => half.converterType == PoolType.ChainLink
    );

    console.log({ verifiedV1Pools, verifiedV2Pools });

    const reserveTokens = uniqWith(
      passedFirstHalfs.flatMap(half => half.reserves),
      compareString
    );

    console.time("secondWaterfall");

    const tokenInMeta = (tokenMeta: TokenMeta[]) => (address: string) =>
      tokenMeta.find(
        meta => compareString(address, meta.contract) && meta.precision
      );

    const allTokensRequired = [
      ...reserveTokens,
      ...poolTokenAddresses.flatMap(pool => pool.poolTokenAddresses)
    ].filter(tokenAddress => !compareString(tokenAddress, ethReserveAddress));

    const tokenAddressesKnown = allTokensRequired.filter(
      tokenInMeta(this.tokenMeta)
    );
    const tokensKnown = tokenAddressesKnown.map(address => {
      const meta = tokenInMeta(this.tokenMeta)(address)!;
      return metaToTokenAssumedPrecision(meta);
    });
    const tokenAddressesMissing = differenceWith(
      allTokensRequired,
      tokenAddressesKnown,
      compareString
    );

    const [
      reserveAndPoolTokensAbi,
      v1ReserveBalances,
      v2PoolReserveBalances
    ] = ((await this.multi({
      groupsOfShapes: [
        tokenAddressesMissing.map(tokenShape),
        verifiedV1Pools.map(v1Pool =>
          reserveBalanceShape(v1Pool.converterAddress, v1Pool.reserves, w3)
        ),
        verifiedV2Pools.map(pool =>
          v2PoolBalanceShape(
            pool.converterAddress,
            pool.reserves[0],
            pool.reserves[1],
            w3
          )
        )
      ]
    })) as [unknown, unknown, unknown]) as [
      RawAbiToken[],
      RawAbiReserveBalance[],
      RawAbiV2PoolBalances[]
    ];

    const stakedAndReserveWeights = v2PoolReserveBalances.map(
      rawAbiV2ToStacked
    );

    const reserveAndPoolTokens = reserveAndPoolTokensAbi.map(
      (token): Token => ({
        contract: token.contract,
        decimals: Number(token.decimals),
        network: "ETH",
        symbol: token.symbol
      })
    );

    const allTokens = [...reserveAndPoolTokens, ...tokensKnown];

    const polishedReserveAndPoolTokens = polishTokens(
      this.tokenMeta,
      allTokens
    );

    const matched = stakedAndReserveWeights.map(relay => ({
      ...relay,
      anchorAddress: findOrThrow(
        convertersAndAnchors,
        item => compareString(item.converterAddress, relay.converterAddress),
        "failed to match anchor address"
      ).anchorAddress,
      reserves: relay.reserves.map(reserve => ({
        ...reserve,
        token: polishedReserveAndPoolTokens.find(token =>
          compareString(token.contract, reserve.reserveAddress)
        )
      }))
    }));

    const confirmedTokenMatch = matched.filter(match =>
      match.reserves.every(reserve => reserve.token)
    ) as RawV2Pool[];

    console.log(confirmedTokenMatch, "touchy");

    const v2RelayFeeds = buildRelayFeedChainkLink({
      relays: confirmedTokenMatch,
      usdPriceOfBnt: this.bntUsdPrice
    });

    console.timeEnd("secondWaterfall");

    const v2Pools = verifiedV2Pools.map(
      (pool): ChainLinkRelay => {
        const rawPool = findOrThrow(
          confirmedTokenMatch,
          match => compareString(match.converterAddress, pool.converterAddress),
          `failed to find raw pool ${pool.converterAddress}`
        );

        return {
          anchor: {
            poolContainerAddress: rawPool.anchorAddress,
            poolTokens: rawPool.reserves.map(reserve => ({
              reserveId: reserve.reserveAddress,
              poolToken: findOrThrow(
                polishedReserveAndPoolTokens,
                token =>
                  compareString(token.contract, reserve.poolTokenAddress),
                `failed to find the pool token for ${reserve.poolTokenAddress}`
              )
            }))
          },
          contract: pool.converterAddress,
          id: rawPool.anchorAddress,
          converterType: PoolType.ChainLink,
          isMultiContract: false,
          network: "ETH",
          owner: pool.owner,
          reserves: rawPool.reserves.map(reserve => ({
            ...reserve.token,
            reserveWeight:
              typeof reserve.reserveWeight !== "undefined"
                ? Number(reserve.reserveWeight) / oneMillion.toNumber()
                : undefined
          })),
          version: String(pool.version),
          fee: Number(pool.conversionFee) / 10000
        };
      }
    );

    const v1Pools = verifiedV1Pools.map(pool => {
      const smartTokenAddress = pool.anchorAddress;
      const converterAddress = convertersAndAnchors.find(item =>
        compareString(item.anchorAddress, smartTokenAddress)
      )!.converterAddress;
      const polishedHalf = overWroteVersions.find(pol =>
        compareString(pol.converterAddress, converterAddress)
      )!;
      const smartToken = smartTokens.find(token =>
        compareString(token.contract, smartTokenAddress)
      )!;
      const anchorProps = smartTokenAnchor({
        ...smartToken,
        network: "ETH",
        decimals: Number(smartToken.decimals)
      });
      const reserveBalances = v1ReserveBalances.find(reserve =>
        compareString(reserve.converterAddress, converterAddress)
      )!;
      if (!reserveBalances) {
        console.log(
          pool.anchorAddress,
          "was dropped because it has no reserve balances"
        );
        return;
      }
      const zippedReserveBalances = [
        {
          contract: polishedHalf.connectorToken1,
          amount: reserveBalances.reserveOne
        },
        {
          contract: polishedHalf.connectorToken2,
          amount: reserveBalances.reserveTwo
        }
      ];
      const reserveTokens = zippedReserveBalances.map(
        reserve =>
          polishedReserveAndPoolTokens.find(token =>
            compareString(token.contract, reserve.contract)
          )!
      );

      const relay: RelayWithReserveBalances = {
        id: smartTokenAddress,
        reserves: reserveTokens.map(x => ({
          ...x,
          reserveWeight: 0.5,
          decimals: Number(x.decimals)
        })),
        reserveBalances: zippedReserveBalances.map(zip => ({
          amount: zip.amount,
          id: zip.contract
        })),
        contract: converterAddress,
        fee: Number(polishedHalf.conversionFee) / 10000,
        isMultiContract: false,
        network: "ETH",
        owner: polishedHalf.owner,
        version: String(polishedHalf.version),
        anchor: anchorProps.anchor,
        converterType: anchorProps.converterType
      };

      return relay;
    });

    const completeV1Pools = (v1Pools.filter(
      Boolean
    ) as RelayWithReserveBalances[]).filter(x => x.reserves.every(Boolean));

    const bntTokenAddress = getNetworkVariables(this.currentNetwork).bntToken;

    const knownPrices = [
      { id: bntTokenAddress, usdPrice: String(this.bntUsdPrice) },
      ...trustedStables(this.currentNetwork)
    ];

    console.log(knownPrices, "are the known prices passed");
    const traditionalRelayFeeds = buildPossibleReserveFeedsTraditional(
      completeV1Pools,
      knownPrices
    );

    const poolsFailedToBeCovered = completeV1Pools.filter(
      pool =>
        !(
          traditionalRelayFeeds.filter(feed =>
            compareString(feed.poolId, pool.id)
          ).length == 2
        )
    );
    console.log(
      completeV1Pools.length,
      "pools in",
      traditionalRelayFeeds.length / 2,
      "came back out",
      poolsFailedToBeCovered.map(x => x.reserves.map(r => r.symbol).join("")),
      "pools failed to be covered"
    );

    const reserveFeeds = [...traditionalRelayFeeds, ...v2RelayFeeds];
    const pools = [...v2Pools, ...completeV1Pools];

    // debug
    const failed = differenceWith(convertersAndAnchors, pools, (a, b) =>
      compareString(a.converterAddress, b.contract)
    );
    if (failed.length > 0) {
      console.warn(failed, "FAILS");
    }

    // end debug

    return {
      reserveFeeds,
      pools
    };
  }

  @mutation deletePools(ids: string[]) {
    this.relaysList = this.relaysList.filter(
      relay => !ids.some(id => compareString(relay.id, id))
    );
  }

  @action async reloadPools(anchorAndConverters: ConverterAndAnchor[]) {
    this.deletePools(anchorAndConverters.map(x => x.anchorAddress));
    this.addPoolsBulk(anchorAndConverters);
  }

  @action async add(anchorAddresses: string[]) {
    const converters = await this.fetchConverterAddressesByAnchorAddresses(
      anchorAddresses
    );
    return zipAnchorAndConverters(anchorAddresses, converters);
  }

  @action async pullConverterEvents({
    converterAddress,
    network,
    fromBlock
  }: {
    converterAddress: string;
    network: EthNetworks;
    fromBlock: number;
  }) {
    const res = await getConverterLogs(network, converterAddress, fromBlock);
    console.log(res, "was res");

    const uniqueAddHashes = uniqWith(
      res.addLiquidity.map(event => event.txHash),
      compareString
    );
    const uniqueRemoveHashes = uniqWith(
      res.removeLiquidity.map(event => event.txHash),
      compareString
    );

    const groupedAddLiquidityEvents = uniqueAddHashes.map(hash =>
      res.addLiquidity.filter(event => compareString(event.txHash, hash))
    );

    const groupedRemoveLiquidityEvents = uniqueRemoveHashes.map(hash =>
      res.removeLiquidity.filter(event => compareString(event.txHash, hash))
    );

    const tokens = this.tokens;

    const blockNow = await blockNumberHoursAgo(0, w3);
    const timeNow = moment().unix();

    const removeEvents = groupedRemoveLiquidityEvents
      .filter(events => {
        const res = events.every(event =>
          tokenAddressesInEvent(event).every(address =>
            tokens.some(token => compareString(token.id, address))
          )
        );
        return res;
      })
      .map(events =>
        events.map(event =>
          decodedToTimedDecoded(event, blockNow.currentBlock, timeNow)
        )
      )
      .map(events =>
        removeLiquidityEventToView(
          events,
          tokens,
          hash =>
            generateEtherscanTxLink(
              hash,
              this.currentNetwork == EthNetworks.Ropsten
            ),
          account => generateEtherscanAccountLink(account)
        )
      );

    const addEvents = groupedAddLiquidityEvents
      .filter(events =>
        events.every(event =>
          tokenAddressesInEvent(event).every(address =>
            tokens.some(token => compareString(token.id, address))
          )
        )
      )
      .map(events =>
        events.map(event =>
          decodedToTimedDecoded(event, blockNow.currentBlock, timeNow)
        )
      )
      .map(events =>
        addLiquidityEventToView(
          events,
          tokens,
          hash =>
            generateEtherscanTxLink(
              hash,
              this.currentNetwork == EthNetworks.Ropsten
            ),
          account => generateEtherscanAccountLink(account)
        )
      );

    const conversionEvents = res.conversions
      .filter(event => {
        const res = tokenAddressesInEvent(event).every(address =>
          tokens.some(token => compareString(token.id, address))
        );
        return res;
      })
      .map(event =>
        decodedToTimedDecoded(event, blockNow.currentBlock, timeNow)
      )
      .map(conversion =>
        conversionEventToViewTradeEvent(
          conversion,
          tokens,
          hash =>
            generateEtherscanTxLink(
              hash,
              this.currentNetwork == EthNetworks.Ropsten
            ),
          account => generateEtherscanAccountLink(account)
        )
      );

    return {
      addEvents,
      removeEvents,
      conversionEvents
    };
  }

  @action async pullEvents({
    networkContract,
    network,
    fromBlock
  }: {
    networkContract: string;
    network: EthNetworks;
    fromBlock: number;
  }) {
    const res = await getLogs(network, networkContract, fromBlock);

    const uniqTxHashes = uniqWith(
      res.map(x => x.txHash),
      compareString
    );

    const groups = uniqTxHashes.map(hash =>
      res.filter(x => compareString(x.txHash, hash))
    );

    const joinStartingAndTerminating = groups.map(
      (trades): DecodedEvent<ConversionEventDecoded> => {
        const firstTrade = trades[0];
        const lastTrade = trades[trades.length - 1];
        const { txHash: firstHash, blockNumber: firstBlockNumber } = firstTrade;
        const haveSameBlockNumber = trades.every(
          trade => trade.blockNumber == firstBlockNumber
        );
        const haveSameTxHash = trades.every(trade => trade.txHash == firstHash);
        if (!(haveSameBlockNumber && haveSameTxHash))
          throw new Error("Trades do not share the same block number and hash");

        return {
          ...firstTrade,
          data: {
            ...firstTrade.data,
            to: lastTrade.data.to
          }
        };
      }
    );
    return {
      joinedTradeEvents: joinStartingAndTerminating,
      singleTraades: res
    };
  }

  liquidityHistoryArr: DecodedTimedEvent<ConversionEventDecoded>[] = [];
  singleTradeHistoryArr: DecodedEvent<ConversionEventDecoded>[] = [];
  previousPoolFeesArr: PreviousPoolFee[] = [];

  @mutation setLiquidityHistory({
    joinedTradeEvents,
    singleTrades
  }: {
    joinedTradeEvents: DecodedTimedEvent<ConversionEventDecoded>[];
    singleTrades: DecodedEvent<ConversionEventDecoded>[];
  }) {
    console.log(singleTrades, "are single trades");
    this.singleTradeHistoryArr = singleTrades;
    this.liquidityHistoryArr = joinedTradeEvents
      .slice()
      .sort((a, b) => Number(b.blockNumber) - Number(a.blockNumber));
  }

  get previousPoolFees() {
    return [...this.previousPoolFeesArr, ...previousPoolFees];
  }

  get previousRelayBalances() {
    const { singleTradeHistoryArr, previousPoolFees } = this;

    const anchorsRecentlyTradedAgainst = uniqWith(
      this.singleTradeHistoryArr
        .map(trade => trade.data.poolToken)
        .filter(Boolean) as string[],
      compareString
    );

    const relays = this.relaysList.filter(relay =>
      anchorsRecentlyTradedAgainst.some(anchor =>
        compareString(anchor, relay.id)
      )
    );

    const tradesCollected = relays.map(relay => {
      const trades = singleTradeHistoryArr.filter(trade =>
        compareString(trade.data.poolToken!, relay.id)
      );
      const currentFee = relay.fee / 100;
      const accumulatedFees = trades.reduce(
        (acc, item) => {
          const currentTally = acc.find(balance =>
            compareString(balance.id, item.data.to.address)
          );
          if (!currentTally) {
            console.error("Failing to find to address between trade pairs");
            return acc;
          }
          const exitingAmount = new BigNumber(item.data.to.weiAmount);

          const decFee =
            findPreviousPoolFee(
              previousPoolFees,
              Number(item.blockNumber),
              relay.id
            ) || currentFee;

          const feeLessMag = 1 - decFee;
          const feeLessAmount = exitingAmount.times(feeLessMag);
          const feePaid = exitingAmount.minus(feeLessAmount);

          const newTotalAmount = new BigNumber(
            currentTally.collectedFees.plus(feePaid).toFixed(0)
          );
          const newTotalVolume = new BigNumber(exitingAmount).plus(
            currentTally.totalVolume
          );
          return updateArray(
            acc,
            reserve => compareString(reserve.id, currentTally.id),
            reserve => ({
              ...reserve,
              collectedFees: newTotalAmount,
              totalVolume: newTotalVolume
            })
          );
        },
        relay.reserves.map(reserve => ({
          id: reserve.contract,
          collectedFees: new BigNumber(0),
          totalVolume: new BigNumber(0)
        }))
      );

      return {
        relay,
        accumulatedFees: accumulatedFees.map(fee => ({
          ...fee,
          collectedFees: fee.collectedFees.toString(),
          totalVolume: fee.totalVolume.toString()
        }))
      };
    });

    const uniqueTokens = tradesCollected.flatMap(trade =>
      trade.accumulatedFees.map(x => x.id)
    );
    const allTokens = this.tokens;
    const tokens = uniqueTokens
      .map(id => allTokens.find(t => compareString(t.id, id))!)
      .filter(Boolean);

    console.log(tradesCollected, "are the trades collected");
    const withUsdValues = tradesCollected
      .filter(trade =>
        trade.accumulatedFees.every(fee =>
          tokens.some(x => compareString(x.id, fee.id))
        )
      )
      .map(trade => ({
        ...trade,
        accumulatedFees: trade.accumulatedFees.map(fee => {
          const viewToken = tokens.find(x => compareString(x.id, fee.id))!;
          const decAmountFees = shrinkToken(
            fee.collectedFees,
            viewToken.precision
          );
          const decAmountVolume = shrinkToken(
            fee.totalVolume,
            viewToken.precision
          );
          const usdFees = new BigNumber(decAmountFees)
            .times(viewToken.price!)
            .toString();

          const usdVolume = new BigNumber(decAmountVolume)
            .times(viewToken.price!)
            .toString();

          return {
            ...fee,
            usdFees,
            usdVolume
          };
        })
      }));

    const accumulatedFee = withUsdValues.map(trade => {
      const totalFees = trade.accumulatedFees.reduce(
        (acc, item) => new BigNumber(acc).plus(item.usdFees).toString(),
        "0"
      );

      const totalVolume = trade.accumulatedFees.reduce(
        (acc, item) => new BigNumber(acc).plus(item.usdVolume).toString(),
        "0"
      );

      return {
        ...trade,
        totalFees,
        totalVolume
      };
    });
    return accumulatedFee;
  }

  get liquidityHistory() {
    const liquidityEvents = this.liquidityHistoryArr;
    const knownTokens = this.tokens;
    if (liquidityEvents.length == 0 || knownTokens.length == 0) {
      return {
        loading: true,
        data: []
      };
    }

    const conversionsSupported = liquidityEvents.filter(event =>
      tokenAddressesInEvent(event).every(tokenAddress =>
        knownTokens.some(t => compareString(tokenAddress, t.id))
      )
    );

    return {
      loading: false,
      data: conversionsSupported.map(conversion =>
        conversionEventToViewTradeEvent(
          conversion,
          knownTokens,
          hash =>
            generateEtherscanTxLink(
              hash,
              this.currentNetwork == EthNetworks.Ropsten
            ),
          account => generateEtherscanAccountLink(account)
        )
      )
    };
  }

  get availableBalances(): ViewLockedBalance[] {
    const now = moment();
    const bntPrice = this.bntUsdPrice;
    const balances = this.lockedBalancesArr.filter(lockedBalance =>
      moment.unix(lockedBalance.expirationTime).isSameOrBefore(now)
    );
    if (balances.length == 0) return [];

    if (balances.length == 1) {
      const balance = balances[0];
      const decBnt = shrinkToken(balance.amountWei, 18);
      const usdValue = new BigNumber(decBnt).times(bntPrice).toNumber();
      return [
        {
          id: String(balance.expirationTime),
          amount: decBnt,
          lockedUntil: balance.expirationTime,
          usdValue
        }
      ];
    }
    return [
      balances
        .map(
          (balance): ViewLockedBalance => {
            const decBnt = shrinkToken(balance.amountWei, 18);
            const usdValue = new BigNumber(decBnt).times(bntPrice).toNumber();
            return {
              id: String(balance.expirationTime),
              amount: decBnt,
              lockedUntil: balance.expirationTime,
              usdValue
            };
          }
        )
        .reduce((acc, item) => ({
          ...item,
          amount: new BigNumber(acc.amount).plus(item.amount).toString()
        }))
    ];
  }

  get lockedBalances(): ViewLockedBalance[] {
    const now = moment();
    const bntPrice = this.bntUsdPrice;
    const balances = this.lockedBalancesArr.filter(lockedBalance =>
      moment.unix(lockedBalance.expirationTime).isAfter(now)
    );
    return balances.map(
      (balance): ViewLockedBalance => {
        const decBnt = shrinkToken(balance.amountWei, 18);
        const usdValue = new BigNumber(decBnt).times(bntPrice).toNumber();
        return {
          id: String(balance.expirationTime),
          amount: decBnt,
          lockedUntil: balance.expirationTime,
          usdValue: usdValue
        };
      }
    );
  }

  bntSupply: string = "";

  @mutation setBntSupply(weiAmount: string) {
    this.bntSupply = weiAmount;
  }

  @action async fetchAndSetBntSupply(bntTokenAddress: string) {
    const contract = buildTokenContract(bntTokenAddress);
    const weiSupply = await contract.methods.totalSupply().call();
    this.setBntSupply(weiSupply);
  }

  @action async init(params?: ModuleParam) {
    console.log(params, "was init param on eth");
    console.time("ethResolved");
    console.time("timeToGetToInitialBulk");
    if (this.initiated) {
      console.log("returning already");
      return this.refresh();
    }

    BigNumber.config({ EXPONENTIAL_AT: 256 });

    const web3NetworkVersion = await web3.eth.getChainId();
    const currentNetwork: EthNetworks = web3NetworkVersion;
    console.log(currentNetwork, "is the current network");
    this.setNetwork(currentNetwork);

    w3 = getWeb3(currentNetwork);

    const networkVariables = getNetworkVariables(currentNetwork);
    const testnetActive = currentNetwork == EthNetworks.Ropsten;
    this.fetchAndSetBntSupply(networkVariables.bntToken);

    if (
      params &&
      params.tradeQuery &&
      params.tradeQuery.quote &&
      testnetActive
    ) {
      params.tradeQuery.quote = networkVariables.bntToken;
    }

    try {
      let bancorApiTokens: TokenPrice[] = [];

      this.warmEthApi()
        .then(tokens => {
          bancorApiTokens = tokens;
        })
        .catch(() => {});

      fetchSmartTokens()
        .then(availableSmartTokenHistories =>
          this.setAvailableHistories(
            availableSmartTokenHistories.map(history => history.id)
          )
        )
        .catch(() => {});

      getTokenMeta(currentNetwork).then(this.setTokenMeta);
      this.fetchUsdPriceOfBnt();

      console.time("FirstPromise");
      const [
        contractAddresses,
        { currentBlock, blockHoursAgo }
      ] = await Promise.all([
        this.fetchContractAddresses(networkVariables.contractRegistry),
        blockNumberHoursAgo(24, w3)
      ]);

      currentBlock$.next(currentBlock);

      console.log(contractAddresses, "are contract addresses");

      void this.fetchAndSetHighTierPools(contractAddresses.LiquidityProtection);

      this.fetchLiquidityProtectionSettings(
        contractAddresses.LiquidityProtection
      );
      this.fetchWhiteListedV1Pools(contractAddresses.LiquidityProtectionStore);
      if (this.currentUser) {
        this.fetchProtectionPositions({
          storeAddress: contractAddresses.LiquidityProtectionStore,
          blockNumberNow: currentBlock
        });
        this.fetchLockedBalances(contractAddresses.LiquidityProtectionStore);
      }

      console.log(contractAddresses, "are contract addresses");
      console.timeEnd("FirstPromise");

      console.time("SecondPromise");
      const [registeredAnchorAddresses, currentBlockInfo] = await Promise.all([
        this.fetchAnchorAddresses({
          converterRegistryAddress: contractAddresses.BancorConverterRegistry
        }),
        web3.eth.getBlock(currentBlock)
      ]);

      (async () => {
        const events = await this.pullEvents({
          network: currentNetwork,
          networkContract: contractAddresses.BancorNetwork,
          fromBlock: blockHoursAgo
        });
        const withDates = events.joinedTradeEvents.map(event =>
          decodedToTimedDecoded(
            event,
            currentBlock,
            Number(currentBlockInfo.timestamp)
          )
        );

        this.setLiquidityHistory({
          joinedTradeEvents: withDates,
          singleTrades: events.singleTraades
        });
      })();

      console.timeEnd("SecondPromise");

      this.setRegisteredAnchorAddresses(registeredAnchorAddresses);

      console.time("ThirdPromise");
      const [
        anchorAndConvertersMatched,
        bareMinimumAnchorAddresses
      ] = await Promise.all([
        this.add(registeredAnchorAddresses),
        this.bareMinimumPools({
          params,
          networkContractAddress: contractAddresses.BancorNetwork,
          anchorAddressess: registeredAnchorAddresses,
          ...(bancorApiTokens &&
            bancorApiTokens.length > 0 && { tokenPrices: bancorApiTokens })
        })
      ]);
      console.timeEnd("ThirdPromise");

      const blackListedAnchors = ["0x7Ef1fEDb73BD089eC1010bABA26Ca162DFa08144"];

      const passedAnchorAndConvertersMatched = anchorAndConvertersMatched.filter(
        notBlackListed(blackListedAnchors)
      );

      const requiredAnchors = bareMinimumAnchorAddresses.map(anchor =>
        findOrThrow(
          passedAnchorAndConvertersMatched,
          item => compareString(item.anchorAddress, anchor),
          "failed to find required anchors"
        )
      );

      const priorityAnchors = await this.poolsByPriority({
        anchorAddressess: passedAnchorAndConvertersMatched.map(
          x => x.anchorAddress
        ),
        tokenPrices: bancorApiTokens
      });

      const initialLoad = uniqWith(
        [...requiredAnchors],
        compareAnchorAndConverter
      );

      const remainingLoad = sortAlongSide(
        differenceWith(
          passedAnchorAndConvertersMatched,
          initialLoad,
          compareAnchorAndConverter
        ),
        anchor => anchor.anchorAddress,
        priorityAnchors
      );

      console.timeEnd("timeToGetToInitialBulk");

      const linkV2Anchor = "0xC42a9e06cEBF12AE96b11f8BAE9aCC3d6b016237";

      const linkPool = anchorAndConvertersMatched.find(anchor =>
        compareString(anchor.anchorAddress, linkV2Anchor)
      );
      if (linkPool) {
        const alreadyExisting = initialLoad.find(anchor =>
          compareString(anchor.anchorAddress, linkV2Anchor)
        );
        if (!alreadyExisting) {
          initialLoad.push(linkPool);
        }
      }

      const res = await this.addPools({
        sync: initialLoad,
        async: remainingLoad
      });
      console.log(res, "was res with initial pull of", initialLoad);
      console.timeEnd("initialPools");

      this.moduleInitiated();

      if (this.relaysList.length < 1) {
        console.error("Init resolved with less than 2 relay feeds or 1 relay.");
      }

      if (this.tokens.length == 0 || this.relays.length == 0) {
        throw new Error("Failed to load tokens or relays");
      }
      console.log("resolved with", this.tokens, this.relays);
      // @ts-ignore
      console.log("Eth resolving at", new Date() / 1);
      console.timeEnd("ethResolved");
    } catch (e) {
      console.error(`Threw inside ethBancor ${e.message}`);
      throw new Error(`Threw inside ethBancor ${e.message}`);
    }
  }

  @action async addPools({
    sync,
    async
  }: {
    sync: ConverterAndAnchor[];
    async: ConverterAndAnchor[];
  }) {
    const passedAsyncPools = async.filter(notBadRelay);
    const passedSyncPools = sync.filter(notBadRelay);

    const longToLoadConverters = [
      "0xfb64059D18BbfDc5EEdCc6e65C9F09de8ccAf5b6",
      "0xB485A5F793B1DEadA32783F99Fdccce9f28aB9a2",
      "0x444Bd9a308Bd2137208ABBcc3efF679A90d7A553",
      "0x5C8c7Ef16DaC7596C280E70C6905432F7470965E",
      "0x40c7998B5d94e00Cd675eDB3eFf4888404f6385F",
      "0x0429e43f488D2D24BB608EFbb0Ee3e646D61dE71",
      "0x7FF01DB7ae23b97B15Bc06f49C45d6e3d84df46f",
      "0x16ff969cC3A4AE925D9C0A2851e2386d61E75954",
      "0x72eC2FF62Eda1D5E9AcD6c4f6a016F0998ba1cB0",
      "0xcAf6Eb14c3A20B157439904a88F00a8bE929c887"
    ];

    const [slowLoadAnchorSets, quickLoadAnchorSet] = partition(
      passedAsyncPools,
      anchorSet =>
        longToLoadConverters.some(converter =>
          compareString(converter, anchorSet.converterAddress)
        )
    );

    const quickChunks = chunk(quickLoadAnchorSet, 30);

    const allASyncChunks = [...quickChunks, slowLoadAnchorSets];

    (async () => {
      try {
        const tokenAddresses = await Promise.all(
          allASyncChunks.map(this.addPoolsBulk)
        );
        const uniqueTokenAddreses = uniqWith(
          tokenAddresses
            .filter(Boolean)
            .filter(x => Array.isArray(x) && x.length > 0)
            .flat(1) as string[],
          compareString
        );
        if (this.currentUser) {
          this.fetchAndSetTokenBalances(uniqueTokenAddreses);
        }
        this.addAprsToPools();
        this.addLiqMiningAprsToPools();
        this.setLoadingPools(false);
      } catch (e) {
        console.log("Failed loading pools");
        this.setLoadingPools(false);
      }
    })();

    const tokenAddresses = await this.addPoolsBulk(passedSyncPools);
    if (this.currentUser) {
      this.fetchAndSetTokenBalances(uniqWith(tokenAddresses, compareString));
    }
    this.addAprsToPools();
    this.addLiqMiningAprsToPools();
  }

  @action async addLiqMiningAprsToPools() {
    const existing = this.relaysList;
    const highTierPools = existing.filter(relay =>
      this.highTierPoolsArr.some(htp => compareString(relay.id, htp))
    ) as RelayWithReserveBalances[];

    const storeAddress = this.contracts.LiquidityProtectionStore;

    const protectedShapes = highTierPools.map(pool => {
      const [reserveOne, reserveTwo] = pool.reserves;
      return protectedReservesShape(
        storeAddress,
        pool.id,
        reserveOne.contract,
        reserveTwo.contract
      );
    });

    const [protectedReserves] = ((await this.multi({
      groupsOfShapes: [protectedShapes]
    })) as unknown[]) as {
      anchorAddress: string;
      reserveOneAddress: string;
      reserveTwoAddress: string;
      reserveOneProtected: string;
      reserveTwoProtected: string;
    }[][];

    const zippedProtectedReserves = protectedReserves.map(protectedReserve => ({
      anchorAddress: protectedReserve.anchorAddress,
      reserves: [
        {
          contract: protectedReserve.reserveOneAddress,
          amount: protectedReserve.reserveOneProtected
        },
        {
          contract: protectedReserve.reserveTwoAddress,
          amount: protectedReserve.reserveTwoProtected
        }
      ]
    }));

    console.log(
      protectedReserves,
      "are the protected reserves",
      zippedProtectedReserves
    );

    const res = zippedProtectedReserves.map(pool => {
      const isHighCap = highCapPools.some(anchor =>
        compareString(anchor, pool.anchorAddress)
      );
      const poolBalances = findOrThrow(highTierPools, p =>
        compareString(pool.anchorAddress, p.id)
      );
      const [
        bntProtectedReserve,
        tknProtectedReserve
      ] = sortAlongSide(pool.reserves, reserve => reserve.contract, [
        this.liquidityProtectionSettings.networkToken
      ]);
      const [
        bntReserve,
        tknReserve
      ] = sortAlongSide(poolBalances.reserveBalances, reserve => reserve.id, [
        this.liquidityProtectionSettings.networkToken
      ]);

      return {
        ...pool,
        bntReward: miningBntReward(bntProtectedReserve.amount, isHighCap),
        tknReward: miningTknReward(
          tknReserve.amount,
          bntReserve.amount,
          tknProtectedReserve.amount,
          isHighCap
        )
      };
    });

    const secondRoundPools = [
      "0xAeB3a1AeD77b5D6e3feBA0055d79176532e5cEb8",
      "0x6b181c478b315be3f9e99c57ce926436c32e17a7"
    ];

    const liqMiningApr: PoolLiqMiningApr[] = res.map(calculated => {
      const [bntReserve, tknReserve] = sortAlongSide(
        calculated.reserves,
        reserve => reserve.contract,
        [this.liquidityProtectionSettings.networkToken]
      );
      const fullTknReserve = findOrThrow(
        highTierPools.flatMap(pool => pool.reserves),
        reserve => compareString(reserve.contract, tknReserve.contract),
        "failed to find reserve"
      );

      const isSecondRound = secondRoundPools.some(anchor =>
        compareString(anchor, calculated.anchorAddress)
      );
      const endTime = isSecondRound
        ? secondRoundLiquidityMiningEndTime
        : liquidityMiningEndTime;

      return {
        poolId: calculated.anchorAddress,
        endTime,
        rewards: [
          {
            address: bntReserve.contract,
            amount: bntReserve.amount,
            symbol: "BNT",
            reward: calculated.bntReward
          },
          {
            address: tknReserve.contract,
            amount: tknReserve.amount,
            symbol: fullTknReserve.symbol,
            reward: calculated.tknReward
          }
        ]
      };
    });

    this.updateLiqMiningApr(liqMiningApr);
  }

  poolLiqMiningAprs: PoolLiqMiningApr[] = [];

  @mutation updateLiqMiningApr(liqMiningApr: PoolLiqMiningApr[]) {
    const existing = this.poolLiqMiningAprs;
    const withoutOld = existing.filter(
      apr => !liqMiningApr.some(a => compareString(a.poolId, apr.poolId))
    );
    this.poolLiqMiningAprs = [...withoutOld, ...liqMiningApr];
  }

  poolAprs: PoolApr[] = [];

  @mutation updatePoolAprs(newPoolAprs: PoolApr[]) {
    const existing = this.poolAprs;
    const withoutOld = existing.filter(
      apr => !newPoolAprs.some(a => compareString(apr.poolId, a.poolId))
    );
    this.poolAprs = [...withoutOld, ...newPoolAprs];
  }

  @action async addAprsToPools() {
    const whitelistedPools = this.whiteListedPools
      .map(anchor =>
        this.relaysList.find(relay => compareString(relay.id, anchor))
      )
      .filter(Boolean) as Relay[];

    const poolsToCalculate = whitelistedPools.filter(
      pool => !this.poolAprs.some(apr => compareString(pool.id, apr.poolId))
    );

    const currentBlock = await w3.eth.getBlockNumber();
    const weekAgo = rewindBlocksByDays(currentBlock, 7);

    const reservesShapes = poolsToCalculate.map(pool =>
      reserveBalanceShape(
        pool.contract,
        pool.reserves.map(reserve => reserve.contract),
        w3
      )
    );

    const [tokenSupplys, reserveBalances] = ((await this.multi({
      groupsOfShapes: [
        poolsToCalculate.map(pool => tokenSupplyShape(pool.id, w3)),
        reservesShapes
      ],
      blockHeight: weekAgo
    })) as [unknown, unknown]) as [
      {
        tokenContract: string;
        supply: string;
      }[],
      RawAbiReserveBalance[]
    ];

    console.log(poolsToCalculate, "are pools to calculate");
    const [passedReserveBalances, failedReserveBalances] = partition(
      reserveBalances,
      balance => balance.reserveOne && balance.reserveTwo
    );

    console.log({ failedReserveBalances });

    const poolRoiShapes = tokenSupplys
      .filter(supply => {
        const pool = findOrThrow(poolsToCalculate, pool =>
          compareString(pool.id, supply.tokenContract)
        );
        const found = passedReserveBalances.some(reserve =>
          compareString(pool.contract, reserve.converterAddress)
        );
        return found;
      })
      .map(supply => {
        const anchor = supply.tokenContract;

        const pool = findOrThrow(
          poolsToCalculate as RelayWithReserveBalances[],
          pool => compareString(pool.id, anchor),
          "failed finding pool for pool shape"
        );

        const converterAddress = pool.contract;
        const poolTokenSupply = supply.supply;
        const reserves = findOrThrow(reserveBalances, balance =>
          compareString(balance.converterAddress, converterAddress)
        );

        return dualPoolRoiShape(
          this.contracts.LiquidityProtection,
          supply.tokenContract,
          [
            {
              tokenContract: reserves.reserveOneAddress,
              weiAmount: reserves.reserveOne
            },
            {
              tokenContract: reserves.reserveTwoAddress,
              weiAmount: reserves.reserveTwo
            }
          ],
          poolTokenSupply,
          w3
        );
      });

    try {
      const [poolRois] = ((await this.multi({
        groupsOfShapes: [poolRoiShapes]
      })) as [unknown]) as [
        {
          anchor: string;
          onePrimary: string;
          oneRoi: string;
          twoPrimary: string;
          twoRoi: string;
        }[]
      ];
      console.log("PoolROI Success:", poolRois);

      const successfulPoolRois = poolRois
        .filter(roi => roi.oneRoi && roi.twoRoi)
        .map(roi => ({
          ...roi,
          oneRoiCalculated: new BigNumber(roi.oneRoi)
            .div(1000000)
            .minus(1)
            .times(52)
            .toString(),
          twoRoiCalculated: new BigNumber(roi.twoRoi)
            .div(1000000)
            .minus(1)
            .times(52)
            .toString()
        }))
        .map(roi => ({
          ...roi,
          mean: calculateMean(roi.oneRoiCalculated, roi.twoRoiCalculated)
        }));

      console.log(
        successfulPoolRois,
        "allROIS",
        successfulPoolRois.map(x => x.anchor),
        "anchors"
      );
      this.updatePoolAprs(
        successfulPoolRois.map(
          (x): PoolApr => ({ poolId: x.anchor, oneWeekApr: x.mean })
        )
      );
    } catch (e) {
      console.error("PoolROI Failure:", e.message, poolRoiShapes);
    }
  }

  @action async checkFees(pools: Relay[]) {
    const convertersAndAnchors: ConverterAndAnchor[] = pools.map(relay => ({
      anchorAddress: relay.id,
      converterAddress: relay.contract
    }));
    convertersAndAnchors.forEach(converterAndAnchor =>
      convertersAndAnchors$.next(converterAndAnchor)
    );
  }

  @action async addPoolsBulk(convertersAndAnchors: ConverterAndAnchor[]) {
    if (!convertersAndAnchors || convertersAndAnchors.length == 0) return;

    this.setLoadingPools(true);

    const { pools, reserveFeeds } = await this.addPoolsV2(convertersAndAnchors);

    const allPools = [...pools];
    const allReserveFeeds = [...reserveFeeds];

    const poolsFailed = differenceWith(convertersAndAnchors, allPools, (a, b) =>
      compareString(a.anchorAddress, b.id)
    );
    this.updateFailedPools(
      poolsFailed.map(failedPool => failedPool.anchorAddress)
    );

    this.updateRelays(allPools);
    this.updateRelayFeeds(
      await this.addPossiblePropsFromBancorApi(allReserveFeeds)
    );

    const tokenAddresses = pools
      .flatMap(tokensInRelay)
      .map(token => token.contract);

    void this.checkFees(allPools);

    return tokenAddresses;
  }

  @action async fetchAndSetTokenBalances(tokenContractAddresses: string[]) {
    if (!this.currentUser) return;

    const governanceToken =
      web3.utils.isAddress(this.liquidityProtectionSettings.govToken) &&
      this.liquidityProtectionSettings.govToken;

    if (governanceToken) {
      tokenContractAddresses.push(this.liquidityProtectionSettings.govToken);
    }

    const uniqueAddresses = uniqWith(
      tokenContractAddresses.filter(web3.utils.isAddress),
      compareString
    );

    const ethAddresses = [
      ethReserveAddress,
      "0xc0829421C1d260BD3cB3E0F06cfE2D52db2cE315"
    ];
    const includesEth = uniqueAddresses.some(address =>
      ethAddresses.some(a => compareString(address, a))
    );
    const withoutEth = uniqueAddresses.filter(
      address => !ethAddresses.some(a => compareString(address, a))
    );

    const [balances, ethBalance] = await Promise.all([
      this.fetchTokenBalances(withoutEth),
      (async () => {
        if (!includesEth) return;
        const weiBalance = await web3.eth.getBalance(this.currentUser);
        return fromWei(weiBalance);
      })()
    ]);

    if (ethBalance) {
      this.updateUserBalances([
        ...balances,
        { id: ethReserveAddress, balance: ethBalance }
      ]);
    } else {
      this.updateUserBalances(balances);
    }
  }

  @action async fetchConverterAddressesByAnchorAddresses(
    anchorAddresses: string[]
  ) {
    return getConvertersByAnchors({
      anchorAddresses,
      converterRegistryAddress: this.contracts.BancorConverterRegistry,
      web3: w3
    });
  }

  @action async fetchAnchorAddresses({
    converterRegistryAddress
  }: {
    converterRegistryAddress: string;
  }) {
    return getAnchors(converterRegistryAddress, w3);
  }

  @mutation updateRelays(relays: Relay[]) {
    const allReserves = this.relaysList
      .concat(relays)
      .flatMap(relay => relay.reserves);
    const uniqueTokens = uniqWith(allReserves, (a, b) =>
      compareString(a.contract, b.contract)
    );

    const decimalUniformityBetweenTokens = uniqueTokens.every(token => {
      const allReservesTokenFoundIn = allReserves.filter(reserve =>
        compareString(token.contract, reserve.contract)
      );
      return allReservesTokenFoundIn.every(
        (reserve, _, arr) => reserve.decimals == arr[0].decimals
      );
    });
    if (!decimalUniformityBetweenTokens) {
      console.error(
        `There is a mismatch of decimals between relays of the same token, will not store ${relays.length} new relays`
      );
      return;
    }

    const meshedRelays = uniqWith(
      [...relays, ...this.relaysList],
      compareRelayById
    ).map(relay => ({
      ...relay,
      reserves: sortByNetworkTokens(
        updateArray(
          relay.reserves,
          reserve => !reserve.meta,
          reserve => {
            const meta = this.tokenMeta.find(meta =>
              compareString(reserve.contract, meta.contract)
            );
            return {
              ...reserve,
              meta: {
                logo: (meta && meta.image) || defaultImage,
                ...(meta && meta!.name && { name: meta.name })
              }
            };
          }
        ),
        reserve => reserve.symbol
      )
    }));

    const bntSupply = this.bntSupply;
    const bntTokenAddress = getNetworkVariables(this.currentNetwork).bntToken;

    const totalBntInRelays = meshedRelays
      .filter(relay =>
        relay.reserves.some(reserve => reserve.contract, bntTokenAddress)
      )
      .reduce((acc, relay) => {
        const relayBalances = relay as RelayWithReserveBalances;
<<<<<<< HEAD
        const bntReserveBalance =
          relayBalances.reserveBalances?.find(reserve =>
            compareString(reserve.id, bntTokenAddress)
          )?.amount || "0";
        return new BigNumber(acc).plus(bntReserveBalance).toString();
=======
        // TODO: find a better solution @HEAD
        try {
          const bntReserveBalance = findOrThrow(
            relayBalances.reserveBalances,
            reserve => compareString(reserve.id, bntTokenAddress)
          ).amount;
          return new BigNumber(acc).plus(bntReserveBalance).toString();
        } catch {}
        return acc;
>>>>>>> 55f77100
      }, "0");

    const percent = new BigNumber(totalBntInRelays).div(bntSupply).toNumber();

    this.stakedBntPercent = percent;
    this.relaysList = Object.freeze(meshedRelays);
  }

  stakedBntPercent: number = 0;

  @mutation wipeTokenBalances() {
    this.tokenBalances = [];
  }

  @action async onAuthChange(userAddress: string) {
    this.wipeTokenBalances();
    if (userAddress) {
      Sentry.setUser({ id: userAddress.toLowerCase() });
      const govAddress = web3.utils.isAddress(
        this.liquidityProtectionSettings.govToken
      );
      if (govAddress) {
        this.fetchAndSetTokenBalances([
          this.liquidityProtectionSettings.govToken
        ]);
      }
      console.log(userAddress, "fetching protected positions for");
      this.fetchProtectionPositions({});
      this.fetchLockedBalances();
      const allTokens = this.relaysList.flatMap(tokensInRelay);
      const uniqueTokenAddresses = uniqWith(
        allTokens.map(token => token.contract),
        compareString
      );
      this.fetchAndSetTokenBalances(uniqueTokenAddresses);
    } else {
      Sentry.configureScope(scope => scope.setUser(null));
    }
  }

  @action async focusPool(id: string): Promise<FocusPoolRes> {
    const pool = await this.relayById(id);
    const converterAddress = pool.contract;
    const yesterday = await blockNumberHoursAgo(24, w3);

    const res = await this.pullConverterEvents({
      converterAddress,
      network: this.currentNetwork,
      fromBlock: yesterday.blockHoursAgo
    });
    console.log(res, "was returned from focus pool");

    return res;
  }

  @action async focusSymbol(id: string) {
    if (!this.currentUser) return;
    this.fetchTokenBalances([id]);

    const tokenTracked = this.tokens.find(token => compareString(token.id, id));
    if (!tokenTracked) {
      this.loadMoreTokens([id]);
    }
  }

  @action async refreshBalances(symbols?: BaseToken[]) {
    if (symbols) {
      symbols.forEach(symbol => this.focusSymbol(symbol.symbol));
    }
  }

  @action async mintEthErcIfRequired(decString: string) {
    const contract = buildTokenContract(ethErc20WrapperContract, w3);
    const currentBalance = await contract.methods
      .balanceOf(this.currentUser)
      .call();

    const currentBalanceDec = shrinkToken(currentBalance, 18);

    const mintingRequired = new BigNumber(decString).gt(currentBalanceDec);
    if (mintingRequired) {
      return this.mintEthErc(decString);
    }
  }

  @action async tokenById(id: string) {
    return findOrThrow(
      this.tokens,
      token => compareString(token.id, id),
      `tokenById failed to find token with ID ${id} `
    );
  }

  @action async tokensById(ids: string[]) {
    return Promise.all(ids.map(id => this.tokenById(id)));
  }

  @action async findPath({
    fromId,
    toId,
    relays
  }: {
    fromId: string;
    toId: string;
    relays: readonly Relay[];
  }) {
    const lowerCased = relays.map(relay => ({
      ...relay,
      reserves: relay.reserves.map(reserve => ({
        ...reserve,
        contract: reserve.contract.toLowerCase()
      }))
    }));
    const path = await findNewPath(
      fromId.toLowerCase(),
      toId.toLowerCase(),
      lowerCased,
      relay => [relay.reserves[0].contract, relay.reserves[1].contract]
    );

    const flattened = path.hops.flatMap(hop => hop[0]);
    return flattened.map(flat =>
      findOrThrow(
        relays,
        relay => compareString(relay.contract, flat.contract),
        "failed to find relays used in pathing"
      )
    );
  }

  @action async convert({
    from,
    to,
    onUpdate
  }: ProposedConvertTransaction): Promise<TxResponse> {
    if (compareString(from.id, to.id))
      throw new Error("Cannot convert a token to itself.");
    const [fromToken, toToken] = await this.tokensById([from.id, to.id]);
    const fromIsEth = compareString(fromToken.symbol, "eth");

    const steps: Section[] = [
      {
        name: "Pathing",
        description: "Finding path..."
      },
      {
        name: "SetApprovalAmount",
        description: "Setting approval amount..."
      },
      {
        name: "ConvertProcessing",
        description: "Processing conversion..."
      },
      {
        name: "WaitingTxConf",
        description: "Awaiting block confirmation..."
      },
      {
        name: "Done",
        description: "Done!"
      }
    ];

    onUpdate!(0, steps);

    const fromTokenDecimals = await this.getDecimalsByTokenAddress(
      fromToken.id
    );
    const toTokenDecimals = await this.getDecimalsByTokenAddress(toToken.id);

    const relaysByLiqDepth = this.relays.sort(sortByLiqDepth);
    const relaysList = sortAlongSide(
      this.relaysList,
      relay => relay.id,
      relaysByLiqDepth.map(relay => relay.id)
    );
    const winningRelays = uniqWith(relaysList, compareRelayByReserves);

    const relays = await this.findPath({
      relays: winningRelays,
      fromId: from.id,
      toId: to.id
    });

    const fromAmount = from.amount;
    const fromSymbol = fromToken.symbol;
    const fromTokenContract = fromToken.id;
    const toTokenContract = toToken.id;

    const ethPath = generateEthPath(fromSymbol, relays.map(relayToMinimal));

    const fromWei = expandToken(fromAmount, fromTokenDecimals);

    if (!fromIsEth) {
      onUpdate!(1, steps);
      await this.triggerApprovalIfRequired({
        owner: this.currentUser,
        amount: fromWei,
        spender: this.contracts.BancorNetwork,
        tokenAddress: fromTokenContract
      });
    }

    onUpdate!(2, steps);

    const networkContract = buildNetworkContract(this.contracts.BancorNetwork);

    const expectedReturn = to.amount;
    const expectedReturnWei = expandToken(expectedReturn, toTokenDecimals);

    const confirmedHash = await this.resolveTxOnConfirmation({
      tx: networkContract.methods.convertByPath(
        ethPath,
        fromWei,
        await this.weiMinusSlippageTolerance(expectedReturnWei),
        zeroAddress,
        zeroAddress,
        0
      ),
      ...(fromIsEth && { value: fromWei }),
      onHash: () => onUpdate!(3, steps)
    });
    onUpdate!(4, steps);

    this.spamBalances([fromTokenContract, toTokenContract]);

    return {
      txId: confirmedHash,
      blockExplorerLink: await this.createExplorerLink(confirmedHash)
    };
  }

  @action async triggerApprovalIfRequired({
    owner,
    spender,
    amount,
    tokenAddress
  }: {
    owner: string;
    spender: string;
    tokenAddress: string;
    amount: string;
  }) {
    const currentApprovedBalance = await getApprovedBalanceWei({
      owner,
      spender,
      tokenAddress
    });

    const noNullingTokenContracts = [this.liquidityProtectionSettings.govToken];

    const sufficientBalanceAlreadyApproved = new BigNumber(
      currentApprovedBalance
    ).isGreaterThanOrEqualTo(amount);

    if (sufficientBalanceAlreadyApproved) return;

    const isNoNullingTokenContract = noNullingTokenContracts.some(contract =>
      compareString(tokenAddress, contract)
    );

    const nullingTxRequired =
      fromWei(currentApprovedBalance) !== "0" && !isNoNullingTokenContract;
    if (nullingTxRequired) {
      await this.approveTokenWithdrawals([
        { approvedAddress: spender, amount: toWei("0"), tokenAddress }
      ]);
    }

    return this.approveTokenWithdrawals([
      { approvedAddress: spender, amount, tokenAddress }
    ]);
  }

  @action async getReturnByPath({
    path,
    amount
  }: {
    path: string[];
    amount: string;
  }): Promise<string> {
    return getReturnByPath({
      networkContract: this.contracts.BancorNetwork,
      path,
      amount,
      web3: w3
    });
  }

  @action async getDecimalsByTokenAddress(tokenAddress: string) {
    if (compareString(tokenAddress, ethReserveAddress)) return 18;
    const reserve = this.relaysList
      .flatMap(relay => relay.reserves)
      .find(reserve => compareString(reserve.contract, tokenAddress));
    if (!reserve) {
      try {
        const contract = buildTokenContract(tokenAddress, w3);
        const decimals = await contract.methods.decimals().call();
        return Number(decimals);
      } catch (e) {
        throw new Error(
          `Failed to find token address ${tokenAddress} in list of reserves. ${e.message}`
        );
      }
    }
    return reserve.decimals;
  }

  @action async calculateSingleWithdraw({
    id,
    decPercent
  }: {
    id: string;
    decPercent: number;
  }): Promise<{
    outputs: ViewAmountDetail[];
    expectedValue: ViewAmountDetail;
  }> {
    const [, posId] = id.split(":");
    const ppm = new BigNumber(decPercent).times(oneMillion).toString();
    const res = await getRemoveLiquidityReturn(
      this.contracts.LiquidityProtection,
      posId,
      ppm,
      moment().unix(),
      w3
    );

    const position = findOrThrow(
      this.protectedPositionsArr,
      pos => compareString(pos.id, posId),
      "failed finding protected position"
    );
    const { reserveToken } = position;

    const reserveTokenObj = findOrThrow(
      this.relaysList.flatMap(r => r.reserves),
      reserve => compareString(reserveToken, reserve.contract)
    );

    return {
      outputs: [
        {
          amount: shrinkToken(res.baseAmount, reserveTokenObj.decimals),
          id: reserveToken,
          symbol: reserveTokenObj.symbol
        },
        {
          amount: shrinkToken(res.networkAmount, 18),
          id: this.liquidityProtectionSettings.networkToken,
          symbol: "BNT"
        }
      ].filter(output => new BigNumber(output.amount).isGreaterThan(0)),
      expectedValue: {
        amount: shrinkToken(res.targetAmount, reserveTokenObj.decimals),
        id: reserveToken,
        symbol: reserveTokenObj.symbol
      }
    };
  }

  @action async getReturn({
    from,
    toId
  }: ProposedFromTransaction): Promise<ConvertReturn> {
    if (compareString(from.id, toId))
      throw new Error("Cannot convert a token to itself.");
    const [fromToken, toToken] = await this.tokensById([from.id, toId]);

    const [fromTokenContract, toTokenContract] = [fromToken.id, toToken.id];
    const amount = from.amount;

    const fromTokenDecimals = await this.getDecimalsByTokenAddress(
      fromTokenContract
    );
    const toTokenDecimals = await this.getDecimalsByTokenAddress(
      toTokenContract
    );

    const relaysByLiqDepth = this.relays.sort(sortByLiqDepth);
    const relaysList = sortAlongSide(
      this.relaysList,
      relay => relay.id,
      relaysByLiqDepth.map(relay => relay.id)
    );
    const winningRelays = uniqWith(relaysList, compareRelayByReserves);

    const relays = await this.findPath({
      fromId: from.id,
      toId,
      relays: winningRelays
    });

    const path = generateEthPath(fromToken.symbol, relays.map(relayToMinimal));

    console.log(path, "is the path");

    const fromWei = expandToken(amount, fromTokenDecimals);
    try {
      const wei = await this.getReturnByPath({
        path,
        amount: fromWei
      });
      const weiNumber = new BigNumber(wei);

      const userReturnRate = buildRate(new BigNumber(fromWei), weiNumber);

      let slippage: number | undefined;
      try {
        const contract = buildConverterContract(relays[0].contract, w3);
        const fromReserveBalanceWei = await contract.methods
          .getConnectorBalance(fromTokenContract)
          .call();

        const smallPortionOfReserveBalance = new BigNumber(
          fromReserveBalanceWei
        ).times(0.00001);

        if (smallPortionOfReserveBalance.isLessThan(fromWei)) {
          const smallPortionOfReserveBalanceWei = smallPortionOfReserveBalance.toFixed(
            0
          );

          const smallPortionReturn = await this.getReturnByPath({
            path,
            amount: smallPortionOfReserveBalanceWei
          });

          const tinyReturnRate = buildRate(
            new BigNumber(smallPortionOfReserveBalanceWei),
            new BigNumber(smallPortionReturn)
          );

          const slippageNumber = calculateSlippage(
            tinyReturnRate,
            userReturnRate
          );
          slippage = slippageNumber.toNumber();
        }
      } catch (e) {
        console.warn("Failed calculating slippage", e.message);
      }

      return {
        amount: shrinkToken(wei, toTokenDecimals),
        slippage
      };
    } catch (e) {
      if (
        e.message.includes(
          `Returned values aren't valid, did it run Out of Gas? You might also see this error if you are not using the correct ABI for the contract you are retrieving data from`
        )
      ) {
        const relayBalances = await Promise.all(
          relays.map(async relay => ({
            relay,
            balances: await this.fetchRelayBalances({ poolId: relay.id })
          }))
        );
        const relaysWithNoBalances = relayBalances.filter(
          relay =>
            !relay.balances.reserves.every(reserve => reserve.weiAmount !== "0")
        );
        if (relaysWithNoBalances.length > 0) {
          const moreThanOne = relayBalances.length > 1;
          throw new Error(
            moreThanOne
              ? "Pool does not have sufficient reserve balances"
              : "Pool does not have a sufficient reserve balance"
          );
        } else {
          throw new Error(e);
        }
      } else {
        throw new Error(e);
      }
    }
  }

  @action async getCost({ fromId, to }: ProposedToTransaction) {
    if (compareString(fromId, to.id))
      throw new Error("Cannot convert a token to itself.");
    const fromToken = await this.tokenById(fromId);
    const toToken = await this.tokenById(to.id);

    const amount = to.amount;

    const [fromTokenContract, toTokenContract] = [fromToken.id, toToken.id];

    const fromTokenDecimals = await this.getDecimalsByTokenAddress(
      fromTokenContract
    );
    const toTokenDecimals = await this.getDecimalsByTokenAddress(
      toTokenContract
    );

    const relays = this.relaysList;

    const poolIds = relays.map(relay => relay.id);
    const allCoveredUnderBancorApi = poolIds.every(poolId =>
      ethBancorApiDictionary.some(dic =>
        compareString(poolId, dic.smartTokenAddress)
      )
    );
    if (!allCoveredUnderBancorApi)
      throw new Error("Fetching the cost of this token is not yet supported.");

    const [fromTokenTicker, toTokenTicker] = await Promise.all([
      ethBancorApi.getToken(fromToken.symbol),
      ethBancorApi.getToken(toToken.symbol)
    ]);
    const fromTokenId = fromTokenTicker._id;
    const toTokenId = toTokenTicker._id;

    const result = await ethBancorApi.calculateCost(
      fromTokenId,
      toTokenId,
      expandToken(amount, toTokenDecimals)
    );

    return {
      amount: shrinkToken(result, fromTokenDecimals)
    };
  }
}<|MERGE_RESOLUTION|>--- conflicted
+++ resolved
@@ -6860,23 +6860,11 @@
       )
       .reduce((acc, relay) => {
         const relayBalances = relay as RelayWithReserveBalances;
-<<<<<<< HEAD
         const bntReserveBalance =
           relayBalances.reserveBalances?.find(reserve =>
             compareString(reserve.id, bntTokenAddress)
           )?.amount || "0";
         return new BigNumber(acc).plus(bntReserveBalance).toString();
-=======
-        // TODO: find a better solution @HEAD
-        try {
-          const bntReserveBalance = findOrThrow(
-            relayBalances.reserveBalances,
-            reserve => compareString(reserve.id, bntTokenAddress)
-          ).amount;
-          return new BigNumber(acc).plus(bntReserveBalance).toString();
-        } catch {}
-        return acc;
->>>>>>> 55f77100
       }, "0");
 
     const percent = new BigNumber(totalBntInRelays).div(bntSupply).toNumber();
