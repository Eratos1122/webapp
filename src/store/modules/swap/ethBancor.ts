import { createModule, mutation, action } from "vuex-class-component";
import {
  ProposedFromTransaction,
  ProposedToTransaction,
  ProposedConvertTransaction,
  LiquidityParams,
  OpposingLiquidParams,
  OpposingLiquid,
  TradingModule,
  LiquidityModule,
  BaseToken,
  CreatePoolModule,
  ModalChoice,
  ViewToken,
  ViewRelay,
  TokenPrice,
  Section,
  Step,
  HistoryModule,
  ViewAmount,
  ModuleParam,
  ConvertReturn,
  UserPoolBalances,
  ReserveFeed,
  PoolTokenPosition,
  CreateV1PoolEthParams,
  TxResponse,
  V1PoolResponse,
  ViewTradeEvent,
  ViewLiquidityEvent,
  ViewRemoveEvent,
  ViewAddEvent,
  ViewAmountWithMeta,
  FocusPoolRes,
  ProtectedLiquidityCalculated,
  ProtectLiquidityParams,
  OnUpdate,
  ViewProtectedLiquidity,
  ViewLockedBalance,
  ProtectionRes,
  ViewAmountDetail,
  WeiExtendedAsset,
  PoolLiqMiningApr,
  ProtectedLiquidity
} from "@/types/bancor";
import { ethBancorApi } from "@/api/bancorApiWrapper";
import {
  Relay,
  Token,
  fetchReserveBalance,
  compareString,
  findOrThrow,
  updateArray,
  isOdd,
  multiSteps,
  PoolType,
  TraditionalRelay,
  ChainLinkRelay,
  SmartToken,
  PoolContainer,
  sortAlongSide,
  RelayWithReserveBalances,
  sortByLiqDepth,
  matchReserveFeed,
  zeroAddress,
  buildSingleUnitCosts,
  findChangedReserve,
  getLogs,
  DecodedEvent,
  ConversionEventDecoded,
  getConverterLogs,
  DecodedTimedEvent,
  AddLiquidityEvent,
  RemoveLiquidityEvent,
  traverseLockedBalances,
  LockedBalance,
  rewindBlocksByDays,
  calculateProgressLevel
} from "@/api/helpers";
import { ContractSendMethod } from "web3-eth-contract";
import {
  ABIContractRegistry,
  ethErc20WrapperContract,
  ethReserveAddress
} from "@/api/eth/ethAbis";
import {
  getApprovedBalanceWei,
  getReturnByPath,
  liquidationLimit,
  getConvertersByAnchors,
  getAnchors,
  getConvertibleTokenAnchors,
  conversionPath,
  getTokenSupplyWei,
  existingPool,
  getRemoveLiquidityReturn
} from "@/api/eth/contractWrappers";
import { toWei, fromWei, toHex, asciiToHex } from "web3-utils";
import Decimal from "decimal.js";
import axios, { AxiosResponse } from "axios";
import { vxm } from "@/store";
import wait from "waait";
import {
  uniqWith,
  differenceWith,
  zip,
  partition,
  first,
  omit,
  toPairs,
  fromPairs,
  chunk,
  last
} from "lodash";
import {
  buildNetworkContract,
  buildRegistryContract,
  buildV28ConverterContract,
  buildV2Converter,
  buildContainerContract,
  buildConverterContract,
  buildTokenContract,
  buildLiquidityProtectionContract,
  buildLiquidityProtectionStoreContract,
  buildLiquidityProtectionSettingsContract
} from "@/api/eth/contractTypes";
import {
  MinimalRelay,
  generateEthPath,
  shrinkToken,
  TokenSymbol,
  removeLeadingZeros
} from "@/api/eth/helpers";
import { ethBancorApiDictionary } from "@/api/eth/bancorApiRelayDictionary";
import { getSmartTokenHistory, fetchSmartTokens } from "@/api/eth/zumZoom";
import { sortByNetworkTokens } from "@/api/sortByNetworkTokens";
import { findNewPath } from "@/api/eos/eosBancorCalc";
import {
  findPreviousPoolFee,
  highCapPools,
  liquidityMiningEndTime,
  PreviousPoolFee,
  previousPoolFees,
  priorityEthPools,
  secondRoundLiquidityMiningEndTime,
  highTierPools
} from "./staticRelays";
import BigNumber from "bignumber.js";
import { knownVersions } from "@/api/eth/knownConverterVersions";
import { MultiCall, ShapeWithLabel, DataTypes } from "eth-multicall";
import moment from "moment";
import { getNetworkVariables } from "@/api/config";
import { EthNetworks, getWeb3, web3 } from "@/api/web3";
import * as Sentry from "@sentry/browser";
import {
  calculatePositionFees,
  calculatePriceDeviationTooHigh,
  decToPpm,
  miningBntReward,
  miningTknReward,
  expandToken,
  calculateLimits
} from "@/api/pureHelpers";
import { Subject, combineLatest } from "rxjs";
import {
  buffer,
  concatMap,
  filter,
  map,
  scan,
  tap,
  first as firstItem,
  delay
} from "rxjs/operators";
import Web3 from "web3";

const currentBlock$ = new Subject<number>();
const convertersAndAnchors$ = new Subject<ConverterAndAnchor>();
const bufferToggle$ = new Subject();

convertersAndAnchors$
  .pipe(firstItem(), delay(1))
  .subscribe(() => bufferToggle$.next());

const bufferedAnchorsAndConverters$ = convertersAndAnchors$.pipe(
  buffer(bufferToggle$),
  scan(
    (acc, item) => {
      const allData = [...acc.data, ...item];

      const sortedData = sortAlongSide(
        allData,
        x => x.anchorAddress,
        priorityEthPools
      );
      const toEmit = sortedData[0];

      return {
        data: sortedData.slice(1),
        toEmit
      };
    },
    {
      data: [] as ConverterAndAnchor[],
      // @ts-ignore
      toEmit: (undefined as ConverterAndAnchor)!
    }
  ),
  filter(x => Boolean(x.toEmit)),
  map(x => x.toEmit)
);

combineLatest([currentBlock$, bufferedAnchorsAndConverters$])
  .pipe(
    concatMap(([currentBlock, converterAndAnchor]) => {
      const blockYesterday = rewindBlocksByDays(currentBlock, 1);
      const { converterAddress, anchorAddress } = converterAndAnchor;
      return getHistoricFees(
        w3,
        anchorAddress,
        converterAddress,
        blockYesterday
      );
    }),
    tap(() => bufferToggle$.next()),
    filter(feeEvents => feeEvents.length > 0)
  )
  .subscribe(fees => {
    vxm.ethBancor.updateHistoricPoolFees(fees);
  });

let w3: Web3 = web3;

const protectedPositionShape = (storeAddress: string, protectionId: string) => {
  const contract = buildLiquidityProtectionStoreContract(storeAddress);
  return {
    positionId: protectionId,
    position: contract.methods.protectedLiquidity(protectionId)
  };
};

interface Balance {
  balance: string;
  id: string;
}

const tokenSupplyShape = (tokenAddress: string, w3: Web3) => {
  const contract = buildTokenContract(tokenAddress, w3);
  return {
    tokenContract: ORIGIN_ADDRESS,
    supply: contract.methods.totalSupply()
  };
};

const buildPoolRoiParams = (
  poolToken: string,
  poolTokenSupply: string,
  primaryReserveToken: string,
  primaryReserveBalance: string,
  secondaryReserveBalance: string
) =>
  [
    poolToken,
    primaryReserveToken,
    primaryReserveBalance,
    new BigNumber(primaryReserveBalance).times(2).toString(),
    poolTokenSupply,
    secondaryReserveBalance,
    primaryReserveBalance
  ] as [string, string, string, string, string, string, string];

const dualPoolRoiShape = (
  protectionContractAddress: string,
  anchor: string,
  reserves: TokenWei[],
  poolTokenSupply: string,
  w3: Web3
) => {
  const contract = buildLiquidityProtectionContract(
    protectionContractAddress,
    w3
  );

  const [oneReserve, twoReserve] = reserves;

  const oneParams = buildPoolRoiParams(
    anchor,
    poolTokenSupply,
    oneReserve.tokenContract,
    oneReserve.weiAmount,
    twoReserve.weiAmount
  );
  const twoParams = buildPoolRoiParams(
    anchor,
    poolTokenSupply,
    twoReserve.tokenContract,
    twoReserve.weiAmount,
    oneReserve.weiAmount
  );

  return {
    anchor,
    protectionAddress: ORIGIN_ADDRESS,
    onePrimary: oneReserve.tokenContract,
    twoPrimary: twoReserve.tokenContract,
    oneRoi: contract.methods.poolROI(...oneParams),
    twoRoi: contract.methods.poolROI(...twoParams)
  };
};

const slimBalanceShape = (contractAddress: string, owner: string, w3: Web3) => {
  const contract = buildTokenContract(contractAddress, w3);
  const template = {
    contract: ORIGIN_ADDRESS,
    balance: contract.methods.balanceOf(owner)
  };
  return template;
};

const balanceShape = (contractAddress: string, owner: string, w3: Web3) => {
  const contract = buildTokenContract(contractAddress, w3);
  const template = {
    contract: ORIGIN_ADDRESS,
    balance: contract.methods.balanceOf(owner),
    decimals: contract.methods.decimals()
  };
  return template;
};

interface PoolApr {
  poolId: string;
  oneWeekApr: string;
}

const calculateReturnOnInvestment = (
  investment: string,
  newReturn: string
): string => {
  return new BigNumber(newReturn).div(investment).minus(1).toString();
};

// returns the rate of 1 pool token in reserve token units
const calculatePoolTokenRate = (
  poolTokenSupply: string,
  reserveTokenBalance: string
) => new BigNumber(reserveTokenBalance).times(2).div(poolTokenSupply);

const notBadRelay = (converterAndAnchor: ConverterAndAnchor) =>
  !compareString(
    converterAndAnchor.anchorAddress,
    "0x368B3D50E51e8bf62E6C73fc389e4102B9aEB8e2"
  );

const decodedToTimedDecoded = <T>(
  event: DecodedEvent<T>,
  knownBlockNumber: number,
  knownBlockNumberTime: number
): DecodedTimedEvent<T> => ({
  ...event,
  blockTime: estimateBlockTimeUnix(
    Number(event.blockNumber),
    knownBlockNumber,
    knownBlockNumberTime
  )
});

const tokenAddressesInEvent = (
  event:
    | DecodedEvent<ConversionEventDecoded>
    | DecodedEvent<AddLiquidityEvent>
    | DecodedEvent<RemoveLiquidityEvent>
): string[] => {
  if (Object.keys(event.data).includes("from")) {
    const actualEvent = event as DecodedEvent<ConversionEventDecoded>;
    const res = [actualEvent.data.from.address, actualEvent.data.to.address];
    const isArrayOfStrings = res.every(address => typeof address == "string");
    if (!isArrayOfStrings)
      throw new Error("Failed to get token addresses in event");
    return res;
  } else if (Object.keys(event.data).includes("tokenAdded")) {
    const actualEvent = event as DecodedEvent<AddLiquidityEvent>;
    return [actualEvent.data.tokenAdded];
  } else if (Object.keys(event.data).includes("tokenRemoved")) {
    const actualEvent = event as DecodedEvent<RemoveLiquidityEvent>;
    return [actualEvent.data.tokenRemoved];
  } else {
    throw new Error("Failed to find token");
  }
};

const estimateBlockTimeUnix = (
  blockNumber: number,
  knownBlockNumber: number,
  knownBlockNumberTime: number,
  averageBlockTimeSeconds = 13
): number => {
  if (knownBlockNumber < blockNumber) {
    const blockgap = blockNumber - knownBlockNumber;
    const timegap = blockgap * averageBlockTimeSeconds;
    return knownBlockNumberTime + timegap;
  }
  const blockGap = knownBlockNumber - blockNumber;
  const timeGap = blockGap * averageBlockTimeSeconds;
  return knownBlockNumberTime - timeGap;
};

const addLiquidityEventToView = (
  addLiquidity: DecodedTimedEvent<AddLiquidityEvent>[],
  tokens: ViewToken[],
  createBlockExplorerTxLink: (hash: string) => string,
  createBlockExplorerAccountLink: (account: string) => string
): ViewLiquidityEvent<ViewAddEvent> => {
  const firstItem = first(addLiquidity)!;
  const account = firstItem.data.trader;

  return {
    account,
    type: "add",
    accountLink: createBlockExplorerAccountLink(account),
    data: {
      tokensAdded: addLiquidity.map(event => {
        const token = findOrThrow(tokens, token =>
          compareString(token.contract, event.data.tokenAdded)
        );
        const decAmount = shrinkToken(event.data.amount, token.precision);
        return viewTokenToViewAmountWithMeta(decAmount, token);
      })
    },
    txHash: firstItem.txHash,
    txLink: createBlockExplorerTxLink(firstItem.txHash),
    unixTime: firstItem.blockTime,
    valueTransmitted: 0
  };
};

const viewTokenToViewAmountWithMeta = (
  amount: string,
  token: ViewToken
): ViewAmountWithMeta => ({
  amount: amount,
  decimals: token.precision,
  id: token.id,
  logo: token.logo,
  symbol: token.symbol
});

const removeLiquidityEventToView = (
  removeLiquidity: DecodedTimedEvent<RemoveLiquidityEvent>[],
  tokens: ViewToken[],
  createBlockExplorerTxLink: (hash: string) => string,
  createBlockExplorerAccountLink: (account: string) => string
): ViewLiquidityEvent<ViewRemoveEvent> => {
  const firstItem = first(removeLiquidity)!;
  const account = firstItem.data.trader;

  return {
    account,
    type: "remove",
    accountLink: createBlockExplorerAccountLink(account),
    data: {
      tokensRemoved: removeLiquidity.map(event => {
        const token = findOrThrow(tokens, token =>
          compareString(token.id, event.data.tokenRemoved)
        );
        const decAmount = shrinkToken(event.data.amount, token.precision);
        return viewTokenToViewAmountWithMeta(decAmount, token);
      })
    },
    txHash: firstItem.txHash,
    txLink: createBlockExplorerTxLink(firstItem.txHash),
    unixTime: firstItem.blockTime,
    valueTransmitted: 0
  };
};

const conversionEventToViewTradeEvent = (
  conversion: DecodedTimedEvent<ConversionEventDecoded>,
  tokenPrices: ViewToken[],
  createBlockExplorerTxLink: (hash: string) => string,
  createBlockExplorerAccountLink: (account: string) => string
): ViewLiquidityEvent<ViewTradeEvent> => {
  const fromToken = findOrThrow(
    tokenPrices,
    price => compareString(price.id, conversion.data.from.address),
    `failed finding token meta passed to conversion event to view trade ${conversion.data.from.address}`
  );
  const toToken = findOrThrow(
    tokenPrices,
    price => compareString(price.id, conversion.data.to.address),
    `failed finding token meta passed to conversion event to view trade ${conversion.data.to.address}`
  );

  const fromAmountDec = shrinkToken(
    conversion.data.from.weiAmount,
    fromToken.precision
  );

  const toAmountDec = shrinkToken(
    conversion.data.to.weiAmount,
    toToken.precision
  );

  return {
    txLink: createBlockExplorerTxLink(conversion.txHash),
    accountLink: createBlockExplorerAccountLink(conversion.data.trader),
    valueTransmitted: new BigNumber(fromAmountDec)
      .times(fromToken.price || 0)
      .toNumber(),
    type: "swap",
    unixTime: conversion.blockTime,
    account: conversion.data.trader,
    txHash: conversion.txHash,
    data: {
      from: viewTokenToViewAmountWithMeta(fromAmountDec, fromToken),
      to: viewTokenToViewAmountWithMeta(toAmountDec, toToken)
    }
  };
};

type Wei = string;

const calculateExpectedPoolTokenReturnV2 = (
  poolTokenSupply: Wei,
  stakedReserveBalance: Wei,
  reserveTokenAmountToDeposit: Wei
): Wei =>
  new BigNumber(poolTokenSupply)
    .div(stakedReserveBalance)
    .times(reserveTokenAmountToDeposit)
    .toFixed(0);

const calculateShareOfPool = (
  poolTokensToAdd: Wei,
  poolTokenSupply: Wei,
  existingUserPoolTokenBalance?: Wei
): number => {
  if (new BigNumber(poolTokenSupply).eq(0)) return 1;

  const suggestedSmartTokens = new BigNumber(poolTokensToAdd).plus(
    existingUserPoolTokenBalance || 0
  );

  const suggestedSmartTokenSupply = new BigNumber(poolTokenSupply).plus(
    poolTokensToAdd
  );

  const shareOfPool = suggestedSmartTokens
    .div(suggestedSmartTokenSupply)
    .toNumber();

  return shareOfPool;
};

const compareRelayByReserves = (a: Relay, b: Relay) =>
  a.reserves.every(reserve =>
    b.reserves.some(r => compareString(reserve.contract, r.contract))
  );

const rawAbiV2ToStacked = (
  rawAbiV2: RawAbiV2PoolBalances
): StakedAndReserve => {
  const primaryReserveWeight =
    rawAbiV2.effectiveReserveWeights && rawAbiV2.effectiveReserveWeights[0];
  const secondaryReserveWeight =
    rawAbiV2.effectiveReserveWeights && rawAbiV2.effectiveReserveWeights[1];

  const reserveOneIsPrimaryReserve = compareString(
    rawAbiV2.reserveOne,
    rawAbiV2.primaryReserveToken
  );

  const reserveOneReserveWeight = reserveOneIsPrimaryReserve
    ? primaryReserveWeight
    : secondaryReserveWeight;
  const reserveTwoReserveWeight = reserveOneIsPrimaryReserve
    ? secondaryReserveWeight
    : primaryReserveWeight;

  return {
    converterAddress: rawAbiV2.converterAddress,
    reserves: [
      {
        reserveAddress: rawAbiV2.reserveOne,
        stakedBalance: rawAbiV2.reserveOneStakedBalance,
        reserveWeight: reserveOneReserveWeight,
        poolTokenAddress: rawAbiV2.reserveOnePoolToken
      },
      {
        reserveAddress: rawAbiV2.reserveTwo,
        stakedBalance: rawAbiV2.reserveTwoStakedBalance,
        reserveWeight: reserveTwoReserveWeight,
        poolTokenAddress: rawAbiV2.reserveTwoPoolToken
      }
    ]
  };
};

const getAnchorTokenAddresses = (relay: Relay): string[] => {
  if (relay.converterType == PoolType.ChainLink) {
    const actualRelay = relay as ChainLinkRelay;
    return actualRelay.anchor.poolTokens.map(x => x.poolToken.contract);
  } else if (relay.converterType == PoolType.Traditional) {
    const actualRelay = relay as TraditionalRelay;
    return [actualRelay.anchor.contract];
  } else {
    throw new Error("Failed to identify type of relay passed");
  }
};

interface RefinedAbiRelay {
  anchorAddress: string;
  reserves: [string, string];
  version: number;
  converterType: PoolType;
  converterAddress: string;
  connectorToken1: string;
  connectorToken2: string;
  connectorTokenCount: string;
  conversionFee: string;
  owner: string;
}

const ppmToDec = (ppm: number | string): number =>
  new BigNumber(ppm).dividedBy(oneMillion).toNumber();

const determineConverterType = (
  converterType: string | undefined
): PoolType => {
  if (typeof converterType == "undefined") {
    return PoolType.Traditional;
  } else if (Number(converterType) == 32) {
    return PoolType.Traditional;
  } else if (Number(converterType) == 1) {
    return PoolType.Traditional;
  } else if (Number(converterType) == 3) {
    return PoolType.Traditional;
  } else if (Number(converterType) == 2) {
    return PoolType.ChainLink;
  } else if (Number(converterType) == 0) {
    return PoolType.Liquid;
  }
  throw new Error(`Failed to determine the converter type "${converterType}"`);
};

const getHistoricFees = async (
  w3: Web3,
  id: string,
  converterAddress: string,
  blockHoursAgo: number
): Promise<PreviousPoolFee[]> => {
  let previousPoolFees: PreviousPoolFee[] = [];

  const contract = buildV28ConverterContract(converterAddress, w3);
  const options = {
    fromBlock: 0,
    toBlock: "latest"
  };

  try {
    const events = await contract.getPastEvents("ConversionFeeUpdate", options);

    previousPoolFees = events
      .filter(event => event.blockNumber >= blockHoursAgo)
      .map(event => ({
        id,
        oldDecFee: ppmToDec(event.returnValues["_prevFee"]),
        blockNumber: event.blockNumber
      }));
    return previousPoolFees;
  } catch (err) {
    console.error(err);
  }

  return previousPoolFees;
};

const blockNumberHoursAgo = async (hours: number, w3: Web3) => {
  const currentBlock = await w3.eth.getBlockNumber();
  const secondsPerBlock = 13.3;
  const secondsToRewind = moment.duration(hours, "hours").asSeconds();
  const blocksToRewind = parseInt(
    new BigNumber(secondsToRewind).div(secondsPerBlock).toString()
  );
  console.log(secondsToRewind, "are seconds to rewind", blocksToRewind);
  return {
    blockHoursAgo: currentBlock - blocksToRewind,
    currentBlock
  };
};

const smartTokenAnchor = (smartToken: Token) => ({
  anchor: smartToken,
  converterType: PoolType.Traditional
});

interface UsdValue {
  id: string;
  usdPrice: string;
}

const trustedStables = (network: EthNetworks): UsdValue[] => {
  if (network == EthNetworks.Mainnet) {
    return [
      { id: "0x309627af60f0926daa6041b8279484312f2bf060", usdPrice: "1" }
    ];
  }
  return [];
};

const calculateSlippage = (
  slippageLessRate: BigNumber,
  slippagedRate: BigNumber
): BigNumber => {
  if (slippagedRate.gt(slippageLessRate)) throw new Error("Rates are bad");
  const result = slippageLessRate.minus(slippagedRate).abs();
  return result.div(slippageLessRate);
};

const buildRate = (amountEntered: BigNumber, returnAmount: BigNumber) =>
  returnAmount.div(amountEntered);

const buildRelayFeedChainkLink = ({
  relays,
  usdPriceOfBnt
}: {
  relays: RawV2Pool[];
  usdPriceOfBnt: number;
}) => relays.flatMap(relay => buildReserveFeedsChainlink(relay, usdPriceOfBnt));

const buildReserveFeedsTraditional = (
  relay: RelayWithReserveBalances,
  knownUsdPrices: UsdValue[]
): ReserveFeed[] => {
  const reservesBalances = relay.reserves.map(reserve => {
    const reserveBalance = findOrThrow(
      relay.reserveBalances,
      balance => compareString(balance.id, reserve.contract),
      "failed to find a reserve balance for reserve"
    );

    const decAmount = shrinkToken(reserveBalance.amount, reserve.decimals);
    const knownUsdPrice = knownUsdPrices.find(price =>
      compareString(price.id, reserve.contract)
    );
    return {
      reserve,
      decAmount,
      knownUsdPrice
    };
  });

  const [networkReserve, tokenReserve] = sortByNetworkTokens(
    reservesBalances,
    balance => balance.reserve.symbol.toUpperCase()
  );

  const cryptoCostOfTokenReserve = new BigNumber(networkReserve.decAmount)
    .dividedBy(tokenReserve.decAmount)
    .toNumber();
  const cryptoCostOfNetworkReserve = new BigNumber(
    tokenReserve.decAmount
  ).dividedBy(networkReserve.decAmount);

  let usdCostOfTokenReserve: number;
  let usdCostOfNetworkReserve: number;

  if (networkReserve.knownUsdPrice) {
    usdCostOfTokenReserve = new BigNumber(cryptoCostOfTokenReserve)
      .times(networkReserve.knownUsdPrice.usdPrice)
      .toNumber();
    usdCostOfNetworkReserve = new BigNumber(cryptoCostOfNetworkReserve)
      .times(usdCostOfTokenReserve)
      .toNumber();
  } else if (tokenReserve.knownUsdPrice) {
    usdCostOfNetworkReserve = new BigNumber(cryptoCostOfNetworkReserve)
      .times(tokenReserve.knownUsdPrice.usdPrice)
      .toNumber();
    usdCostOfTokenReserve = new BigNumber(cryptoCostOfTokenReserve)
      .times(usdCostOfNetworkReserve)
      .toNumber();
  } else {
    throw new Error(
      "Cannot determine the price without knowing one of the reserve prices"
    );
  }

  if (Number.isNaN(usdCostOfNetworkReserve)) usdCostOfNetworkReserve = 0;

  const liqDepth = new BigNumber(networkReserve.decAmount)
    .times(usdCostOfNetworkReserve)
    .toNumber();

  return [
    {
      reserveAddress: tokenReserve.reserve.contract,
      poolId: relay.id,
      costByNetworkUsd: usdCostOfTokenReserve,
      liqDepth,
      priority: 10
    },
    {
      reserveAddress: networkReserve.reserve.contract,
      poolId: relay.id,
      liqDepth,
      costByNetworkUsd: usdCostOfNetworkReserve,
      priority: 10
    }
  ];
};

const duplicateWith = <T>(
  arr: readonly T[],
  comparator: (a: T, b: T) => boolean
) =>
  arr.filter(
    (item, index, arr) => arr.findIndex(i => comparator(item, i)) !== index
  );

const compareById = (a: { id: string }, b: { id: string }) =>
  compareString(a.id, b.id);

const compareReserveFeedByReserveAddress = (a: ReserveFeed, b: ReserveFeed) =>
  compareString(a.reserveAddress, b.reserveAddress);

const reserveFeedToUsdPrice = (reserveFeed: ReserveFeed): UsdValue => ({
  id: reserveFeed.reserveAddress,
  usdPrice: String(reserveFeed.costByNetworkUsd)
});

const buildPossibleReserveFeedsTraditional = (
  v1Pools: RelayWithReserveBalances[],
  initialKnownPrices: UsdValue[]
): ReserveFeed[] => {
  if (initialKnownPrices.length == 0)
    throw new Error("Must know the price of at least one token");
  const duplicatePrices = duplicateWith(initialKnownPrices, compareById);
  if (duplicatePrices.length > 0)
    throw new Error("Cannot pass multiple prices of a single token");

  const attemptedRelays = v1Pools.map(pool => {
    try {
      const res = buildReserveFeedsTraditional(pool, initialKnownPrices);
      return res;
    } catch (e) {
      return false;
    }
  });

  const [fulfilled, failed] = partition(attemptedRelays, Boolean);
  const flatReserveFeeds = ((fulfilled as unknown) as ReserveFeed[][])
    .flat(2)
    .sort(sortByLiqDepth);
  if (failed.length == 0) return flatReserveFeeds;
  const uniquePrices = uniqWith(
    flatReserveFeeds,
    compareReserveFeedByReserveAddress
  ).map(reserveFeedToUsdPrice);
  const learntPrices = uniqWith(
    [...initialKnownPrices, ...uniquePrices],
    compareById
  );
  const hasLearntNewPrices = learntPrices.length > initialKnownPrices.length;
  return hasLearntNewPrices
    ? buildPossibleReserveFeedsTraditional(v1Pools, learntPrices)
    : flatReserveFeeds;
};

const buildReserveFeedsChainlink = (
  relay: RawV2Pool,
  usdPriceOfBnt: number
): ReserveFeed[] => {
  const reserveBalances = relay.reserves;
  const reserveWeights = relay.reserves.map(balance => balance.reserveWeight);

  const noReserveWeights = reserveWeights.every(
    weight => typeof weight == "undefined"
  );
  if (noReserveWeights) return [];

  const sortedTokens = sortByNetworkTokens(
    reserveBalances,
    reserve => reserve.token.symbol
  ).map(token => ({
    ...token,
    decAmount: shrinkToken(token.stakedBalance, token.token.decimals),
    decWeight: new BigNumber(token.reserveWeight as string).div(oneMillion)
  }));

  const [secondaryReserveToken, primaryReserveToken] = sortedTokens;

  const secondarysPrice =
    secondaryReserveToken.token.symbol == "USDB" ? 1 : usdPriceOfBnt;

  const secondarysLiqDepth = new BigNumber(
    secondaryReserveToken.decAmount
  ).times(secondarysPrice);

  const wholeLiquidityDepth = secondarysLiqDepth.div(
    secondaryReserveToken.decWeight
  );
  const primaryLiquidityDepth = wholeLiquidityDepth.minus(secondarysLiqDepth);

  const result = [
    {
      reserveAddress: primaryReserveToken.token.contract,
      poolId: relay.anchorAddress,
      priority: 10,
      liqDepth: primaryLiquidityDepth.toNumber(),
      costByNetworkUsd: primaryLiquidityDepth
        .div(primaryReserveToken.decAmount)
        .toNumber()
    },
    {
      reserveAddress: secondaryReserveToken.token.contract,
      poolId: relay.anchorAddress,
      priority: 10,
      liqDepth: secondarysLiqDepth.toNumber(),
      costByNetworkUsd: secondarysPrice
    }
  ];
  return result;
};

const defaultImage = "https://ropsten.etherscan.io/images/main/empty-token.png";
const ORIGIN_ADDRESS = DataTypes.originAddress;

const relayShape = (converterAddress: string) => {
  const contract = buildV28ConverterContract(converterAddress);
  return {
    converterAddress: ORIGIN_ADDRESS,
    owner: contract.methods.owner(),
    converterType: contract.methods.converterType(),
    version: contract.methods.version(),
    connectorTokenCount: contract.methods.connectorTokenCount(),
    conversionFee: contract.methods.conversionFee(),
    connectorToken1: contract.methods.connectorTokens(0),
    connectorToken2: contract.methods.connectorTokens(1)
  };
};

const poolTokenShape = (address: string) => {
  const contract = buildContainerContract(address);
  return {
    symbol: contract.methods.symbol(),
    decimals: contract.methods.decimals(),
    poolTokens: contract.methods.poolTokens(),
    contract: ORIGIN_ADDRESS
  };
};

const v2PoolBalanceShape = (
  contractAddress: string,
  reserveOne: string,
  reserveTwo: string,
  w3: Web3
) => {
  const contract = buildV2Converter(contractAddress, w3);
  return {
    converterAddress: ORIGIN_ADDRESS,
    primaryReserveToken: contract.methods.primaryReserveToken(),
    secondaryReserveToken: contract.methods.secondaryReserveToken(),
    reserveOne,
    reserveTwo,
    reserveOnePoolToken: contract.methods.poolToken(reserveOne),
    reserveTwoPoolToken: contract.methods.poolToken(reserveTwo),
    reserveOneStakedBalance: contract.methods.reserveStakedBalance(reserveOne),
    reserveTwoStakedBalance: contract.methods.reserveStakedBalance(reserveTwo),
    effectiveReserveWeights: contract.methods.effectiveReserveWeights()
  };
};

const liquidityProtectionShape = (contractAddress: string, w3: Web3) => {
  const contract = buildLiquidityProtectionContract(contractAddress, w3);
  return {
    govToken: contract.methods.govToken()
  };
};

const liquidityProtectionSettingsShape = (
  contractAddress: string,
  w3: Web3
) => {
  const contract = buildLiquidityProtectionSettingsContract(
    contractAddress,
    w3
  );
  return {
    minProtectionDelay: contract.methods.minProtectionDelay(),
    maxProtectionDelay: contract.methods.maxProtectionDelay(),
    lockDuration: contract.methods.lockDuration(),
    networkToken: contract.methods.networkToken(),
    defaultNetworkTokenMintingLimit: contract.methods.defaultNetworkTokenMintingLimit()
  };
};

const calculatePercentIncrease = (
  small: number | string,
  big: number | string
): string => {
  const profit = new BigNumber(big).minus(small);
  return profit.div(small).toString();
};

interface TokenWei {
  tokenContract: string;
  weiAmount: string;
}

const notBlackListed = (blackListedAnchors: string[]) => (
  converterAnchor: ConverterAndAnchor
) =>
  !blackListedAnchors.some(black =>
    compareString(black, converterAnchor.anchorAddress)
  );

interface RawV2Pool {
  reserves: {
    token: Token;
    reserveAddress: string;
    stakedBalance: string;
    reserveWeight: string | undefined;
    poolTokenAddress: string;
  }[];
  converterAddress: string;
  anchorAddress: string;
}

const calculateMean = (a: string, b: string) =>
  new BigNumber(a).plus(b).div(2).toString();

interface V2Response {
  reserveFeeds: ReserveFeed[];
  pools: (RelayWithReserveBalances | ChainLinkRelay)[];
}

/*
const compareAnchorAndConverter = (
  a: ConverterAndAnchor,
  b: ConverterAndAnchor
) =>
  compareString(a.anchorAddress, b.anchorAddress) &&
  compareString(a.converterAddress, b.converterAddress);
*/

interface RawAbiRelay {
  connectorToken1: string;
  connectorToken2: string;
  connectorTokenCount: string;
  conversionFee: string;
  owner: string;
  version: string;
  converterType?: string;
}

const zipAnchorAndConverters = (
  anchorAddresses: string[],
  converterAddresses: string[]
): ConverterAndAnchor[] => {
  if (anchorAddresses.length !== converterAddresses.length)
    throw new Error(
      "was expecting as many anchor addresses as converter addresses"
    );
  const zipped = zip(anchorAddresses, converterAddresses) as [string, string][];
  return zipped.map(([anchorAddress, converterAddress]) => ({
    anchorAddress: anchorAddress!,
    converterAddress: converterAddress!
  }));
};

const pickEthToken = (obj: any): Token => ({
  contract: obj.contract,
  decimals: obj.decimals,
  network: "ETH",
  symbol: obj.symbol
});

interface AbiRelay extends RawAbiRelay {
  converterAddress: string;
}

interface RawAbiToken {
  contract: string;
  symbol: string;
  decimals: string;
}

const prioritiseV2Pools = (a: ViewRelay, b: ViewRelay) => {
  if (a.v2 && b.v2) return 0;
  if (!a.v2 && !b.v2) return 0;
  if (a.v2 && !b.v2) return -1;
  if (!a.v2 && b.v2) return 1;
  return 0;
};

interface RawAbiCentralPoolToken extends RawAbiToken {
  poolTokens?: string[];
}

interface AbiCentralPoolToken extends RawAbiCentralPoolToken {
  contract: string;
}

interface ConverterAndAnchor {
  converterAddress: string;
  anchorAddress: string;
}

const metaToModalChoice = (meta: TokenMeta): ModalChoice => ({
  id: meta.contract,
  contract: meta.contract,
  symbol: meta.symbol,
  img: meta.image
});

const isTraditional = (relay: Relay): boolean =>
  typeof relay.anchor == "object" &&
  relay.converterType == PoolType.Traditional;

const isChainLink = (relay: Relay): boolean =>
  Array.isArray((relay.anchor as PoolContainer).poolTokens) &&
  relay.converterType == PoolType.ChainLink;

const assertTraditional = (relay: Relay): TraditionalRelay => {
  if (isTraditional(relay)) {
    return relay as TraditionalRelay;
  }
  throw new Error("Not a traditional relay");
};

const assertChainlink = (relay: Relay): ChainLinkRelay => {
  if (isChainLink(relay)) {
    return relay as ChainLinkRelay;
  }
  throw new Error("Not a chainlink relay");
};

const generateEtherscanTxLink = (txHash: string, ropsten: boolean = false) =>
  `https://${ropsten ? "ropsten." : ""}etherscan.io/tx/${txHash}`;

const generateEtherscanAccountLink = (
  account: string,
  ropsten: boolean = false
) => `https://${ropsten ? "ropsten." : ""}etherscan.io/address/${account}`;

const iouTokensInRelay = (relay: Relay): Token[] => {
  if (relay.converterType == PoolType.ChainLink) {
    const poolContainer = relay.anchor as PoolContainer;
    const poolTokens = poolContainer.poolTokens;
    const tokens = poolTokens.map(token => token.poolToken);
    return tokens;
  } else if (relay.converterType == PoolType.Traditional) {
    const smartToken = relay.anchor as SmartToken;
    return [smartToken];
  } else throw new Error("Failed to identify pool");
};

const reserveTokensInRelay = (relay: Relay): Token[] => relay.reserves;

const tokensInRelay = (relay: Relay): Token[] => [
  ...reserveTokensInRelay(relay),
  ...iouTokensInRelay(relay)
];

const relayToMinimal = (relay: Relay): MinimalRelay => ({
  contract: relay.contract,
  reserves: relay.reserves.map(
    (reserve): TokenSymbol => ({
      contract: reserve.contract,
      symbol: reserve.symbol
    })
  ),
  anchorAddress: isTraditional(relay)
    ? (relay.anchor as SmartToken).contract
    : (relay.anchor as PoolContainer).poolContainerAddress
});

const sortSmartTokenAddressesByHighestLiquidity = (
  tokens: TokenPrice[],
  smartTokenAddresses: string[]
): string[] => {
  const sortedTokens = tokens
    .slice()
    .sort((a, b) => b.liquidityDepth - a.liquidityDepth);

  const sortedDictionary = sortedTokens
    .map(
      token =>
        ethBancorApiDictionary.find(dic =>
          compareString(token.id, dic.tokenId)
        )!
    )
    .filter(Boolean);

  const res = sortAlongSide(
    smartTokenAddresses,
    pool => pool,
    sortedDictionary.map(x => x.smartTokenAddress)
  );

  const isSame = res.every((item, index) => smartTokenAddresses[index] == item);
  if (isSame)
    console.warn(
      "Sorted by Highest liquidity sorter is returning the same array passed"
    );
  return res;
};

interface EthOpposingLiquid {
  smartTokenAmountWei: ViewAmount;
  opposingAmount?: string;
  shareOfPool: number;
  singleUnitCosts: ViewAmount[];
  reserveBalancesAboveZero: boolean;
}

interface RawAbiV2PoolBalances {
  converterAddress: string;
  reserveOne: string;
  reserveTwo: string;
  reserveOnePoolToken: string;
  reserveTwoPoolToken: string;
  primaryReserveToken: string;
  secondaryReserveToken: string;
  reserveOneStakedBalance: string;
  reserveTwoStakedBalance: string;
  effectiveReserveWeights: { 0: string; 1: string } | undefined;
}

interface RawAbiReserveBalance {
  converterAddress: string;
  reserveOne: string;
  reserveOneAddress: string;
  reserveTwoAddress: string;
  reserveTwo: string;
}

const hasTwoConnectors = (relay: RefinedAbiRelay) => {
  const test = Number(relay.connectorTokenCount) == 2;
  if (!test)
    console.warn(
      "Dropping relay",
      relay.anchorAddress,
      "because it does not have a connector count of two"
    );
  return test;
};

interface StakedAndReserve {
  converterAddress: string;
  reserves: {
    reserveAddress: string;
    stakedBalance: string;
    reserveWeight: string | undefined;
    poolTokenAddress: string;
  }[];
}

const polishTokens = (tokenMeta: TokenMeta[], tokens: Token[]) => {
  const ethReserveToken: Token = {
    contract: ethReserveAddress,
    decimals: 18,
    network: "ETH",
    symbol: "ETH"
  };

  const ethHardCode = updateArray(
    tokens,
    token => compareString(token.contract, ethReserveAddress),
    () => ethReserveToken
  );

  const decimalIsWrong = (decimals: number | undefined) =>
    typeof decimals == "undefined" || Number.isNaN(decimals);

  const missingDecimals = updateArray(
    ethHardCode,
    token => decimalIsWrong(token.decimals),
    missingDecimal => {
      const meta = tokenMeta.find(x =>
        compareString(x.contract, missingDecimal.contract)
      )!;
      if (Object.keys(meta).includes("precision")) {
        return {
          ...missingDecimal,
          decimals: meta.precision!
        };
      }
      console.warn(
        "Token Meta couldnt help determine decimals of token address",
        missingDecimal.contract
      );
      return {
        ...missingDecimal
      };
    }
  ).filter(token => !decimalIsWrong(token.decimals));

  const missingSymbol = updateArray(
    missingDecimals,
    token => !token.symbol,
    tokenWithoutSymbol => {
      const meta = tokenMeta.find(x =>
        compareString(x.contract, tokenWithoutSymbol.contract)
      )!;
      if (meta.symbol) {
        return {
          ...tokenWithoutSymbol,
          symbol: meta.symbol
        };
      } else {
        console.warn("Dropping", tokenWithoutSymbol, "due to no symbol");
        return {
          ...tokenWithoutSymbol
        };
      }
    }
  ).filter(token => token.symbol);

  const addedEth = [...missingSymbol, ethReserveToken];
  const uniqueTokens = uniqWith(addedEth, (a, b) =>
    compareString(a.contract, b.contract)
  );

  const difference = differenceWith(tokens, uniqueTokens, (a, b) =>
    compareString(a.contract, b.contract)
  );
  if (difference.length > 0) {
    console.warn(
      "Polish tokens is dropping",
      difference,
      "tokens",
      "sending back",
      uniqueTokens
    );
  }
  return uniqueTokens;
};

const seperateMiniTokens = (tokens: AbiCentralPoolToken[]) => {
  const smartTokens = tokens
    .filter(token => !token.poolTokens)
    .map(pickEthToken);

  const poolTokenAddresses = tokens
    .filter(token => Array.isArray(token.poolTokens))
    .map(token => ({
      anchorAddress: token.contract,
      poolTokenAddresses: token.poolTokens as string[]
    }));

  const rebuiltLength = poolTokenAddresses.length + smartTokens.length;
  if (rebuiltLength !== tokens.length) {
    console.error("failed to rebuild properly");
  }
  return { smartTokens, poolTokenAddresses };
};

const tokenShape = (contractAddress: string) => {
  const contract = buildTokenContract(contractAddress);
  const template = {
    contract: ORIGIN_ADDRESS,
    symbol: contract.methods.symbol(),
    decimals: contract.methods.decimals()
  };
  return template;
};

const reserveBalanceShape = (
  contractAddress: string,
  reserves: string[],
  w3: Web3
) => {
  const contract = buildConverterContract(contractAddress, w3);
  const [reserveOne, reserveTwo] = reserves;
  return {
    converterAddress: ORIGIN_ADDRESS,
    reserveOneAddress: reserveOne,
    reserveTwoAddress: reserveTwo,
    reserveOne: contract.methods.getConnectorBalance(reserveOne),
    reserveTwo: contract.methods.getConnectorBalance(reserveTwo)
  };
};

const protectedReservesShape = (
  storeAddress: string,
  anchorAddress: string,
  reserveOneAddress: string,
  reserveTwoAddress: string
) => {
  const contract = buildLiquidityProtectionStoreContract(storeAddress);
  return {
    anchorAddress,
    reserveOneAddress,
    reserveTwoAddress,
    reserveOneProtected: contract.methods.totalProtectedReserveAmount(
      anchorAddress,
      reserveOneAddress
    ),
    reserveTwoProtected: contract.methods.totalProtectedReserveAmount(
      anchorAddress,
      reserveTwoAddress
    )
  };
};

interface RegisteredContracts {
  BancorNetwork: string;
  BancorConverterRegistry: string;
  LiquidityProtection: string;
  LiquidityProtectionStore: string;
}

const percentageOfReserve = (percent: number, existingSupply: string): string =>
  new Decimal(percent).times(existingSupply).toFixed(0);

const percentageIncrease = (deposit: string, existingSupply: string): number =>
  new Decimal(deposit).div(existingSupply).toNumber();

const calculateOppositeFundRequirement = (
  deposit: string,
  depositsSupply: string,
  oppositesSupply: string
): string => {
  const increase = percentageIncrease(deposit, depositsSupply);
  return percentageOfReserve(increase, oppositesSupply);
};

const calculateOppositeLiquidateRequirement = (
  reserveAmount: string,
  reserveBalance: string,
  oppositeReserveBalance: string
) => {
  const increase = percentageIncrease(reserveAmount, reserveBalance);
  return percentageOfReserve(increase, oppositeReserveBalance);
};

const oneMillion = new BigNumber(1000000);

const calculateFundReward = (
  reserveAmount: string,
  reserveSupply: string,
  smartSupply: string
) => {
  Decimal.set({ rounding: 0 });

  const smartSupplyNumber = new Decimal(smartSupply);
  if (smartSupplyNumber.eq(0)) {
    throw new Error("Client side geometric mean not yet supported");
  }
  return new Decimal(reserveAmount)
    .div(reserveSupply)
    .times(smartSupplyNumber)
    .times(0.99)
    .toFixed(0);
};

const calculateLiquidateCost = (
  reserveAmount: string,
  reserveBalance: string,
  smartSupply: string
) => {
  const percent = percentageIncrease(reserveAmount, reserveBalance);
  return percentageOfReserve(percent, smartSupply);
};

const percentDifference = (smallAmount: string, bigAmount: string) =>
  new Decimal(smallAmount).div(bigAmount).toNumber();

const tokenMetaDataEndpoint =
  "https://raw.githubusercontent.com/Velua/eth-tokens-registry/master/tokens.json";

interface TokenMeta {
  id: string;
  image: string;
  contract: string;
  symbol: string;
  name: string;
  precision?: number;
}

const metaToTokenAssumedPrecision = (token: TokenMeta): Token => ({
  contract: token.contract,
  decimals: token.precision!,
  network: "ETH",
  symbol: token.symbol
});

const getTokenMeta = async (currentNetwork: EthNetworks) => {
  const networkVars = getNetworkVariables(currentNetwork);
  if (currentNetwork == EthNetworks.Ropsten) {
    return [
      {
        symbol: "BNT",
        contract: networkVars.bntToken,
        precision: 18
      },
      {
        symbol: "DAI",
        contract: "0xc2118d4d90b274016cb7a54c03ef52e6c537d957",
        precision: 18
      },
      {
        symbol: "WBTC",
        contract: "0xbde8bb00a7ef67007a96945b3a3621177b615c44",
        precision: 8
      },
      {
        symbol: "BAT",
        contract: "0x443fd8d5766169416ae42b8e050fe9422f628419",
        precision: 18
      },
      {
        symbol: "LINK",
        contract: "0x20fe562d797a42dcb3399062ae9546cd06f63280",
        precision: 18
      },
      {
        contract: "0x4F5e60A76530ac44e0A318cbc9760A2587c34Da6",
        symbol: "YYYY"
      },
      {
        contract: "0x63B75DfA4E87d3B949e876dF2Cd2e656Ec963466",
        symbol: "YYY"
      },
      {
        contract: "0xAa2A908Ca3E38ECEfdbf8a14A3bbE7F2cA2a1BE4",
        symbol: "XXX"
      },
      {
        contract: "0xe4158797A5D87FB3080846e019b9Efc4353F58cC",
        symbol: "XXX"
      }
    ].map(
      (x): TokenMeta => ({
        ...x,
        id: x.contract,
        image: defaultImage,
        name: x.symbol
      })
    );
  }
  if (currentNetwork !== EthNetworks.Mainnet)
    throw new Error("Ropsten and Mainnet supported only.");

  const res: AxiosResponse<TokenMeta[]> = await axios.get(
    tokenMetaDataEndpoint
  );

  const drafted = res.data
    .filter(({ symbol, contract, image }) =>
      [symbol, contract, image].every(Boolean)
    )
    .map(x => ({ ...x, id: x.contract }));

  const existingEth = drafted.find(x => compareString(x.symbol, "eth"))!;

  const withoutEth = drafted.filter(meta => !compareString(meta.symbol, "eth"));
  const addedEth = {
    ...existingEth,
    id: ethReserveAddress,
    contract: ethReserveAddress
  };
  const final = [addedEth, existingEth, ...withoutEth];
  return uniqWith(final, (a, b) => compareString(a.id, b.id));
};

const compareRelayById = (a: Relay, b: Relay) => compareString(a.id, b.id);

const VuexModule = createModule({
  strict: false
});

interface LiquidityProtectionSettings {
  contract: string;
  minDelay: number;
  maxDelay: number;
  lockedDelay: number;
  govToken: string;
  networkToken: string;
  defaultNetworkTokenMintingLimit: string;
}

interface RawLiquidityProtectionSettings {
  minProtectionDelay: string;
  maxProtectionDelay: string;
  lockDuration: string;
  govToken: string;
  networkToken: string;
  defaultNetworkTokenMintingLimit: string;
}

export class EthBancorModule
  extends VuexModule.With({ namespaced: "ethBancor/" })
  implements TradingModule, LiquidityModule, CreatePoolModule, HistoryModule {
  registeredAnchorAddresses: string[] = [];
  convertibleTokenAddresses: string[] = [];
  loadingPools: boolean = true;

  bancorApiTokens: TokenPrice[] = [];
  relaysList: readonly Relay[] = [];
  tokenBalances: Balance[] = [];
  bntUsdPrice: number = 0;
  tokenMeta: TokenMeta[] = [];
  availableHistories: string[] = [];
  contracts: RegisteredContracts = {
    BancorNetwork: "",
    BancorConverterRegistry: "",
    LiquidityProtection: "",
    LiquidityProtectionStore: ""
  };
  initiated: boolean = false;
  failedPools: string[] = [];
  currentNetwork: EthNetworks = EthNetworks.Mainnet;
  slippageTolerance = 0;

  liquidityProtectionSettings: LiquidityProtectionSettings = {
    contract: "",
    minDelay: moment.duration("30", "days").asSeconds(),
    maxDelay: moment.duration("100", "days").asSeconds(),
    lockedDelay: moment.duration("24", "hours").asSeconds(),
    networkToken: "",
    govToken: "",
    defaultNetworkTokenMintingLimit: "0"
  };

  @mutation setLiquidityProtectionSettings(
    settings: LiquidityProtectionSettings
  ) {
    this.liquidityProtectionSettings = settings;
  }

  @action async fetchLiquidityProtectionSettings({
    settingsContractAddress,
    protectionContractAddress
  }: {
    settingsContractAddress: string;
    protectionContractAddress: string;
  }) {
    const [[settings], [protection]] = ((await this.multi({
      groupsOfShapes: [
        [liquidityProtectionSettingsShape(settingsContractAddress, w3)],
        [liquidityProtectionShape(protectionContractAddress, w3)]
      ]
    })) as [unknown, unknown]) as [
      RawLiquidityProtectionSettings[],
      { govToken: string }[]
    ];

    const newSettings = {
      contract: settingsContractAddress,
      minDelay: Number(settings.minProtectionDelay),
      maxDelay: Number(settings.maxProtectionDelay),
      lockedDelay: Number(settings.lockDuration),
      govToken: protection.govToken,
      networkToken: settings.networkToken,
      defaultNetworkTokenMintingLimit: settings.defaultNetworkTokenMintingLimit
    } as LiquidityProtectionSettings;

    return newSettings;
  }

  get stats() {
    const ethToken = this.tokens.find(token =>
      compareString("ETH", token.symbol)
    );
    const totalVolume24h = this.relays
      .filter(
        x => x && !x.v2 && x.volume !== undefined && !isNaN(Number(x.volume))
      )
      .map(x => new BigNumber(x.volume || 0))
      .reduce((sum, current) => sum.plus(current));

    return {
      totalLiquidityDepth: this.relays
        .map(x => Number(x.liqDepth || 0))
        .reduce((sum, current) => sum + current),
      totalPoolCount: this.relays.length,
      totalTokenCount: this.tokens.length,
      stakedBntPercent: this.stakedBntPercent,
      nativeTokenPrice: {
        symbol: "ETH",
        price: (ethToken && ethToken.price) || 0
      },
      twentyFourHourTradeCount: this.liquidityHistory.data.length,
      totalVolume24h: Number(totalVolume24h),
      bntUsdPrice: this.bntUsdPrice
    };
  }

  whiteListedPools: string[] = [];

  @mutation setWhiteListedPools(anchors: string[]) {
    this.whiteListedPools = anchors;
  }

  @action async fetchWhiteListedV1Pools(
    liquidityProtectionStoreAddress?: string
  ) {
    const contractAddress =
      liquidityProtectionStoreAddress ||
      this.contracts.LiquidityProtectionStore;
    const liquidityProtection = buildLiquidityProtectionStoreContract(
      contractAddress,
      w3
    );
    const whiteListedPools = await liquidityProtection.methods
      .whitelistedPools()
      .call();
    this.setWhiteListedPools(whiteListedPools);
    return whiteListedPools;
  }

  @action async protectLiquidityTx({
    anchorAddress,
    amountWei,
    resolveImmediately = false
  }: {
    anchorAddress: string;
    amountWei: string;
    resolveImmediately: boolean;
  }) {
    const liquidityProtectionAddress = this.contracts.LiquidityProtection;
    const contract = buildLiquidityProtectionContract(
      liquidityProtectionAddress
    );
    return this.resolveTxOnConfirmation({
      tx: contract.methods.protectLiquidity(anchorAddress, amountWei),
      resolveImmediately
    });
  }

  @action async unProtectLiquidityTx({
    id1,
    id2
  }: {
    id1: string;
    id2: string;
  }) {
    const liquidityProtectionAddress = this.contracts.LiquidityProtection;
    const contract = buildLiquidityProtectionContract(
      liquidityProtectionAddress
    );
    return this.resolveTxOnConfirmation({
      tx: contract.methods.unprotectLiquidity(id1, id2)
    });
  }

  @action async unprotectLiquidity({
    id1,
    id2
  }: {
    id1: string;
    id2: string;
  }): Promise<TxResponse> {
    const res = await this.unProtectLiquidityTx({ id1, id2 });

    (async () => {
      await wait(700);
      this.fetchLockedBalances();
      this.fetchProtectionPositions({});
      await wait(4000);
      this.fetchLockedBalances();
      this.fetchProtectionPositions({});
    })();

    return {
      blockExplorerLink: await this.createExplorerLink(res),
      txId: res
    };
  }

  highTierPoolsArr: string[] = [];

  @mutation setHighTierPools(highTierPools: string[]) {
    console.log("high tier pools", highTierPools);
    this.highTierPoolsArr = highTierPools;
  }

  @action async fetchAndSetHighTierPools(liquidityProtectionContract: string) {
    /*
    const lpContract = buildLiquidityProtectionContract(
      liquidityProtectionContract || this.contracts.LiquidityProtection,
      w3
    );

    const highTierPools = await lpContract.methods.highTierPools().call();
    */

    this.setHighTierPools(highTierPools);
  }

  protectedPositionsArr: ProtectedLiquidityCalculated[] = [];

  @mutation setProtectedPositions(positions: ProtectedLiquidityCalculated[]) {
    console.log(positions, "are the positions getting set!");
    this.protectedPositionsArr = positions;
  }

  @action async fetchPositionsMulti({
    positionIds,
    liquidityStore
  }: {
    positionIds: string[];
    liquidityStore: string;
  }): Promise<ProtectedLiquidity[]> {
    const positionShapes = positionIds.map(id =>
      protectedPositionShape(liquidityStore, id)
    );

    const [multiPositions] = await this.multi({
      groupsOfShapes: [positionShapes]
    });

    const keys = [
      "owner",
      "poolToken",
      "reserveToken",
      "poolAmount",
      "reserveAmount",
      "reserveRateN",
      "reserveRateD",
      "timestamp",
      "id"
    ];

    // @ts-ignore
    return multiPositions
      .map(res => ({ ...res.position, "8": res.positionId }))
      .map(res => fromPairs(keys.map((key, index) => [key, res[index]])));
  }

  @action async fetchProtectionPositions({
    storeAddress,
    blockNumberNow
  }: {
    storeAddress?: string;
    blockNumberNow?: number;
  }) {
    const liquidityStore =
      storeAddress || this.contracts.LiquidityProtectionStore;
    if (!this.currentUser) {
      return;
    }
    try {
      const contract = buildLiquidityProtectionStoreContract(
        liquidityStore,
        w3
      );
      const owner = this.currentUser;
      console.time("time to get ID count");
      console.log("getting id count", owner, "was the owner");
      const idCount = Number(
        await contract.methods.protectedLiquidityCount(owner).call()
      );
      console.log("got id count", idCount);
      console.timeEnd("time to get ID count");
      if (idCount == 0) return;
      const positionIds = await contract.methods
        .protectedLiquidityIds(owner)
        .call();

      const [allPositions, currentBlockNumber] = await Promise.all([
        this.fetchPositionsMulti({
          positionIds,
          liquidityStore
        }),
        (async () => {
          return blockNumberNow || w3.eth.getBlockNumber();
        })()
      ]);

      if (allPositions.length !== idCount)
        throw new Error("ID count does not match returned positions");

      const lpContract = buildLiquidityProtectionContract(
        this.contracts.LiquidityProtection,
        w3
      );

      const uniqueAnchors = uniqWith(
        allPositions.map(pos => pos.poolToken),
        compareString
      ) as string[];

      const timeScales: {
        blockHeight: number;
        days: number;
        label: string;
      }[] = ([
        [1, "day"],
        [7, "week"]
      ] as [number, string][]).map(([days, label]) => ({
        blockHeight: rewindBlocksByDays(currentBlockNumber, days),
        days,
        label
      }));

      const [withAprs, withLiquidityReturn, withFees] = await Promise.all([
        (async () => {
          try {
            const poolHistoricalBalances = await Promise.all(
              uniqueAnchors.map(async anchor => {
                const historicalBalances = await Promise.all(
                  timeScales.map(async scale => {
                    const balance = await this.fetchRelayBalances({
                      poolId: anchor,
                      blockHeight: scale.blockHeight
                    });
                    return {
                      balance,
                      scale: scale.label
                    };
                  })
                );

                return {
                  poolId: anchor,
                  historicalBalances
                };
              })
            );

            return await Promise.all(
              allPositions.map(async position => {
                const pool = findOrThrow(poolHistoricalBalances, pool =>
                  compareString(pool.poolId, position.poolToken)
                );
                const aprs = await Promise.all(
                  timeScales.map(async scale => {
                    const poolBalance = findOrThrow(
                      pool.historicalBalances,
                      balance => compareString(balance.scale, scale.label)
                    ).balance;

                    const historicalReserveBalances = poolBalance.reserves.map(
                      (reserve): WeiExtendedAsset => ({
                        weiAmount: reserve.weiAmount,
                        contract: reserve.contract
                      })
                    );

                    const poolTokenSupply = poolBalance.smartTokenSupplyWei;

                    const [
                      tknReserveBalance,
                      opposingTknBalance
                    ] = sortAlongSide(
                      historicalReserveBalances,
                      balance => balance.contract,
                      [position.reserveToken]
                    );

                    const poolToken = position.poolToken;
                    const reserveToken = position.reserveToken;
                    const reserveAmount = position.reserveAmount;
                    const poolRateN = new BigNumber(tknReserveBalance.weiAmount)
                      .times(2)
                      .toString();
                    const poolRateD = poolTokenSupply;

                    const reserveRateN = opposingTknBalance.weiAmount;
                    const reserveRateD = tknReserveBalance.weiAmount;

                    let poolRoi = "";

                    try {
                      poolRoi = await lpContract.methods
                        .poolROI(
                          poolToken,
                          reserveToken,
                          reserveAmount,
                          poolRateN,
                          poolRateD,
                          reserveRateN,
                          reserveRateD
                        )
                        .call();
                    } catch (err) {
                      console.error("getting pool roi failed!", err, {
                        address: this.contracts.LiquidityProtection,
                        poolToken,
                        reserveToken,
                        reserveAmount,
                        poolRateN,
                        poolRateD,
                        reserveRateN,
                        reserveRateD
                      });
                    }

                    const magnitude =
                      scale.label == "day"
                        ? 365
                        : scale.label == "week"
                        ? 52
                        : 365 / scale.days;

                    const calculatedAprDec = new BigNumber(poolRoi)
                      .div(1000000)
                      .minus(1)
                      .times(magnitude);

                    return {
                      calculatedAprDec: calculatedAprDec.isNegative()
                        ? "0"
                        : calculatedAprDec.toString(),
                      scaleId: scale.label
                    };
                  })
                );

                return {
                  positionId: position.id,
                  oneDayDec: aprs.find(apr => apr.scaleId == "day")!
                    .calculatedAprDec,
                  oneWeekDec: aprs.find(apr => apr.scaleId == "week")!
                    .calculatedAprDec
                };
              })
            );
          } catch (e) {
            console.log(e, "error doing rois");
          }
        })(),
        Promise.all(
          allPositions.map(async position => {
            const now = moment();
            const fullWaitTime = now.clone().add(1, "year").unix();

            const timeNow = moment().unix();

            const [
              fullLiquidityReturn,
              currentLiquidityReturn
            ] = await Promise.all([
              getRemoveLiquidityReturn(
                this.contracts.LiquidityProtection,
                position.id,
                oneMillion.toString(),
                fullWaitTime,
                w3
              ),
              getRemoveLiquidityReturn(
                this.contracts.LiquidityProtection,
                position.id,
                oneMillion.toString(),
                timeNow,
                w3
              )
            ]);

            return {
              positionId: position.id,
              fullLiquidityReturn,
              currentLiquidityReturn,
              roiDec: calculateReturnOnInvestment(
                position.reserveAmount,
                fullLiquidityReturn.targetAmount
              )
            };
          })
        ).catch(e => {
          console.warn("Error fetching ROIs", e);
        }),
        Promise.all(
          allPositions.map(async position => {
            const currentPoolBalances = await this.fetchRelayBalances({
              poolId: position.poolToken
            });

            const [
              depositedReserve,
              opposingReserve
            ] = sortAlongSide(
              currentPoolBalances.reserves,
              reserve => reserve.contract,
              [position.reserveToken]
            );
            const rate0 = new BigNumber(position.reserveRateN)
              .div(position.reserveRateD)
              .toString();

            const feeAmountWei = calculatePositionFees(
              position.poolAmount,
              currentPoolBalances.smartTokenSupplyWei,
              position.reserveAmount,
              depositedReserve.weiAmount,
              opposingReserve.weiAmount,
              rate0
            );

            const shrunk = shrinkToken(feeAmountWei, 18);

            console.log(shrunk, "is the fee amount");

            return {
              positionId: position.id,
              amount: shrunk
            };
          })
        )
      ]);

      const positions = allPositions.map(
        (position): ProtectedLiquidityCalculated => {
          const liqReturn =
            withLiquidityReturn &&
            withLiquidityReturn.find(p => position.id == p.positionId);
          const roiReturn =
            withAprs && withAprs.find(p => position.id == p.positionId);

          const fee = withFees.find(p => position.id == p.positionId);

          return {
            ...position,
            ...(liqReturn && omit(liqReturn, ["positionId"])),
            ...(roiReturn && omit(roiReturn, ["positionId"])),
            ...(fee && { fee: omit(fee, ["positionId"]) })
          };
        }
      );

      console.log("success!", positions, "are positions");

      this.setProtectedPositions(positions);
      if (this.loadingProtectedPositions) {
        await wait(2);
        this.setLoadingPositions(false);
      }
      return positions;
    } catch (e) {
      console.error("Failed fetching protection positions", e.message);
    }
  }

  @action async addProtection({
    poolId,
    reserveAmount,
    onUpdate
  }: {
    poolId: string;
    reserveAmount: ViewAmount;
    onUpdate: OnUpdate;
  }): Promise<TxResponse> {
    const pool = this.relay(poolId);

    if (!pool.whitelisted) {
      throw new Error("Pool must be whitelisted to protect liquidity");
    }

    const liqudityProtectionContractAddress = this.contracts
      .LiquidityProtection;
    const contract = buildLiquidityProtectionContract(
      liqudityProtectionContractAddress
    );

    const reserveTokenAddress = reserveAmount.id;
    const token = this.token(reserveTokenAddress);
    const reserveAmountWei = expandToken(reserveAmount.amount, token.precision);

    const depositIsEth = compareString(reserveAmount.id, ethReserveAddress);

    const txHash = (await multiSteps({
      items: [
        {
          description: "Triggering approval..",
          task: async () => {
            if (!depositIsEth) {
              await this.triggerApprovalIfRequired({
                owner: this.currentUser,
                spender: liqudityProtectionContractAddress,
                amount: reserveAmountWei,
                tokenAddress: reserveTokenAddress
              });
            }
          }
        },
        {
          description: "Adding liquidity..",
          task: async () => {
            return this.resolveTxOnConfirmation({
              tx: contract.methods.addLiquidity(
                poolId,
                reserveTokenAddress,
                reserveAmountWei
              ),
              resolveImmediately: true,
              ...(depositIsEth && { value: reserveAmountWei })
            });
          }
        }
      ],
      onUpdate
    })) as string;

    this.fetchProtectionPositions({});
    this.spamBalances([
      this.liquidityProtectionSettings.govToken,
      reserveTokenAddress
    ]);
    wait(3000).then(() => {
      this.fetchProtectionPositions({});
    });

    return {
      blockExplorerLink: await this.createExplorerLink(txHash),
      txId: txHash
    };
  }

  @action async removeProtection({
    decPercent,
    id
  }: {
    decPercent: number;
    id: string;
  }): Promise<TxResponse> {
    const dbId = id.split(":")[1];

    const liquidityProtectionContract = this.contracts.LiquidityProtection;
    const contract = buildLiquidityProtectionContract(
      this.contracts.LiquidityProtection
    );

    const position = findOrThrow(
      this.protectedPositionsArr,
      position => compareString(position.id, dbId),
      `failed to find the referenced position of ${dbId}`
    );
    const isDissolvingNetworkToken = compareString(
      this.liquidityProtectionSettings.networkToken,
      position.reserveToken
    );
    const ppmPercent = decToPpm(decPercent);

    console.log({ ppmPercent, decPercent }, "issue 560");
    console.assert(
      decPercent == 1,
      "dec percent passed from View layer was not 1!"
    );
    console.assert();

    if (isDissolvingNetworkToken) {
      const dissolvingFullPosition = decPercent === 1;
      const roundingBuffer = 0.01;
      const weiApprovalAmount = dissolvingFullPosition
        ? position.reserveAmount
        : new BigNumber(position.reserveAmount)
            .times(decPercent + roundingBuffer)
            .toFixed(0);
      await this.triggerApprovalIfRequired({
        owner: this.currentUser,
        spender: liquidityProtectionContract,
        amount: weiApprovalAmount,
        tokenAddress: this.liquidityProtectionSettings.govToken
      });
    }

    const txHash = await this.resolveTxOnConfirmation({
      tx: contract.methods.removeLiquidity(dbId, ppmPercent),
      resolveImmediately: true
    });

    (async () => {
      await wait(600);
      this.fetchLockedBalances();
      this.fetchProtectionPositions({});
      await wait(2000);
      this.fetchLockedBalances();
      this.fetchProtectionPositions({});
    })();

    return {
      blockExplorerLink: await this.createExplorerLink(txHash),
      txId: txHash
    };
  }

  @action async protectLiquidity({
    amount,
    onUpdate
  }: ProtectLiquidityParams): Promise<TxResponse> {
    const liquidityProtectionContractAddress = this.contracts
      .LiquidityProtection;

    const pool = await this.traditionalRelayById(amount.id);
    const poolToken = pool.anchor;
    if (!compareString(amount.id, poolToken.contract))
      throw new Error("Pool token does not match anchor ID");
    const poolTokenWei = expandToken(amount.amount, poolToken.decimals);

    const txHash = await multiSteps({
      items: [
        {
          description: "Approving transfer...",
          task: async () => {
            await this.triggerApprovalIfRequired({
              amount: poolTokenWei,
              owner: this.currentUser,
              spender: liquidityProtectionContractAddress,
              tokenAddress: poolToken.contract
            });
          }
        },
        {
          description: "Adding liquidity protection...",
          task: async () => {
            return this.protectLiquidityTx({
              anchorAddress: poolToken.contract,
              amountWei: poolTokenWei,
              resolveImmediately: true
            });
          }
        }
      ],
      onUpdate
    });

    this.spamBalances([
      poolToken.contract,
      this.liquidityProtectionSettings.govToken
    ]);

    (async () => {
      this.fetchProtectionPositions({});
      await wait(2000);
      this.fetchProtectionPositions({});
      await wait(5000);
      this.fetchProtectionPositions({});
    })();

    return {
      blockExplorerLink: await this.createExplorerLink(txHash),
      txId: txHash
    };
  }

  @mutation setTolerance(tolerance: number) {
    this.slippageTolerance = tolerance;
  }

  @action async setSlippageTolerance(tolerance: number) {
    this.setTolerance(tolerance);
  }

  @mutation setNetwork(network: EthNetworks) {
    this.currentNetwork = network;
  }

  @mutation setBancorApiTokens(tokens: TokenPrice[]) {
    this.bancorApiTokens = tokens;
  }

  lockedBalancesArr: LockedBalance[] = [];

  get lockedEth() {
    return this.lockedBalancesArr;
  }

  @mutation setLockedBalances(lockedBalances: LockedBalance[]) {
    this.lockedBalancesArr = lockedBalances;
  }

  @mutation setLoadingPositions(value: boolean) {
    this.loadingProtectedPositions = value;
  }

  @mutation updateHistoricPoolFees(newFees: PreviousPoolFee[]) {
    const currentFees = this.previousPoolFeesArr;
    console.log("historical fees", newFees);
    this.previousPoolFeesArr = [...currentFees, ...newFees];
  }

  @action async fetchLockedBalances(storeAddress?: string) {
    const owner = this.currentUser;
    if (!owner) return;

    const contractAddress =
      storeAddress || this.contracts.LiquidityProtectionStore;
    const storeContract = buildLiquidityProtectionStoreContract(
      contractAddress,
      w3
    );
    const lockedBalanceCount = Number(
      await storeContract.methods.lockedBalanceCount(owner).call()
    );

    const lockedBalances =
      lockedBalanceCount > 0
        ? await traverseLockedBalances(
            contractAddress,
            owner,
            lockedBalanceCount,
            w3
          )
        : [];
    this.setLockedBalances(lockedBalances);

    return lockedBalances;
  }

  loadingProtectedPositions = true;

  get protectedPositions(): ViewProtectedLiquidity[] {
    const owner = this.currentUser;
    if (!owner) return [];

    const { minDelay, maxDelay } = this.liquidityProtectionSettings;

    const whiteListedPools = this.whiteListedPools;

    const allPositions = this.protectedPositionsArr
      .filter(position => compareString(position.owner, owner))
      .filter(position =>
        whiteListedPools.some(anchor =>
          compareString(position.poolToken, anchor)
        )
      );

    const allRelays = this.relaysList;
    const uniqueAnchors = uniqWith(
      allPositions.map(pos => pos.poolToken),
      compareString
    );
    const relays = uniqueAnchors.map(anchor =>
      findOrThrow(allRelays, relay => compareString(relay.id, anchor))
    );

    const viewPositions = allPositions.map(
      (singleEntry): ViewProtectedLiquidity => {
        const isWhiteListed = true;

        const startTime = Number(singleEntry.timestamp);

        const relay = findOrThrow(relays, relay =>
          compareString(relay.id, singleEntry.poolToken)
        );

        const reserveToken = this.token(singleEntry.reserveToken);
        const reservePrecision = reserveToken.precision;

        const reserveTokenDec = shrinkToken(
          singleEntry.reserveAmount,
          reservePrecision
        );

        const fullyProtectedDec =
          singleEntry.fullLiquidityReturn &&
          shrinkToken(
            singleEntry.fullLiquidityReturn.targetAmount,
            reservePrecision
          );

        const currentProtectedDec =
          singleEntry.currentLiquidityReturn &&
          shrinkToken(
            singleEntry.currentLiquidityReturn.targetAmount,
            reservePrecision
          );

        const progressPercent = calculateProgressLevel(
          startTime,
          startTime + maxDelay
        );

        const givenVBnt =
          compareString(
            reserveToken.id,
            this.liquidityProtectionSettings.networkToken
          ) && reserveTokenDec;

        // stake - original
        // full coverage - full wait time
        // protectedAmount - current wait time

        return {
          id: `${singleEntry.poolToken}:${singleEntry.id}`,
          whitelisted: isWhiteListed,
          ...(givenVBnt && { givenVBnt }),
          single: true,
          apr: {
            day: Number(singleEntry.oneDayDec),
            // month: Number(singleEntry.on)
            week: Number(singleEntry.oneWeekDec)
          },
          insuranceStart: startTime + minDelay,
          fullCoverage: startTime + maxDelay,
          stake: {
            amount: reserveTokenDec,
            symbol: reserveToken.symbol,
            poolId: relay.id,
            unixTime: startTime,
            ...(reserveToken.price && {
              usdValue: new BigNumber(reserveTokenDec)
                .times(reserveToken.price)
                .toNumber()
            })
          },
          ...(fullyProtectedDec && {
            fullyProtected: {
              amount: fullyProtectedDec,
              symbol: reserveToken.symbol,
              ...(reserveToken.price && {
                usdValue: new BigNumber(fullyProtectedDec)
                  .times(reserveToken.price)
                  .toNumber()
              })
            }
          }),
          ...(currentProtectedDec && {
            protectedAmount: {
              amount: currentProtectedDec,
              symbol: reserveToken.symbol,
              ...(reserveToken.price &&
                fullyProtectedDec && {
                  usdValue: new BigNumber(currentProtectedDec)
                    .times(reserveToken.price!)
                    .toNumber()
                })
            }
          }),
          coverageDecPercent: progressPercent,
          ...(singleEntry.fee && {
            fees: {
              amount: singleEntry.fee.amount,
              symbol: reserveToken.symbol
              // ...(reserveToken.price &&
              //   fullyProtectedDec && {
              //     usdValue: new BigNumber(1)
              //       .times(reserveToken.price!)
              //       .toNumber()
              //   })
            }
          }),
          roi:
            fullyProtectedDec &&
            Number(calculatePercentIncrease(reserveTokenDec, fullyProtectedDec))
        } as ViewProtectedLiquidity;
      }
    );

    console.log({ reviewedSingles: viewPositions });
    return viewPositions;
  }

  get poolTokenPositions(): PoolTokenPosition[] {
    const relaysList = this.relaysList;
    const allIouTokens = relaysList.flatMap(iouTokensInRelay);
    const existingBalances = this.tokenBalances.filter(
      balance =>
        balance.balance !== "0" &&
        allIouTokens.some(iouToken =>
          compareString(balance.id, iouToken.contract)
        )
    );

    const relevantRelays = relaysList.filter(relay =>
      iouTokensInRelay(relay).some(token =>
        existingBalances.some(balance =>
          compareString(balance.id, token.contract)
        )
      )
    );

    return relevantRelays.map(relay => {
      const anchorTokens = iouTokensInRelay(relay);
      const iouTokens = existingBalances.filter(existingBalance =>
        anchorTokens.some(anchor =>
          compareString(existingBalance.id, anchor.contract)
        )
      );

      const viewRelay = this.relay(relay.id);
      const isV1 = relay.converterType == PoolType.Traditional;
      if (isV1) {
        return {
          relay: viewRelay,
          smartTokenAmount: iouTokens[0].balance
        };
      } else {
        const chainkLinkRelay = relay as ChainLinkRelay;
        const reserveBalances = iouTokens.map(iouToken => {
          const relevantPoolTokenData = chainkLinkRelay.anchor.poolTokens.find(
            poolToken =>
              compareString(poolToken.poolToken.contract, iouToken.id)
          )!;
          return {
            balance: iouToken.balance,
            reserveId: relevantPoolTokenData.reserveId
          };
        });
        return {
          relay: viewRelay,
          poolTokens: reserveBalances
        };
      }
    });
  }

  get morePoolsAvailable() {
    const allPools = this.registeredAnchorAddresses;
    const remainingPools = allPools
      .filter(
        poolAddress =>
          !this.relaysList.some(relay => compareString(poolAddress, relay.id))
      )
      .filter(
        poolAddress =>
          !this.failedPools.some(failedPool =>
            compareString(failedPool, poolAddress)
          )
      );
    return remainingPools.length > 0;
  }

  @mutation setLoadingPools(status: boolean) {
    this.loadingPools = status;
  }

  @mutation updateFailedPools(ids: string[]) {
    this.failedPools = uniqWith([...this.failedPools, ...ids], compareString);
  }

  @action async loadMorePools() {
    this.setLoadingPools(true);
    const remainingAnchorAddresses = this.registeredAnchorAddresses
      .filter(
        address =>
          !this.relaysList.some(relay => compareString(relay.id, address))
      )
      .filter(
        address =>
          !this.failedPools.some(failedPoolAddress =>
            compareString(address, failedPoolAddress)
          )
      );

    if (remainingAnchorAddresses && remainingAnchorAddresses.length > 0) {
      const remainingPools = await this.add(remainingAnchorAddresses);

      await this.addPoolsBulk(remainingPools);
    }
    this.setLoadingPools(false);
  }

  @action async checkPriceDeviationTooHigh({
    relayId,
    selectedTokenAddress
  }: {
    relayId: string;
    selectedTokenAddress: string;
  }): Promise<boolean> {
    let priceDeviationTooHigh = false;

    const relay = await this.relayById(relayId);

    const converter = buildV28ConverterContract(relay.contract, w3);
    const liquidityProtectionSettings = buildLiquidityProtectionSettingsContract(
      this.liquidityProtectionSettings.contract,
      w3
    );

    const [
      recentAverageRateResult,
      averageRateMaxDeviationResult,
      primaryReserveBalanceResult,
      secondaryReserveBalanceResult
    ] = await Promise.all([
      converter.methods.recentAverageRate(selectedTokenAddress).call(),
      liquidityProtectionSettings.methods.averageRateMaxDeviation().call(),
      converter.methods
        .reserveBalance(
          // the selected token
          relay.reserves.find(r =>
            compareString(r.contract, selectedTokenAddress)
          )!.contract
        )
        .call(),
      converter.methods
        .reserveBalance(
          // the other token
          relay.reserves.find(
            r => !compareString(r.contract, selectedTokenAddress)
          )!.contract
        )
        .call()
    ]);

    const averageRate = new BigNumber(recentAverageRateResult["1"]).dividedBy(
      recentAverageRateResult["0"]
    );

    console.log("averageRate", averageRate);

    priceDeviationTooHigh = calculatePriceDeviationTooHigh(
      averageRate,
      new BigNumber(primaryReserveBalanceResult),
      new BigNumber(secondaryReserveBalanceResult),
      new BigNumber(averageRateMaxDeviationResult)
    );

    return priceDeviationTooHigh;
  }

  get secondaryReserveChoices(): ModalChoice[] {
    return this.newNetworkTokenChoices;
  }

  get primaryReserveChoices() {
    return (secondaryReserveId: string): ModalChoice[] => {
      const metaTokens = this.tokenMeta.filter(
        meta => !compareString(meta.id, secondaryReserveId)
      );
      const modalChoices = metaTokens.map(metaToModalChoice);
      const balances = this.tokenBalances;
      const tokensWithBalances = updateArray(
        modalChoices,
        token => balances.some(balance => compareString(balance.id, token.id)),
        token => ({
          ...token,
          balance: findOrThrow(balances, balance =>
            compareString(balance.id, token.id)
          ).balance
        })
      );

      return sortAlongSide(
        tokensWithBalances,
        choice => choice.id.toLowerCase(),
        this.tokens.map(token => token.id.toLowerCase())
      );
    };
  }

  get newNetworkTokenChoices(): ModalChoice[] {
    const toOffer = [
      { symbolName: "BNT", value: this.bntUsdPrice },
      { symbolName: "USDB", value: 1 }
    ];

    const addedMeta = toOffer
      .map(offer => ({
        ...offer,
        meta: this.tokenMeta.find(meta =>
          compareString(meta.symbol, offer.symbolName)
        )!
      }))
      .filter(offer => offer.meta);

    return addedMeta.map(meta => {
      const balance = this.tokenBalance(meta.meta.contract);
      const stringBalance =
        balance && new BigNumber(balance.balance).toString();
      return {
        id: meta.meta.id,
        contract: meta.meta.contract,
        img: meta.meta.image,
        symbol: meta.meta.symbol,
        balance: stringBalance,
        usdValue: meta.value
      };
    });
  }

  get newPoolTokenChoices() {
    return (networkToken: string): ModalChoice[] => {
      const tokenChoices = this.tokenMeta
        .map(metaToModalChoice)
        .map(modalChoice => {
          const balance = this.tokenBalance(modalChoice.contract);
          const stringBalance =
            balance && new BigNumber(balance.balance).toString();
          return {
            ...modalChoice,
            balance: stringBalance
          };
        })
        .filter(meta =>
          this.newNetworkTokenChoices.some(
            networkChoice => !compareString(networkChoice.id, meta.id)
          )
        )
        .filter(tokenChoice => tokenChoice.id !== networkToken)
        .filter(meta => {
          const suggestedReserveIds = [meta.id, networkToken];
          const existingRelayWithSameReserves = this.relaysList.some(relay => {
            const reserves = relay.reserves.map(reserve => reserve.contract);
            return suggestedReserveIds.every(id =>
              reserves.some(r => compareString(id, r))
            );
          });
          return !existingRelayWithSameReserves;
        })
        .filter((_, index) => index < 200);

      const sorted = sortAlongSide(
        tokenChoices,
        token => token.id.toLowerCase(),
        this.tokens.map(token => token.id.toLowerCase())
      ).sort((a, b) => Number(b.balance) - Number(a.balance));
      return sorted;
    };
  }

  get currentUser() {
    return vxm.wallet.currentUser;
  }

  @mutation moduleInitiated() {
    this.initiated = true;
  }

  @action async fetchNewConverterAddressFromHash(
    hash: string
  ): Promise<string> {
    const interval = 1000;
    const attempts = 10;

    for (let i = 0; i < attempts; i++) {
      const info = await web3.eth.getTransactionReceipt(hash);
      if (info) {
        return removeLeadingZeros(info.logs[0].address);
      }
      await wait(interval);
    }
    throw new Error("Failed to find new address in decent time");
  }

  @mutation resetData() {
    this.relaysList = [];
    this.tokenBalances = [];
    this.initiated = false;
  }

  @action async onNetworkChange(updatedNetwork: EthNetworks) {
    if (this.currentNetwork !== updatedNetwork) {
      this.resetData();
      this.init();
    }
  }

  @action async deployConverter({
    smartTokenName,
    smartTokenSymbol,
    reserveTokenAddresses,
    precision = 18
  }: {
    smartTokenName: string;
    smartTokenSymbol: string;
    reserveTokenAddresses: string[];
    precision?: number;
  }): Promise<string> {
    if (reserveTokenAddresses.length !== 2)
      throw new Error("Method deployConverter only supports 2 reserves");
    const contract = buildRegistryContract(
      this.contracts.BancorConverterRegistry
    );

    const smartTokenDecimals = precision;

    return this.resolveTxOnConfirmation({
      tx: contract.methods.newConverter(
        1,
        smartTokenName,
        smartTokenSymbol,
        smartTokenDecimals,
        50000,
        reserveTokenAddresses,
        ["500000", "500000"]
      )
    });
  }

  @action async deployV1Converter({
    poolTokenName,
    poolTokenSymbol,
    poolTokenPrecision,
    reserves
  }: {
    poolTokenName: string;
    poolTokenSymbol: string;
    poolTokenPrecision: number;
    reserves: { contract: string; ppmReserveWeight: string }[];
  }): Promise<string> {
    if (reserves.length == 0) throw new Error("Must have at least one reserve");
    const converterRegistryAddress = this.contracts.BancorConverterRegistry;
    const contract = buildRegistryContract(converterRegistryAddress);

    const reserveTokenAddresses = reserves.map(reserve => reserve.contract);
    const reserveWeights = reserves.map(reserve => reserve.ppmReserveWeight);

    const poolType = PoolType.Traditional;

    const poolAlreadyExists = await existingPool(
      converterRegistryAddress,
      poolType,
      reserveTokenAddresses,
      reserveWeights,
      this.currentNetwork
    );
    if (poolAlreadyExists)
      throw new Error(`Similar pool already exists (${poolAlreadyExists})`);

    return this.resolveTxOnConfirmation({
      tx: contract.methods.newConverter(
        poolType,
        poolTokenName,
        poolTokenSymbol,
        poolTokenPrecision,
        50000,
        reserveTokenAddresses,
        reserveWeights
      )
    });
  }

  @action async fetchHistoryData(poolId: string) {
    const pool = await this.relayById(poolId);
    const reserveSymbols = pool.reserves.map(reserve => reserve.symbol);
    const sortedSymbols = sortByNetworkTokens(reserveSymbols, x => x);
    const [, primaryReserveToken] = sortedSymbols;
    return getSmartTokenHistory(primaryReserveToken.toLowerCase());
  }

  @action async createV1Pool({
    onUpdate,
    decFee,
    decimals,
    poolName,
    poolSymbol,
    reserves
  }: CreateV1PoolEthParams): Promise<V1PoolResponse> {
    const hasFee = new BigNumber(decFee).isGreaterThan(0);

    const {
      poolId,
      newConverterTx
    }: { poolId: string; newConverterTx: string } = await multiSteps({
      items: [
        {
          description: "Creating pool...",
          task: async () => {
            const converterRes = await this.deployV1Converter({
              reserves: reserves.map(reserve => ({
                contract: reserve.tokenId,
                ppmReserveWeight: decToPpm(reserve.decReserveWeight)
              })),
              poolTokenName: poolName,
              poolTokenSymbol: poolSymbol,
              poolTokenPrecision: decimals
            });

            const converterAddress = await this.fetchNewConverterAddressFromHash(
              converterRes
            );
            return { converterAddress, newConverterTx: converterRes };
          }
        },
        {
          description: "Transferring ownership...",
          task: async ({ converterAddress, newConverterTx }) => {
            await this.claimOwnership(converterAddress);
            return { converterAddress, newConverterTx };
          }
        },
        ...(hasFee
          ? [
              {
                description: "Setting fee...",
                task: async ({
                  converterAddress,
                  newConverterTx
                }: {
                  converterAddress: string;
                  newConverterTx: string;
                }) => {
                  await this.setFee({
                    converterAddress,
                    ppmFee: decToPpm(decFee)
                  });
                  return { converterAddress, newConverterTx };
                }
              }
            ]
          : []),
        {
          description: "Adding pool...",
          task: async ({
            converterAddress,
            newConverterTx
          }: {
            converterAddress: string;
            newConverterTx: string;
          }) => {
            const registeredAnchorAddresses = await this.fetchAnchorAddresses({
              converterRegistryAddress: this.contracts.BancorConverterRegistry
            });
            const convertersAndAnchors = await this.add(
              registeredAnchorAddresses
            );
            const converterAndAnchor = findOrThrow(
              convertersAndAnchors,
              converterAndAnchor =>
                compareString(
                  converterAndAnchor.converterAddress,
                  converterAddress
                ),
              "failed to find new pool in the contract registry"
            );
            await this.addPoolsBulk([converterAndAnchor]);
            return { newConverterTx, poolId: converterAndAnchor.anchorAddress };
          }
        }
      ],
      onUpdate
    });

    return {
      txId: newConverterTx,
      blockExplorerLink: await this.createExplorerLink(newConverterTx),
      poolId
    };
  }

  @action async createExplorerLink(txHash: string) {
    return generateEtherscanTxLink(
      txHash,
      this.currentNetwork == EthNetworks.Ropsten
    );
  }

  @action async approveTokenWithdrawals(
    approvals: {
      approvedAddress: string;
      amount: string;
      tokenAddress: string;
    }[]
  ) {
    return Promise.all(
      approvals.map(approval => {
        const tokenContract = buildTokenContract(approval.tokenAddress);

        return this.resolveTxOnConfirmation({
          tx: tokenContract.methods.approve(
            approval.approvedAddress,
            approval.amount
          ),
          gas: 70000
        });
      })
    );
  }

  @action async claimBnt(): Promise<TxResponse> {
    const contract = buildLiquidityProtectionContract(
      this.contracts.LiquidityProtection
    );

    const now = moment();
    const availableClaims = this.lockedBalancesArr
      .filter(balance => moment.unix(balance.expirationTime).isBefore(now))
      .sort((a, b) => a.index - b.index);

    const chunked = chunk(availableClaims, 5);
    const txRes = await Promise.all(
      chunked.map(arr => {
        const first = arr[0].index;
        return this.resolveTxOnConfirmation({
          tx: contract.methods.claimBalance(String(first), String(50))
        });
      })
    );
    const hash = last(txRes) as string;

    const bntAddress = getNetworkVariables(this.currentNetwork).bntToken;
    this.spamBalances([bntAddress]);

    (async () => {
      await wait(2000);
      this.fetchLockedBalances();
    })();
    this.fetchLockedBalances();

    return {
      blockExplorerLink: await this.createExplorerLink(hash),
      txId: hash
    };
  }

  @action async claimOwnership(converterAddress: string) {
    const converter = buildConverterContract(converterAddress);

    return this.resolveTxOnConfirmation({
      tx: converter.methods.acceptOwnership()
    });
  }

  @action async setFee({
    converterAddress,
    ppmFee
  }: {
    converterAddress: string;
    ppmFee: string;
  }) {
    const converterContract = buildConverterContract(converterAddress);

    return this.resolveTxOnConfirmation({
      tx: converterContract.methods.setConversionFee(ppmFee),
      resolveImmediately: true
    });
  }

  @action async resolveTxOnConfirmation({
    tx,
    gas,
    value,
    resolveImmediately = false,
    onHash
  }: {
    tx: ContractSendMethod;
    value?: string;
    gas?: number;
    resolveImmediately?: boolean;
    onHash?: (hash: string) => void;
  }): Promise<string> {
    console.log("received", tx);
    return new Promise((resolve, reject) => {
      let txHash: string;
      tx.send({
        from: this.currentUser,
        ...(gas && { gas }),
        ...(value && { value: toHex(value) })
      })
        .on("transactionHash", (hash: string) => {
          txHash = hash;
          if (onHash) onHash(hash);
          if (resolveImmediately) {
            resolve(txHash);
          }
        })
        .on("confirmation", () => {
          resolve(txHash);
        })
        .on("error", (error: any) => reject(error));
    });
  }

  @action async addReserveToken({
    converterAddress,
    reserveTokenAddress
  }: {
    converterAddress: string;
    reserveTokenAddress: string;
  }) {
    const converter = buildConverterContract(converterAddress);

    return this.resolveTxOnConfirmation({
      tx: converter.methods.addReserve(reserveTokenAddress, 500000)
    });
  }

  get supportedFeatures() {
    return () => {
      return ["addLiquidity", "removeLiquidity"];
    };
  }

  get wallet() {
    return "eth";
  }

  get tokens(): ViewToken[] {
    console.time("tokens");

    const whitelistedPools = this.whiteListedPools;

    const ret = this.relaysList
      .filter(relay =>
        relay.reserves.every(reserve => reserve.reserveFeed && reserve.meta)
      )
      .flatMap(relay => {
        const whitelisted = whitelistedPools.some(anchor =>
          compareString(anchor, relay.id)
        );

        const liquidityProtection =
          whitelisted &&
          relay.reserves.some(reserve =>
            compareString(
              reserve.contract,
              this.liquidityProtectionSettings.networkToken
            )
          ) &&
          relay.reserves.length == 2 &&
          relay.reserves.every(reserve => reserve.reserveWeight == 0.5) &&
          Number(relay.version) >= 41;

        return relay.reserves.map(reserve => {
          const { logo, name } = reserve.meta!;
          const balance = this.tokenBalance(reserve.contract);
          const balanceString =
            balance && new BigNumber(balance.balance).toString();

          const reserveFeed = reserve.reserveFeed!;
          return {
            id: reserve.contract,
            contract: reserve.contract,
            precision: reserve.decimals,
            symbol: reserve.symbol,
            liquidityProtection,
            name: name || reserve.symbol,
            ...(reserveFeed.costByNetworkUsd && {
              price: reserveFeed.costByNetworkUsd
            }),
            liqDepth: reserveFeed.liqDepth,
            logo,
            ...(reserveFeed.change24H && { change24h: reserveFeed.change24H }),
            ...(reserveFeed.volume24H && { volume24h: reserveFeed.volume24H }),
            ...(balance && { balance: balanceString })
          };
        });
      })
      .sort(sortByLiqDepth)
      .reduce<ViewToken[]>((acc, item) => {
        const existingToken = acc.find(token =>
          compareString(token.id!, item.id)
        );
        return existingToken
          ? updateArray(
              acc,
              token =>
                compareString(token.id!, item.id) && !isNaN(item.liqDepth),
              token => ({
                ...token,
                liqDepth: token.liqDepth! + item.liqDepth,
                liquidityProtection:
                  token.liquidityProtection || item.liquidityProtection
              })
            )
          : [...acc, item as ViewToken];
      }, []);
    console.timeEnd("tokens");
    return ret;
  }

  get tokenMetaObj() {
    return (id: string) => {
      return findOrThrow(
        this.tokenMeta,
        meta => compareString(id, meta.id),
        `Failed to find token meta for symbol with token contract of ${id}`
      );
    };
  }

  get tokenBalance() {
    return (tokenId: string) =>
      this.tokenBalances.find(token => compareString(token.id, tokenId));
  }

  get token(): (arg0: string) => ViewToken {
    return (id: string) =>
      findOrThrow(
        this.tokens,
        token => compareString(token.id, id),
        `failed to find token() with ID ${id} ethBancor`
      );
  }

  get relay() {
    return (id: string) =>
      findOrThrow(
        this.relays,
        relay => compareString(relay.id, id),
        `failed to find relay with id of ${id} in eth relay getter`
      );
  }

  get relays(): ViewRelay[] {
    console.time("relays");
    console.log(this.previousRelayBalances);
    const toReturn = [...this.chainkLinkRelays, ...this.traditionalRelays]
      .sort(sortByLiqDepth)
      .sort(prioritiseV2Pools);

    console.timeEnd("relays");
    return toReturn;
  }

  get chainkLinkRelays(): ViewRelay[] {
    return (this.relaysList.filter(isChainLink) as ChainLinkRelay[])
      .filter(relay =>
        relay.reserves.every(reserve => reserve.reserveFeed && reserve.meta)
      )
      .map(relay => {
        const [, tokenReserve] = relay.reserves;

        const { poolContainerAddress } = relay.anchor;

        return {
          id: poolContainerAddress,
          version: Number(relay.version),
          reserves: relay.reserves.map(reserve => ({
            reserveWeight: reserve.reserveWeight,
            id: reserve.contract,
            reserveId: poolContainerAddress + reserve.contract,
            logo: [reserve.meta!.logo],
            symbol: reserve.symbol,
            contract: reserve.contract,
            smartTokenSymbol: poolContainerAddress
          })),
          fee: relay.fee / 100,
          liqDepth: relay.reserves.reduce(
            (acc, item) => acc + item.reserveFeed!.liqDepth,
            0
          ),
          owner: relay.owner,
          symbol: tokenReserve.symbol,
          addLiquiditySupported: true,
          removeLiquiditySupported: true,
          whitelisted: false,
          liquidityProtection: false,
          focusAvailable: false,
          v2: true
        } as ViewRelay;
      });
  }

  get traditionalRelays(): ViewRelay[] {
    const availableHistories = this.availableHistories;

    const aprs = this.poolAprs;
    const poolLiquidityMiningAprs = this.poolLiqMiningAprs;
    const whiteListedPools = this.whiteListedPools;
    const previousRelayBalances = this.previousRelayBalances;

    return (this.relaysList.filter(isTraditional) as TraditionalRelay[])
      .filter(relay =>
        relay.reserves.every(reserve => reserve.reserveFeed && reserve.meta)
      )
      .map(relay => {
        const [, tokenReserve] = relay.reserves;

        const smartTokenSymbol = relay.anchor.symbol;
        const hasHistory = availableHistories.some(history =>
          compareString(smartTokenSymbol, history)
        );

        let liqDepth = relay.reserves.reduce(
          (acc, item) => acc + item.reserveFeed!.liqDepth,
          0
        );

        if (Number.isNaN(liqDepth)) {
          liqDepth = 0;
        }

        const whitelisted = whiteListedPools.some(whitelistedAnchor =>
          compareString(whitelistedAnchor, relay.anchor.contract)
        );

        const liquidityProtection =
          relay.reserves.some(reserve =>
            compareString(
              reserve.contract,
              this.liquidityProtectionSettings.networkToken
            )
          ) &&
          relay.reserves.length == 2 &&
          relay.reserves.every(reserve => reserve.reserveWeight == 0.5) &&
          Number(relay.version) >= 41 &&
          whitelisted;

        const apr = aprs.find(apr =>
          compareString(apr.poolId, relay.anchor.contract)
        );

        const feesGenerated = previousRelayBalances.find(r =>
          compareString(r.relay.id, relay.id)
        );

        const feesVsLiquidity =
          feesGenerated &&
          new BigNumber(feesGenerated.totalFees)
            .times(365)
            .div(liqDepth)
            .toString();

        const volume = feesGenerated && feesGenerated.totalVolume;

        const aprMiningRewards = poolLiquidityMiningAprs.find(apr =>
          compareString(apr.poolId, relay.id)
        );

        return {
          id: relay.anchor.contract,
          version: Number(relay.version),
          reserves: relay.reserves.map(reserve => ({
            id: reserve.contract,
            reserveWeight: reserve.reserveWeight,
            reserveId: relay.anchor.contract + reserve.contract,
            logo: [reserve.meta!.logo],
            symbol: reserve.symbol,
            contract: reserve.contract,
            smartTokenSymbol: relay.anchor.contract
          })),
          fee: relay.fee / 100,
          liqDepth,
          owner: relay.owner,
          symbol: tokenReserve.symbol,
          addLiquiditySupported: true,
          removeLiquiditySupported: true,
          liquidityProtection,
          whitelisted,
          focusAvailable: hasHistory,
          v2: false,
          ...(apr && { apr: apr.oneWeekApr }),
          ...(feesGenerated && { feesGenerated: feesGenerated.totalFees }),
          ...(feesVsLiquidity && { feesVsLiquidity }),
          ...(volume && { volume }),
          aprMiningRewards
        } as ViewRelay;
      });
  }

  @action async getGeometricMean(amounts: string[]) {
    const converter = buildConverterContract(
      getNetworkVariables(this.currentNetwork).converterContractForMaths,
      w3
    );
    return converter.methods.geometricMean(amounts).call();
  }

  @mutation setTokenMeta(tokenMeta: TokenMeta[]) {
    this.tokenMeta = tokenMeta.map(meta => {
      const hasDecimals = typeof meta.precision !== "undefined";
      return hasDecimals
        ? { ...meta, precision: Number(meta.precision!) }
        : meta;
    });
  }

  @action async triggerTx(actions: any[]) {
    // @ts-ignore
    return this.$store.dispatch("ethWallet/tx", actions, { root: true });
  }

  @action async fetchRelayBalances({
    poolId,
    blockHeight
  }: {
    poolId: string;
    blockHeight?: number;
  }) {
    const { reserves, version, contract } = await this.relayById(poolId);

    const converterContract = buildConverterContract(contract, w3);
    const smartTokenContract = buildTokenContract(poolId, w3);

    const requestAtParticularBlock = typeof blockHeight !== undefined;

    const [reserveBalances, smartTokenSupplyWei] = await Promise.all([
      Promise.all(
        reserves.map(reserve =>
          fetchReserveBalance(
            converterContract,
            reserve.contract,
            version,
            blockHeight
          )
        )
      ),
      requestAtParticularBlock
        ? // @ts-ignore
          smartTokenContract.methods.totalSupply().call(null, blockHeight)
        : smartTokenContract.methods.totalSupply().call()
    ]);

    return {
      reserves: reserves.map((reserve, index) => ({
        ...reserve,
        weiAmount: reserveBalances[index]
      })),
      smartTokenSupplyWei
    };
  }

  @action async calculateOpposingDepositInfo(
    opposingDeposit: OpposingLiquidParams
  ): Promise<EthOpposingLiquid> {
    const {
      id,
      reserves: reservesViewAmounts,
      changedReserveId
    } = opposingDeposit;
    const reserve = findChangedReserve(reservesViewAmounts, changedReserveId);

    const relay = await this.traditionalRelayById(id);

    const reserveToken = await this.tokenById(reserve.id);

    const tokenSymbol = reserveToken.symbol;
    const tokenAmount = reserve.amount;

    const smartTokenAddress = relay.anchor.contract;
    const smartTokenDecimals = relay.anchor.decimals;

    this.getUserBalance({ tokenContractAddress: smartTokenAddress });
    const { reserves, smartTokenSupplyWei } = await this.fetchRelayBalances({
      poolId: smartTokenAddress
    });

    const [sameReserve, opposingReserve] = sortByNetworkTokens(
      reserves,
      reserve => reserve.symbol,
      [tokenSymbol]
    );

    const reserveBalancesAboveZero = reserves.every(reserve =>
      new BigNumber(reserve.weiAmount).gt(0)
    );
    const sameReserveWei = expandToken(tokenAmount, sameReserve.decimals);

    const userSmartTokenBalance = this.tokenBalances.find(balance =>
      compareString(balance.id, smartTokenAddress)
    );

    const userSmartTokenBalanceWei =
      userSmartTokenBalance &&
      new BigNumber(userSmartTokenBalance.balance).gt(0)
        ? expandToken(userSmartTokenBalance.balance, smartTokenDecimals)
        : "0";

    if (!reserveBalancesAboveZero) {
      const matchedInputs = reservesViewAmounts.map(viewAmount => ({
        decAmount: viewAmount.amount,
        decimals: findOrThrow(reserves, reserve =>
          compareString(reserve.contract, viewAmount.id)
        ).decimals
      }));

      const notAllInputsAreNumbers = matchedInputs.some(input =>
        new BigNumber(input.decAmount).isNaN()
      );
      if (notAllInputsAreNumbers) {
        return {
          shareOfPool: 0,
          smartTokenAmountWei: { amount: "1", id: smartTokenAddress },
          singleUnitCosts: [],
          opposingAmount: undefined,
          reserveBalancesAboveZero
        };
      }
      const weiInputs = matchedInputs.map(input =>
        expandToken(input.decAmount, input.decimals)
      );
      const fundReward = await this.getGeometricMean(weiInputs);
      console.log(fundReward, "was returned with geometric mean");

      const shareOfPool = calculateShareOfPool(
        fundReward,
        smartTokenSupplyWei,
        userSmartTokenBalanceWei
      );

      const singleUnitCosts =
        matchedInputs.length == 2
          ? buildSingleUnitCosts(reservesViewAmounts[0], reservesViewAmounts[1])
          : [];

      return {
        shareOfPool,
        smartTokenAmountWei: { amount: fundReward, id: smartTokenAddress },
        singleUnitCosts,
        opposingAmount: undefined,
        reserveBalancesAboveZero
      };
    }

    const opposingAmount = calculateOppositeFundRequirement(
      sameReserveWei,
      sameReserve.weiAmount,
      opposingReserve.weiAmount
    );
    const fundReward = calculateFundReward(
      sameReserveWei,
      sameReserve.weiAmount,
      smartTokenSupplyWei
    );

    const shareOfPool = calculateShareOfPool(
      fundReward,
      smartTokenSupplyWei,
      userSmartTokenBalanceWei
    );

    const opposingReserveSupplyDec = shrinkToken(
      opposingReserve.weiAmount,
      opposingReserve.decimals
    );
    const sameReserveSupplyDec = shrinkToken(
      sameReserve.weiAmount,
      sameReserve.decimals
    );

    const singleUnitCosts = buildSingleUnitCosts(
      { id: opposingReserve.contract, amount: opposingReserveSupplyDec },
      { id: sameReserve.contract, amount: sameReserveSupplyDec }
    );

    const res = {
      opposingAmount: shrinkToken(opposingAmount, opposingReserve.decimals),
      smartTokenAmountWei: { id: smartTokenAddress, amount: fundReward },
      shareOfPool,
      singleUnitCosts: sortAlongSide(
        singleUnitCosts,
        unitCost => unitCost.id,
        relay.reserves.map(reserve => reserve.contract)
      ),
      reserveBalancesAboveZero
    };
    return res;
  }

  @action async fetchV2PoolBalances(
    relay: ChainLinkRelay
  ): Promise<StakedAndReserve> {
    const [reserveOne, reserveTwo] = relay.reserves;
    const [[poolBalace]] = ((await this.multi({
      groupsOfShapes: [
        [
          v2PoolBalanceShape(
            relay.contract,
            reserveOne.contract,
            reserveTwo.contract,
            w3
          )
        ]
      ]
    })) as unknown) as [RawAbiV2PoolBalances][];

    return rawAbiV2ToStacked(poolBalace);
  }

  @action async calculateOpposingDepositV2(
    opposingDeposit: OpposingLiquidParams
  ): Promise<OpposingLiquid> {
    const relay = await this.chainLinkRelayById(opposingDeposit.id);

    const changedReserve = findChangedReserve(
      opposingDeposit.reserves,
      opposingDeposit.changedReserveId
    );
    const suggestedDepositDec = changedReserve.amount;

    const stakedAndReserveWeight = await this.fetchV2PoolBalances(relay);

    const [biggerWeight, smallerWeight] = stakedAndReserveWeight.reserves
      .map(reserve => ({
        ...reserve,
        decReserveWeight: new BigNumber(reserve.reserveWeight as string).div(
          oneMillion
        ),
        token: findOrThrow(
          relay.reserves,
          r => compareString(r.contract, reserve.reserveAddress),
          "failed to find token for weight"
        )
      }))
      .sort((a, b) => b.decReserveWeight.minus(a.decReserveWeight).toNumber());

    const weightsEqualOneMillion = new BigNumber(
      biggerWeight.reserveWeight as string
    )
      .plus(smallerWeight.reserveWeight as string)
      .eq(oneMillion);
    if (!weightsEqualOneMillion)
      throw new Error("Was expecting reserve weights to equal 100%");
    const distanceFromMiddle = biggerWeight.decReserveWeight.minus(0.5);

    const adjustedBiggerWeight = new BigNumber(biggerWeight.stakedBalance).div(
      new BigNumber(1).minus(distanceFromMiddle)
    );
    const adjustedSmallerWeight = new BigNumber(
      smallerWeight.stakedBalance
    ).div(new BigNumber(1).plus(distanceFromMiddle));

    const singleUnitCosts = buildSingleUnitCosts(
      {
        id: biggerWeight.reserveAddress,
        amount: shrinkToken(
          adjustedBiggerWeight.toString(),
          biggerWeight.token.decimals
        )
      },
      {
        id: smallerWeight.reserveAddress,
        amount: shrinkToken(
          adjustedSmallerWeight.toString(),
          smallerWeight.token.decimals
        )
      }
    );

    const sameReserve = findOrThrow(
      [biggerWeight, smallerWeight],
      weight => compareString(weight.reserveAddress, changedReserve.id),
      "failed to find same reserve"
    );

    const suggestedDepositWei = expandToken(
      suggestedDepositDec,
      sameReserve.token.decimals
    );

    const shareOfPool = new BigNumber(suggestedDepositWei)
      .div(sameReserve.stakedBalance)
      .toNumber();

    const v2Converter = buildV2Converter(relay.contract, w3);
    const maxStakingEnabled = await v2Converter.methods
      .maxStakedBalanceEnabled()
      .call();
    console.log({ maxStakingEnabled });
    if (maxStakingEnabled) {
      const maxStakedBalance = await v2Converter.methods
        .maxStakedBalances(sameReserve.reserveAddress)
        .call();

      console.log({ maxStakedBalance });
      if (maxStakedBalance !== "0") {
        const currentBalance = new BigNumber(sameReserve.stakedBalance);
        const proposedTotalBalance = new BigNumber(suggestedDepositWei).plus(
          currentBalance
        );
        const maxStakedBalanceWei = new BigNumber(maxStakedBalance);
        if (proposedTotalBalance.gt(maxStakedBalanceWei)) {
          const remainingSpaceAvailableWei = maxStakedBalanceWei.minus(
            currentBalance
          );
          const remainingSpaceAvailableDec = shrinkToken(
            remainingSpaceAvailableWei.toString(),
            sameReserve.token.decimals
          );
          if (remainingSpaceAvailableWei.isLessThanOrEqualTo(0))
            throw new Error("This pool has reached the max liquidity cap");
          throw new Error(
            `This pool is currently capped and can receive ${remainingSpaceAvailableDec} additional tokens`
          );
        }
      }
    }

    const result = {
      opposingAmount: undefined,
      shareOfPool,
      singleUnitCosts
    };
    console.log(result, "was the result");
    return result;
  }

  @action async fetchSystemBalance(tokenAddress: string): Promise<string> {
    const isValidAddress = web3.utils.isAddress(tokenAddress);
    if (!isValidAddress)
      throw new Error(`${tokenAddress} is not a valid address`);
    const contract = buildLiquidityProtectionStoreContract(
      this.contracts.LiquidityProtectionStore,
      w3
    );
    return contract.methods.systemBalance(tokenAddress).call();
  }

  @action async isHighTierPool(anchor: string): Promise<boolean> {
    return this.highTierPoolsArr.some(anchorId =>
      compareString(anchor, anchorId)
    );
  }

  @action async getMaxStakes({ poolId }: { poolId: string }) {
    const contract = await buildLiquidityProtectionSettingsContract(
      this.liquidityProtectionSettings.contract,
      w3
    );

    const [balances, poolLimitWei, mintedWei] = await Promise.all([
      this.fetchRelayBalances({ poolId }),
      contract.methods.networkTokenMintingLimits(poolId).call(),
      contract.methods.networkTokensMinted(poolId).call()
    ]);

    const [bntReserve, tknReserve] = sortAlongSide(
      balances.reserves,
      reserve => reserve.contract,
      [this.liquidityProtectionSettings.networkToken]
    );

    const [bntReserveBalance, tknReserveBalance] = [bntReserve, tknReserve].map(
      reserve => reserve.weiAmount
    );

    const defaultLimitWei = this.liquidityProtectionSettings
      .defaultNetworkTokenMintingLimit;
    const { bntLimitWei, tknLimitWei } = calculateLimits(
      poolLimitWei,
      defaultLimitWei,
      mintedWei,
      tknReserveBalance,
      bntReserveBalance
    );

    const maxStakes = {
      maxAllowedBntWei: bntLimitWei.toString(),
      maxAllowedTknWei: tknLimitWei.toString()
    };

    return { maxStakes, bntReserve, tknReserve };
  }

  @action async getMaxStakesView({ poolId }: { poolId: string }) {
    const { maxStakes, bntReserve, tknReserve } = await this.getMaxStakes({
      poolId
    });

    return [
      {
        amount: shrinkToken(maxStakes.maxAllowedBntWei, bntReserve.decimals),
        token: bntReserve.symbol
      },
      {
        amount: shrinkToken(maxStakes.maxAllowedTknWei, tknReserve.decimals),
        token: tknReserve.symbol
      }
    ];
  }

  @action async calculateProtectionSingle({
    poolId,
    reserveAmount
  }: {
    poolId: string;
    reserveAmount: ViewAmount;
  }): Promise<ProtectionRes> {
    const depositingNetworkToken = compareString(
      this.liquidityProtectionSettings.networkToken,
      reserveAmount.id
    );

    const inputToken = this.token(reserveAmount.id);

    const { maxStakes } = await this.getMaxStakes({ poolId });

    const inputAmountWei = expandToken(
      reserveAmount.amount,
      inputToken.precision
    );

    const overMaxLimit = new BigNumber(inputAmountWei).isGreaterThan(
      depositingNetworkToken
        ? maxStakes.maxAllowedBntWei
        : maxStakes.maxAllowedTknWei
    );

    return {
      outputs: [],
      ...(overMaxLimit && { error: "Insufficient store balance" })
    };
  }

  @action async calculateProtectionDouble({
    poolTokenAmount
  }: {
    poolTokenAmount: ViewAmount;
  }): Promise<ProtectionRes> {
    const relay = findOrThrow(this.relaysList, relay =>
      compareString(relay.id, poolTokenAmount.id)
    );
    const smartToken = relay.anchor as SmartToken;

    const balances = await this.fetchRelayBalances({
      poolId: smartToken.contract
    });

    const outputs = balances.reserves.map(reserve => {
      console.log(reserve, balances, "dishes");
      const rate = new BigNumber(
        calculatePoolTokenRate(balances.smartTokenSupplyWei, reserve.weiAmount)
      ).div(2);

      const reserveAmount = rate.times(poolTokenAmount.amount);
      console.log(rate, "is long string");
      return {
        id: reserve.contract,
        amount: reserveAmount.toString(),
        symbol: reserve.symbol
      };
    });

    return {
      outputs
    };
  }

  @action async calculateOpposingDeposit(
    opposingDeposit: OpposingLiquidParams
  ): Promise<OpposingLiquid> {
    const relay = await this.relayById(opposingDeposit.id);

    if (relay.converterType == PoolType.ChainLink) {
      return this.calculateOpposingDepositV2(opposingDeposit);
    } else {
      return this.calculateOpposingDepositInfo(opposingDeposit);
    }
  }

  @action async fetchTokenBalances(
    tokenAddresses: string[]
  ): Promise<Balance[]> {
    if (!this.currentUser)
      throw new Error("Cannot fetch balances when not logged in");
    const uniqueAddresses = uniqWith(tokenAddresses, compareString);

    const meta = this.tokenMeta;

    const decimalIsKnown = (address: string) =>
      meta.some(
        meta =>
          compareString(meta.contract, address) &&
          !typeof meta.precision !== undefined
      );

    const [knownDecimals, unknownDecimals] = partition(
      uniqueAddresses,
      decimalIsKnown
    );

    const owner = this.currentUser;

    const knownDecimalShapes = knownDecimals.map(address =>
      slimBalanceShape(address, owner, w3)
    );

    const unknownDecimalShapes = unknownDecimals.map(address =>
      balanceShape(address, owner, w3)
    );

    try {
      const [knownDecimalsRes, unknownDecimalsRes] = (await this.multi({
        groupsOfShapes: [knownDecimalShapes, unknownDecimalShapes]
      })) as [
        { contract: string; balance: string }[],
        { contract: string; balance: string; decimals: string }[]
      ];

      const knownResDec = knownDecimalsRes.map(res => {
        const tokenMeta = meta.find(
          meta =>
            compareString(meta.contract, res.contract) &&
            decimalIsKnown(meta.contract)
        )!;
        const shrunkBalance = shrinkToken(res.balance, tokenMeta.precision!);
        return res.balance !== "0" ? { ...res, balance: shrunkBalance } : res;
      });

      const [passedUnknown, failedUnknown] = partition(
        unknownDecimalsRes,
        res => typeof res.decimals !== "undefined"
      );

      if (failedUnknown.length > 0) {
        // sentry warning
        console.warn("failed to find decimals for", failedUnknown);
      }

      const unknownResDec = passedUnknown.map(res => ({
        ...res,
        balance:
          res.balance !== "0"
            ? shrinkToken(res.balance, Number(res.decimals))
            : res.balance
      }));

      const decBalances = [...knownResDec, ...unknownResDec];

      return decBalances.map(
        (balance): Balance => ({
          balance: balance.balance,
          id: balance.contract
        })
      );
    } catch (e) {
      throw new Error("Failed to fetch balances");
    }
  }

  @action async getUserBalance({
    tokenContractAddress,
    userAddress,
    keepWei = false
  }: {
    tokenContractAddress: string;
    userAddress?: string;
    keepWei?: boolean;
  }) {
    console.count("getUserBalanceDirect");
    if (!tokenContractAddress)
      throw new Error("Token contract address cannot be falsy");
    const balance = await vxm.ethWallet.getBalance({
      accountHolder: userAddress || vxm.wallet.currentUser,
      tokenContractAddress,
      keepWei
    });
    const currentBalance = this.tokenBalance(tokenContractAddress);
    const balanceDifferentToAlreadyStored =
      currentBalance && currentBalance.balance !== balance && !keepWei;
    const balanceNotStoredAndNotZero = new BigNumber(balance).gt(0) && !keepWei;

    if (balanceDifferentToAlreadyStored || balanceNotStoredAndNotZero) {
      this.updateUserBalances([{ id: tokenContractAddress, balance }]);
    }
    return balance;
  }

  @mutation updateUserBalances(freshBalances: Balance[]) {
    const currentBalances = this.tokenBalances;

    const [actualBalances, nullBalances] = partition(freshBalances, balance =>
      new BigNumber(balance.balance).isGreaterThan(0)
    );
    const droppedNullBalances = currentBalances.filter(
      balance => !nullBalances.some(b => compareString(balance.id, b.id))
    );

    const freshBalancesToUpdate = actualBalances.filter(balance => {
      const alreadyExists = droppedNullBalances.find(b =>
        compareString(b.id, balance.id)
      );
      return alreadyExists && alreadyExists.balance !== balance.balance;
    });
    const balancesToAdd = differenceWith(
      actualBalances,
      freshBalancesToUpdate,
      compareById
    );

    const updatedBalances = updateArray(
      droppedNullBalances,
      balance =>
        freshBalancesToUpdate.some(b => compareString(balance.id, b.id)),
      balance =>
        freshBalancesToUpdate.find(b => compareString(balance.id, b.id))!
    );
    const addedBalances = [...updatedBalances, ...balancesToAdd];

    this.tokenBalances = addedBalances;
  }

  @action async relayById(relayId: string) {
    return findOrThrow(
      this.relaysList,
      relay => compareString(relay.id, relayId),
      "failed to find relay by id"
    );
  }

  @action async getUserBalancesTraditional({
    relayId,
    smartTokenDec
  }: {
    relayId: string;
    smartTokenDec?: string;
  }): Promise<UserPoolBalances> {
    const relay = await this.traditionalRelayById(relayId);

    const smartTokenUserBalance =
      smartTokenDec ||
      (await this.getUserBalance({
        tokenContractAddress: relay.anchor.contract
      }));

    const { smartTokenSupplyWei, reserves } = await this.fetchRelayBalances({
      poolId: relay.anchor.contract
    });

    const smartTokenDecimals = relay.anchor.decimals;

    const percent = new Decimal(smartTokenUserBalance).div(
      shrinkToken(smartTokenSupplyWei, smartTokenDecimals)
    );

    const maxWithdrawals: ViewAmount[] = reserves.map(reserve => ({
      id: reserve.contract,
      amount: shrinkToken(
        percent.times(reserve.weiAmount).toString(),
        reserve.decimals
      )
    }));

    return {
      maxWithdrawals,
      iouBalances: [{ id: "", amount: String(smartTokenUserBalance) }]
    };
  }

  @action async getPoolType(pool: string | Relay): Promise<PoolType> {
    let relay: Relay;
    if (typeof pool == "undefined") {
      throw new Error("Pool is undefined");
    } else if (typeof pool == "string") {
      const poolId = pool as string;
      relay = await this.relayById(poolId);
    } else {
      relay = pool as Relay;
    }
    return typeof relay.converterType !== "undefined" &&
      relay.converterType == PoolType.ChainLink
      ? PoolType.ChainLink
      : PoolType.Traditional;
  }

  @action async removeLiquidityReturn({
    converterAddress,
    poolTokenWei,
    poolTokenContract
  }: {
    converterAddress: string;
    poolTokenWei: string;
    poolTokenContract: string;
  }) {
    const v2Converter = buildV2Converter(converterAddress, w3);

    const res = await v2Converter.methods
      .removeLiquidityReturnAndFee(poolTokenContract, poolTokenWei)
      .call();

    return { feeAmountWei: res[1], returnAmountWei: res[0] };
  }

  @action async getUserBalancesChainLink(
    relayId: string
  ): Promise<UserPoolBalances> {
    const relay = await this.chainLinkRelayById(relayId);
    const poolTokenBalances = await Promise.all(
      relay.anchor.poolTokens.map(async reserveAndPool => {
        const poolUserBalance = await this.getUserBalance({
          tokenContractAddress: reserveAndPool.poolToken.contract,
          keepWei: false
        });

        BigNumber.config({ EXPONENTIAL_AT: 256 });

        return {
          ...reserveAndPool,
          poolUserBalance: Number(poolUserBalance),
          reserveToken: findOrThrow(
            relay.reserves,
            reserve =>
              compareString(reserve.contract, reserveAndPool.reserveId),
            "failed to find reserve token"
          )
        };
      })
    );

    const v2Converter = buildV2Converter(relay.contract, w3);
    const data = await Promise.all(
      poolTokenBalances.map(async poolTokenBalance => {
        const poolTokenBalanceWei = expandToken(
          poolTokenBalance.poolUserBalance,
          poolTokenBalance.poolToken.decimals
        );

        const maxWithdrawWei = (
          await v2Converter.methods
            .removeLiquidityReturnAndFee(
              poolTokenBalance.poolToken.contract,
              poolTokenBalanceWei
            )
            .call()
        )[0];

        return {
          ...poolTokenBalance,
          maxWithdraw: shrinkToken(
            maxWithdrawWei,
            poolTokenBalance.reserveToken.decimals
          )
        };
      })
    );

    const maxWithdrawals = data.map(
      (x): ViewAmount => ({
        id: x.reserveId,
        amount: String(x.maxWithdraw)
      })
    );

    const iouBalances = data.map(
      (x): ViewAmount => ({
        id: x.reserveId,
        amount: new BigNumber(x.poolUserBalance).toString()
      })
    );

    console.log({ iouBalances, maxWithdrawals });

    return { iouBalances, maxWithdrawals };
  }

  @action async getUserBalances(relayId: string): Promise<UserPoolBalances> {
    if (!vxm.wallet.currentUser)
      throw new Error("Cannot find users .currentUser");

    const poolType = await this.getPoolType(relayId);
    console.log("detected pool type is", poolType);
    return poolType == PoolType.Traditional
      ? this.getUserBalancesTraditional({ relayId })
      : this.getUserBalancesChainLink(relayId);
  }

  @action async getTokenSupply(tokenAddress: string) {
    const contract = buildTokenContract(tokenAddress, w3);
    return contract.methods.totalSupply().call();
  }

  @action async calculateOpposingWithdrawV2(
    opposingWithdraw: OpposingLiquidParams
  ): Promise<OpposingLiquid> {
    const relay = await this.chainLinkRelayById(opposingWithdraw.id);

    const changedReserve = findChangedReserve(
      opposingWithdraw.reserves,
      opposingWithdraw.changedReserveId
    );
    const suggestedPoolTokenWithdrawDec = changedReserve.amount;

    const stakedAndReserveWeight = await this.fetchV2PoolBalances(relay);

    const matchedWeights = stakedAndReserveWeight.reserves.map(reserve => ({
      reserveWeight: reserve.reserveWeight,
      stakedBalance: reserve.stakedBalance,
      decReserveWeight: new BigNumber(reserve.reserveWeight as string).div(
        oneMillion
      ),
      reserveToken: findOrThrow(
        relay.reserves,
        r => compareString(r.contract, reserve.reserveAddress),
        "failed to find reserve token"
      ),
      poolToken: findOrThrow(
        relay.anchor.poolTokens,
        poolToken =>
          compareString(reserve.poolTokenAddress, poolToken.poolToken.contract),
        "failed to find pool token"
      )
    }));

    const [biggerWeight, smallerWeight] = matchedWeights.sort((a, b) =>
      b.decReserveWeight.minus(a.decReserveWeight).toNumber()
    );

    const weightsEqualOneMillion = new BigNumber(
      biggerWeight.reserveWeight as string
    )
      .plus(smallerWeight.reserveWeight as string)
      .eq(oneMillion);
    if (!weightsEqualOneMillion)
      throw new Error("Was expecting reserve weights to equal 100%");

    const distanceFromMiddle = biggerWeight.decReserveWeight.minus(0.5);

    const adjustedBiggerWeight = new BigNumber(biggerWeight.stakedBalance).div(
      new BigNumber(1).minus(distanceFromMiddle)
    );
    const adjustedSmallerWeight = new BigNumber(
      smallerWeight.stakedBalance
    ).div(new BigNumber(1).plus(distanceFromMiddle));

    const singleUnitCosts = sortAlongSide(
      buildSingleUnitCosts(
        {
          id: biggerWeight.reserveToken.contract,
          amount: shrinkToken(
            adjustedBiggerWeight.toString(),
            biggerWeight.reserveToken.decimals
          )
        },
        {
          id: smallerWeight.reserveToken.contract,
          amount: shrinkToken(
            adjustedSmallerWeight.toString(),
            smallerWeight.reserveToken.decimals
          )
        }
      ),
      unitCost => unitCost.id,
      relay.reserves.map(x => x.contract)
    );

    const sameReserve = findOrThrow(
      matchedWeights,
      weight => compareString(weight.reserveToken.contract, changedReserve.id),
      "failed to find same reserve"
    );

    const shareOfPool = new BigNumber(suggestedPoolTokenWithdrawDec)
      .div(
        shrinkToken(
          sameReserve.stakedBalance,
          sameReserve.reserveToken.decimals
        )
      )
      .toNumber();

    const suggestedWithdrawWei = expandToken(
      suggestedPoolTokenWithdrawDec,
      sameReserve.poolToken.poolToken.decimals
    );

    const [
      { returnAmountWei, feeAmountWei },
      liquidatationLimitWei
    ] = await Promise.all([
      this.removeLiquidityReturn({
        converterAddress: relay.contract,
        poolTokenContract: sameReserve.poolToken.poolToken.contract,
        poolTokenWei: suggestedWithdrawWei
      }),
      liquidationLimit({
        converterContract: relay.contract,
        poolTokenAddress: sameReserve.poolToken.poolToken.contract,
        web3: w3
      })
    ]);

    if (new BigNumber(suggestedWithdrawWei).gt(liquidatationLimitWei))
      throw new Error("Withdrawal amount above current liquidation limit");

    const noFeeLiquidityReturn = new BigNumber(returnAmountWei).plus(
      feeAmountWei
    );

    const feePercent = new BigNumber(feeAmountWei)
      .div(noFeeLiquidityReturn)
      .toNumber();

    const removeLiquidityReturnDec = shrinkToken(
      returnAmountWei,
      sameReserve.reserveToken.decimals
    );

    const result = {
      opposingAmount: undefined,
      shareOfPool,
      singleUnitCosts,
      withdrawFee: feePercent,
      expectedReturn: {
        id: sameReserve.reserveToken.contract,
        amount: removeLiquidityReturnDec
      }
    };
    console.log(result, "was the result");
    return result;
  }

  @action async calculateOpposingWithdraw(
    opposingWithdraw: OpposingLiquidParams
  ): Promise<OpposingLiquid> {
    const relay = await this.relayById(opposingWithdraw.id);
    if (relay.converterType == PoolType.ChainLink) {
      return this.calculateOpposingWithdrawV2(opposingWithdraw);
    } else {
      return this.calculateOpposingWithdrawInfo(opposingWithdraw);
    }
  }

  @action async traditionalRelayById(
    poolId: string
  ): Promise<TraditionalRelay> {
    const relay = await this.relayById(poolId);
    const traditionalRelay = assertTraditional(relay);
    return traditionalRelay;
  }

  @action async chainLinkRelayById(poolId: string): Promise<ChainLinkRelay> {
    const relay = await this.relayById(poolId);
    const chainlinkRelay = assertChainlink(relay);
    return chainlinkRelay;
  }

  @action async calculateOpposingWithdrawInfo(
    opposingWithdraw: OpposingLiquidParams
  ): Promise<EthOpposingLiquid> {
    const {
      id,
      reserves: reservesViewAmounts,
      changedReserveId
    } = opposingWithdraw;

    const reserve = findChangedReserve(reservesViewAmounts, changedReserveId);
    const tokenAmount = reserve.amount;
    const sameReserveToken = await this.tokenById(reserve.id);

    const relay = await this.traditionalRelayById(id);
    const smartTokenAddress = relay.anchor.contract;

    const { reserves, smartTokenSupplyWei } = await this.fetchRelayBalances({
      poolId: smartTokenAddress
    });

    const reserveBalancesAboveZero = reserves.every(reserve =>
      new BigNumber(reserve.weiAmount).gt(0)
    );

    const [sameReserve, opposingReserve] = sortByNetworkTokens(
      reserves,
      reserve => reserve.symbol,
      [sameReserveToken.symbol]
    );

    const sameReserveWei = expandToken(tokenAmount, sameReserve.decimals);
    const shareOfPool = new BigNumber(sameReserveWei)
      .div(sameReserve.weiAmount)
      .toNumber();

    const opposingValue = calculateOppositeLiquidateRequirement(
      sameReserveWei,
      sameReserve.weiAmount,
      opposingReserve.weiAmount
    );
    const liquidateCostWei = calculateLiquidateCost(
      sameReserveWei,
      sameReserve.weiAmount,
      smartTokenSupplyWei
    );

    const smartUserBalanceWei = await vxm.ethWallet.getBalance({
      accountHolder: vxm.wallet.currentUser,
      tokenContractAddress: smartTokenAddress,
      keepWei: true
    });

    const percentDifferenceBetweenSmartBalance = percentDifference(
      liquidateCostWei,
      String(smartUserBalanceWei)
    );
    let smartTokenAmount: string;
    if (percentDifferenceBetweenSmartBalance > 0.99) {
      smartTokenAmount = String(smartUserBalanceWei);
    } else {
      smartTokenAmount = liquidateCostWei;
    }

    const sameReserveCost = shrinkToken(
      new BigNumber(opposingReserve.weiAmount)
        .div(sameReserve.weiAmount)
        .toString(),
      sameReserve.decimals
    );
    const opposingReserveCost = shrinkToken(
      new BigNumber(sameReserve.weiAmount)
        .div(opposingReserve.weiAmount)
        .toString(),
      opposingReserve.decimals
    );

    return {
      opposingAmount: shrinkToken(
        opposingValue,
        opposingReserve.decimals,
        true
      ),
      shareOfPool,
      smartTokenAmountWei: {
        id: smartTokenAddress,
        amount: smartTokenAmount
      },
      singleUnitCosts: [
        { id: sameReserve.contract, amount: sameReserveCost },
        { id: opposingReserve.contract, amount: opposingReserveCost }
      ],
      reserveBalancesAboveZero
    };
  }

  @action async removeLiquidityV2({
    converterAddress,
    poolToken,
    miniumReserveReturnWei = "1",
    onHash,
    resolveImmediately = false
  }: {
    converterAddress: string;
    poolToken: TokenWei;
    miniumReserveReturnWei: string;
    onHash?: (hash: string) => void;
    resolveImmediately: boolean;
  }) {
    const contract = buildV2Converter(converterAddress);

    return this.resolveTxOnConfirmation({
      tx: contract.methods.removeLiquidity(
        poolToken.tokenContract,
        poolToken.weiAmount,
        miniumReserveReturnWei
      ),
      onHash,
      resolveImmediately
    });
  }

  @action async liquidate({
    converterAddress,
    smartTokenAmount,
    resolveImmediately = false
  }: {
    converterAddress: string;
    smartTokenAmount: string;
    resolveImmediately: boolean;
  }) {
    const converterContract = buildConverterContract(converterAddress);

    return this.resolveTxOnConfirmation({
      tx: converterContract.methods.liquidate(smartTokenAmount),
      resolveImmediately
    });
  }

  @action async removeLiquidity({ reserves, id: relayId }: LiquidityParams) {
    const relay = await this.relayById(relayId);

    const preV11 = Number(relay.version) < 11;
    if (preV11)
      throw new Error("This Pool is not supported for adding liquidity");

    const postV28 = Number(relay.version) >= 28;

    const withdraw = reserves.find(reserve => reserve.amount)!;
    const converterAddress = relay.contract;

    let hash: string;
    if (postV28 && relay.converterType == PoolType.ChainLink) {
      const v2Relay = await this.chainLinkRelayById(relayId);
      const poolToken = findOrThrow(
        v2Relay.anchor.poolTokens,
        poolToken => compareString(poolToken.reserveId, withdraw.id),
        "failed to find pool token"
      );

      const poolTokenWeiAmount = expandToken(
        withdraw.amount,
        poolToken.poolToken.decimals
      );
      const weiPoolTokenBalance = (await this.getUserBalance({
        tokenContractAddress: poolToken.poolToken.contract,
        keepWei: true
      })) as string;

      const roundedWeiAmount = new BigNumber(poolTokenWeiAmount).gt(
        new BigNumber(weiPoolTokenBalance).times(0.995)
      )
        ? weiPoolTokenBalance
        : poolTokenWeiAmount;

      const expectedReserveReturn = await this.removeLiquidityReturn({
        converterAddress: relay.contract,
        poolTokenWei: roundedWeiAmount,
        poolTokenContract: poolToken.poolToken.contract
      });

      hash = await this.removeLiquidityV2({
        converterAddress,
        poolToken: {
          tokenContract: poolToken.poolToken.contract,
          weiAmount: roundedWeiAmount
        },
        miniumReserveReturnWei: await this.weiMinusSlippageTolerance(
          expectedReserveReturn.returnAmountWei
        ),
        resolveImmediately: true
      });
    } else if (postV28 && relay.converterType == PoolType.Traditional) {
      const traditionalRelay = await this.traditionalRelayById(relay.id);
      const { smartTokenAmountWei } = await this.calculateOpposingWithdrawInfo({
        id: relayId,
        reserves,
        changedReserveId: reserves[0].id
      });
      const userPoolBalance = await this.getUserBalancesTraditional({
        relayId,
        smartTokenDec: shrinkToken(
          smartTokenAmountWei.amount,
          traditionalRelay.anchor.decimals
        )
      });
      hash = await this.removeLiquidityV28({
        converterAddress,
        smartTokensWei: smartTokenAmountWei.amount,
        reserveTokens: relay.reserves.map(reserve => {
          const reserveBalances = userPoolBalance.maxWithdrawals;
          return {
            tokenAddress: reserve.contract,
            minimumReturnWei: expandToken(
              new BigNumber(
                reserveBalances.find(balance =>
                  compareString(balance.id, reserve.contract)
                )!.amount
              )
                .times(0.98)
                .toNumber(),
              reserve.decimals
            )
          };
        }),
        resolveImmediately: true
      });
    } else {
      const { smartTokenAmountWei } = await this.calculateOpposingWithdrawInfo({
        id: relayId,
        reserves,
        changedReserveId: reserves[0].id
      });
      hash = await this.liquidate({
        converterAddress,
        smartTokenAmount: smartTokenAmountWei.amount,
        resolveImmediately: true
      });
    }

    const anchorTokens = getAnchorTokenAddresses(relay);

    const tokenAddressesChanged = [
      ...relay.reserves.map(reserve => reserve.contract),
      ...anchorTokens
    ];
    this.spamBalances(tokenAddressesChanged);

    return {
      txId: hash,
      blockExplorerLink: await this.createExplorerLink(hash)
    };
  }

  @action async mintEthErc(ethDec: string) {
    return new Promise((resolve, reject) => {
      let txHash: string;
      web3.eth
        .sendTransaction({
          from: this.currentUser,
          to: ethErc20WrapperContract,
          value: toHex(toWei(ethDec))
        })
        .on("transactionHash", (hash: string) => {
          txHash = hash;
        })
        .on("confirmation", () => {
          resolve(txHash);
        })
        .on("error", (error: any) => reject(error));
    });
  }

  @action async fundRelay({
    converterAddress,
    fundAmount,
    onHash,
    resolveImmediately = false
  }: {
    converterAddress: string;
    fundAmount: string;
    onHash?: (hash: string) => void;
    resolveImmediately: boolean;
  }) {
    const converterContract = buildConverterContract(converterAddress);
    return this.resolveTxOnConfirmation({
      tx: converterContract.methods.fund(fundAmount),
      gas: 950000,
      resolveImmediately,
      ...(onHash && { onHash })
    });
  }

  @action async addLiquidityV28({
    converterAddress,
    reserves,
    minimumReturnWei,
    onHash,
    resolveImmediately = false
  }: {
    converterAddress: string;
    reserves: TokenWei[];
    minimumReturnWei: string;
    onHash?: (hash: string) => void;
    resolveImmediately: boolean;
  }) {
    const contract = buildV28ConverterContract(converterAddress);

    const newEthReserve = reserves.find(reserve =>
      compareString(reserve.tokenContract, ethReserveAddress)
    );

    return this.resolveTxOnConfirmation({
      tx: contract.methods.addLiquidity(
        reserves.map(reserve => reserve.tokenContract),
        reserves.map(reserve => reserve.weiAmount),
        minimumReturnWei
      ),
      onHash,
      resolveImmediately,
      ...(newEthReserve && { value: newEthReserve.weiAmount })
    });
  }

  @action async addLiquidityV2({
    converterAddress,
    reserve,
    poolTokenMinReturnWei = "1",
    onHash,
    resolveImmediately = false
  }: {
    converterAddress: string;
    reserve: TokenWei;
    poolTokenMinReturnWei?: string;
    onHash?: (hash: string) => void;
    resolveImmediately: boolean;
  }) {
    const contract = buildV2Converter(converterAddress);

    const newEthReserve = compareString(
      reserve.tokenContract,
      ethReserveAddress
    );

    return this.resolveTxOnConfirmation({
      tx: contract.methods.addLiquidity(
        reserve.tokenContract,
        reserve.weiAmount,
        poolTokenMinReturnWei
      ),
      onHash: onHash,
      resolveImmediately: true,
      ...(newEthReserve && { value: reserve.weiAmount })
    });
  }

  @action async removeLiquidityV28({
    converterAddress,
    smartTokensWei,
    reserveTokens,
    resolveImmediately = false
  }: {
    converterAddress: string;
    smartTokensWei: string;
    reserveTokens: { tokenAddress: string; minimumReturnWei: string }[];
    resolveImmediately: boolean;
  }) {
    const contract = buildV28ConverterContract(converterAddress);

    return this.resolveTxOnConfirmation({
      tx: contract.methods.removeLiquidity(
        smartTokensWei,
        reserveTokens.map(token => token.tokenAddress),
        reserveTokens.map(token => token.minimumReturnWei)
      ),
      resolveImmediately
    });
  }

  @action async weiMinusSlippageTolerance(wei: string): Promise<string> {
    const slippageTolerance = vxm.bancor.slippageTolerance;
    if (typeof slippageTolerance !== "number")
      throw new Error("Error finding slippage tolerance");
    const percent = new BigNumber(1).minus(slippageTolerance);
    const newWei = new BigNumber(wei).times(percent).toFixed(0);
    console.log(newWei, "is new wei");
    return newWei;
  }

  @action async addToken(
    tokenAddress: string
  ): Promise<{
    decimals: number;
    symbol: string;
    tokenAddress: string;
  }> {
    const isAddress = web3.utils.isAddress(tokenAddress);
    if (!isAddress) throw new Error(`${tokenAddress} is not a valid address`);

    const shape = tokenShape(tokenAddress);
    const [[token]] = (await this.multi({ groupsOfShapes: [[shape]] })) as [
      [{ symbol: string; decimals: string; contract: string }]
    ];

    const tokenAddressesMatch = compareString(token.contract, tokenAddress);
    if (!tokenAddressesMatch) throw new Error("RPC return was not expected");

    console.log(token, "was was return");
    if (!(token.symbol && token.decimals))
      throw new Error(
        "Failed parsing token information, please ensure this is an ERC-20 token"
      );

    const metadata = {
      decimals: Number(token.decimals),
      symbol: token.symbol,
      tokenAddress: token.contract
    };

    this.addTokenToMeta(metadata);

    return metadata;
  }

  @mutation addTokenToMeta(token: {
    decimals: number;
    symbol: string;
    tokenAddress: string;
  }) {
    const tokenMetaList = this.tokenMeta;

    const tokenAlreadyExists = this.tokenMeta.some(meta =>
      compareString(meta.contract, token.tokenAddress)
    );
    if (tokenAlreadyExists) return;

    const tokenMeta: TokenMeta = {
      contract: token.tokenAddress,
      id: token.tokenAddress,
      image: defaultImage,
      name: token.symbol,
      symbol: token.symbol,
      precision: token.decimals
    };

    this.tokenMeta = [...tokenMetaList, tokenMeta];
  }

  @action async addLiquidity({
    id: relayId,
    reserves,
    onUpdate
  }: LiquidityParams) {
    const relay = await this.relayById(relayId);

    const preV11 = Number(relay.version) < 11;
    if (preV11)
      throw new Error("This Pool is not supported for adding liquidity");

    const postV28 = Number(relay.version) >= 28;

    const matchedBalances = reserves
      .filter(reserve => reserve.amount)
      .map(reserve => {
        const relayReserve = findOrThrow(
          relay.reserves,
          relayReserve => compareString(relayReserve.contract, reserve.id),
          "failed to match passed reserves"
        );
        return {
          ...relayReserve,
          amount: reserve.amount
        };
      });

    const steps: Step[] = [
      {
        name: "CheckBalance",
        description: "Updating balance approvals..."
      },
      {
        name: "Funding",
        description: "Now funding..."
      },
      {
        name: "BlockConfirmation",
        description: "Awaiting block confirmation..."
      },
      {
        name: "Done",
        description: "Done!"
      }
    ];

    onUpdate!(0, steps);

    const converterAddress = relay.contract;

    await Promise.all(
      matchedBalances.map(async balance => {
        if (
          compareString(balance.contract, ethErc20WrapperContract) &&
          !postV28
        ) {
          await this.mintEthErc(balance.amount!);
        }
        if (compareString(balance.contract, ethReserveAddress)) return;
        return this.triggerApprovalIfRequired({
          owner: this.currentUser,
          amount: expandToken(balance.amount!, balance.decimals),
          spender: converterAddress,
          tokenAddress: balance.contract
        });
      })
    );

    onUpdate!(1, steps);

    let txHash: string;

    if (postV28 && relay.converterType == PoolType.Traditional) {
      console.log("treating as a traditional relay");
      const {
        smartTokenAmountWei,
        reserveBalancesAboveZero
      } = await this.calculateOpposingDepositInfo({
        id: relay.id,
        reserves,
        changedReserveId: reserves[0].id
      });

      const minimumReturnWei = reserveBalancesAboveZero
        ? await this.weiMinusSlippageTolerance(smartTokenAmountWei.amount)
        : "1";

      txHash = await this.addLiquidityV28({
        converterAddress,
        reserves: matchedBalances
          .filter(balance => new BigNumber(balance.amount).gt(0))
          .map(balance => ({
            tokenContract: balance.contract,
            weiAmount: expandToken(balance.amount, balance.decimals)
          })),
        minimumReturnWei,
        onHash: () => onUpdate!(2, steps),
        resolveImmediately: true
      });
    } else if (postV28 && relay.converterType == PoolType.ChainLink) {
      console.log("treating as a chainlink v2 relay");
      const chainLinkRelay = await this.chainLinkRelayById(relay.id);
      const reserveToken = matchedBalances.map(balance => ({
        tokenContract: balance.contract,
        weiAmount: expandToken(balance.amount, balance.decimals)
      }))[0];
      const poolToken = chainLinkRelay.anchor.poolTokens.find(poolToken =>
        compareString(poolToken.reserveId, reserveToken.tokenContract)
      );
      if (!poolToken)
        throw new Error("Client side error - failed finding pool token");

      const [stakedReserveBalance, poolTokenSupply] = await Promise.all([
        this.fetchStakedReserveBalance({
          converterAddress: chainLinkRelay.contract,
          reserveTokenAddress: reserveToken.tokenContract
        }),
        getTokenSupplyWei(poolToken.poolToken.contract)
      ]);

      const expectedPoolTokenReturnWei = calculateExpectedPoolTokenReturnV2(
        poolTokenSupply,
        stakedReserveBalance,
        reserveToken.weiAmount
      );

      const poolTokenMinReturnWei = await this.weiMinusSlippageTolerance(
        expectedPoolTokenReturnWei
      );

      txHash = await this.addLiquidityV2({
        converterAddress,
        reserve: reserveToken,
        poolTokenMinReturnWei,
        onHash: () => onUpdate!(2, steps),
        resolveImmediately: true
      });
    } else {
      console.log("treating as an old tradtional relay");
      const { smartTokenAmountWei } = await this.calculateOpposingDepositInfo({
        reserves,
        changedReserveId: reserves[0].id,
        id: relayId
      });

      const fundAmount = smartTokenAmountWei;

      txHash = await this.fundRelay({
        converterAddress,
        fundAmount: fundAmount.amount,
        onHash: () => onUpdate!(2, steps),
        resolveImmediately: true
      });
    }

    onUpdate!(3, steps);

    const anchorTokens = getAnchorTokenAddresses(relay);

    const tokenAddressesChanged = [
      ...matchedBalances.map(x => x.contract),
      ...anchorTokens
    ];
    this.spamBalances(tokenAddressesChanged);
    return {
      txId: txHash,
      blockExplorerLink: await this.createExplorerLink(txHash)
    };
  }

  @action async spamBalances(tokenAddresses: string[]) {
    for (let i = 0; i < 5; i++) {
      await this.fetchAndSetTokenBalances(tokenAddresses);
      await wait(1500);
    }
  }

  @action async fetchContractAddresses(contractRegistry: string) {
    if (!contractRegistry || !web3.utils.isAddress(contractRegistry))
      throw new Error("Must pass valid address");

    const hardCodedBytes: RegisteredContracts = {
      BancorNetwork: asciiToHex("BancorNetwork"),
      BancorConverterRegistry: asciiToHex("BancorConverterRegistry"),
      LiquidityProtectionStore: asciiToHex("LiquidityProtectionStore"),
      LiquidityProtection: asciiToHex("LiquidityProtection")
    };

    const registryContract = new w3.eth.Contract(
      ABIContractRegistry,
      contractRegistry
    );

    const arr = toPairs(hardCodedBytes) as [string, string][];

    try {
      const contractAddresses = await Promise.all(
        arr.map(
          async ([label, ascii]) =>
            [label, await registryContract.methods.addressOf(ascii).call()] as [
              string,
              string
            ]
        )
      );

      const object = (fromPairs(
        contractAddresses
      ) as unknown) as RegisteredContracts;
      this.setContractAddresses(object);
      return object;
    } catch (e) {
      console.error(
        `Failed fetching ETH contract addresses ${e.message} Contract Registry: ${contractRegistry}`
      );
      throw new Error(e.message);
    }
  }

  @mutation setContractAddresses(contracts: RegisteredContracts) {
    this.contracts = {
      ...this.contracts,
      ...contracts
    };
  }

  @action async warmEthApi() {
    const tokens = await ethBancorApi.getTokens();
    console.log(tokens, "are the tokens");
    this.setBancorApiTokens(tokens);
    return tokens;
  }

  @action async addPossiblePropsFromBancorApi(
    reserveFeeds: ReserveFeed[]
  ): Promise<ReserveFeed[]> {
    try {
      const tokens = this.bancorApiTokens;
      if (!tokens || tokens.length == 0) {
        return reserveFeeds;
        // throw new Error("There are no cached Bancor API tokens.");
      }
      const ethUsdPrice = findOrThrow(
        tokens,
        token => token.code == "ETH",
        "failed finding price of ETH from tokens request"
      ).price;
      console.log(ethUsdPrice, "is the eth USD price");

      const [bancorCovered, notCovered] = partition(reserveFeeds, feed => {
        const inDictionary = ethBancorApiDictionary.find(
          matchReserveFeed(feed)
        );
        if (!inDictionary) return false;
        return tokens.some(token => token.id == inDictionary.tokenId);
      });

      const newBancorCovered = bancorCovered.map(reserveFeed => {
        const dictionary = findOrThrow(
          ethBancorApiDictionary,
          matchReserveFeed(reserveFeed)
        );
        const tokenPrice = findOrThrow(
          tokens,
          token => token.id == dictionary.tokenId
        );

        return {
          ...reserveFeed,
          change24H: tokenPrice.change24h,
          volume24H: tokenPrice.volume24h.USD,
          costByNetworkUsd: reserveFeed.costByNetworkUsd || tokenPrice.price
        };
      });

      return [...newBancorCovered, ...notCovered];
    } catch (e) {
      console.warn(`Failed utilising Bancor API: ${e.message}`);
      return reserveFeeds;
    }
  }

  @action async updateRelayFeeds(suggestedFeeds: ReserveFeed[]) {
    const feeds = suggestedFeeds;

    const potentialRelaysToMutate = this.relaysList.filter(relay =>
      feeds.some(feed => compareString(feed.poolId, relay.id))
    );
    const relaysToMutate = potentialRelaysToMutate.filter(relay =>
      relay.reserves.some(reserve => {
        const feed = feeds.find(feed =>
          compareString(reserve.contract, feed.reserveAddress)
        );
        if (feed && !reserve.reserveFeed) return true;
        if (!feed) return false;
        const existingFeed = reserve.reserveFeed!;
        if (existingFeed) return feed.priority < existingFeed.priority;
      })
    );

    if (relaysToMutate.length > 0) {
      const updatedRelays = relaysToMutate.map(relay => ({
        ...relay,
        reserves: relay.reserves.map(reserve => {
          const feed = feeds.find(
            feed =>
              compareString(feed.reserveAddress, reserve.contract) &&
              compareString(feed.poolId, relay.id)
          );
          return {
            ...reserve,
            reserveFeed: feed
          };
        })
      }));

      this.updateRelays(updatedRelays);
    }
  }

  @action async fetchUsdPriceOfBnt() {
    const price = await vxm.bancor.fetchUsdPriceOfBnt();
    this.setBntUsdPrice(price);
    return price;
  }

  @mutation setBntUsdPrice(usdPrice: number) {
    this.bntUsdPrice = usdPrice;
  }

  @action async fetchStakedReserveBalance({
    converterAddress,
    reserveTokenAddress
  }: {
    converterAddress: string;
    reserveTokenAddress: string;
  }): Promise<string> {
    const contract = buildV2Converter(converterAddress, w3);
    return contract.methods.reserveStakedBalance(reserveTokenAddress).call();
  }

  @action async fetchV2ConverterReserveWeights(converterAddress: string) {
    const contract = buildV2Converter(converterAddress, w3);
    const weights = await contract.methods.effectiveReserveWeights().call();
    return [weights["0"], weights["1"]];
  }

  get loadingTokens() {
    return this.loadingPools;
  }

  get moreTokensAvailable() {
    return this.morePoolsAvailable;
  }

  @action async relaysContainingToken(tokenId: string): Promise<string[]> {
    return getConvertibleTokenAnchors({
      converterRegistryAddress: this.contracts.BancorConverterRegistry,
      tokenAddress: tokenId,
      web3: w3
    });
  }

  @action async loadMoreTokens(tokenIds?: string[]) {
    if (tokenIds && tokenIds.length > 0) {
      const anchorAddresses = await Promise.all(
        tokenIds.map(id => this.relaysContainingToken(id))
      );
      const anchorAddressesNotLoaded = anchorAddresses
        .flat(1)
        .filter(
          anchorAddress =>
            !this.relaysList.some(relay =>
              compareString(relay.id, anchorAddress)
            )
        );
      const convertersAndAnchors = await this.add(anchorAddressesNotLoaded);
      await this.addPoolsV2(convertersAndAnchors);
    } else {
      await this.loadMorePools();
    }
  }

  @mutation setAvailableHistories(smartTokenNames: string[]) {
    this.availableHistories = smartTokenNames;
  }

  @action async refresh() {
    console.log("refresh called on eth bancor, doing nothing");
  }

  @mutation setRegisteredAnchorAddresses(addresses: string[]) {
    this.registeredAnchorAddresses = addresses;
  }

  @mutation setConvertibleTokenAddresses(addresses: string[]) {
    this.convertibleTokenAddresses = addresses;
  }

  @action async conversionPathFromNetworkContract({
    from,
    to,
    networkContractAddress
  }: {
    from: string;
    to: string;
    networkContractAddress: string;
  }) {
    return conversionPath({
      networkContractAddress,
      from,
      to,
      web3: w3
    });
  }

  @action async relaysRequiredForTrade({
    from,
    to,
    networkContractAddress
  }: {
    from: string;
    to: string;
    networkContractAddress: string;
  }) {
    try {
      const path = await this.conversionPathFromNetworkContract({
        from,
        to,
        networkContractAddress
      });
      const smartTokenAddresses = path.filter((_, index) => isOdd(index));
      if (smartTokenAddresses.length == 0)
        throw new Error("Failed to find any smart token addresses for path.");
      return smartTokenAddresses;
    } catch (e) {
      console.error(`relays required for trade failed ${e.message}`);
      throw new Error(`relays required for trade failed ${e.message}`);
    }
  }

  @action async poolsByPriority({
    anchorAddressess,
    tokenPrices
  }: {
    anchorAddressess: string[];
    tokenPrices?: TokenPrice[];
  }) {
    if (tokenPrices && tokenPrices.length > 0) {
      return sortSmartTokenAddressesByHighestLiquidity(
        tokenPrices,
        anchorAddressess
      );
    } else {
      return sortAlongSide(anchorAddressess, x => x, priorityEthPools);
    }
  }

  @action async bareMinimumPools({
    params,
    networkContractAddress,
    anchorAddressess,
    tokenPrices
  }: {
    params?: ModuleParam;
    networkContractAddress: string;
    anchorAddressess: string[];
    tokenPrices?: TokenPrice[];
  }): Promise<string[]> {
    const fromToken =
      params! && params!.tradeQuery! && params!.tradeQuery!.base!;
    const toToken =
      params! && params!.tradeQuery! && params!.tradeQuery!.quote!;

    const tradeIncluded = fromToken && toToken;
    const poolIncluded = params && params.poolQuery;

    if (tradeIncluded) {
      console.log("trade included...");
      const res = await this.relaysRequiredForTrade({
        from: fromToken,
        to: toToken,
        networkContractAddress
      });
      console.log(res, `was for ${fromToken} and ${toToken}`);
      return res;
    } else if (poolIncluded) {
      console.log("pool included...");
      return [poolIncluded];
    } else {
      console.log("should be loading first 5");
      const allPools = await this.poolsByPriority({
        anchorAddressess,
        tokenPrices
      });
      return allPools.slice(0, 3);
    }
  }

  @action async multi({
    groupsOfShapes,
    blockHeight
  }: {
    groupsOfShapes: ShapeWithLabel[][];
    blockHeight?: number;
  }) {
    const networkVars = getNetworkVariables(this.currentNetwork);
    const multi = new MultiCall(w3, networkVars.multiCall, [
      500,
      100,
      50,
      10,
      1
    ]);

    const res = await multi.all(groupsOfShapes, {
      traditional: false,
      blockHeight
    });
    return res;
  }

  @action async refreshReserveBalances() {
    const v1Relays = this.relaysList.filter(
      relay => relay.converterType == PoolType.Traditional
    ) as TraditionalRelay[];
    const v2Relays = this.relaysList.filter(
      relay => relay.converterType == PoolType.ChainLink
    ) as ChainLinkRelay[];

    const v1RelayShapes = v1Relays.map(relay =>
      reserveBalanceShape(
        relay.contract,
        relay.reserves.map(r => r.contract),
        w3
      )
    );
    const v2RelayPoolBalanceShapes = v2Relays.map(relay =>
      v2PoolBalanceShape(
        relay.contract,
        relay.reserves[0].contract,
        relay.reserves[1].contract,
        w3
      )
    );

    await this.multi({
      groupsOfShapes: [v1RelayShapes, v2RelayPoolBalanceShapes]
    });
  }

  @action async addPoolsV2(
    convertersAndAnchors: ConverterAndAnchor[]
  ): Promise<V2Response> {
    const allAnchors = convertersAndAnchors.map(item => item.anchorAddress);
    const allConverters = convertersAndAnchors.map(
      item => item.converterAddress
    );

    const [rawRelays, poolAndSmartTokens] = ((await this.multi({
      groupsOfShapes: [
        allConverters.map(relayShape),
        allAnchors.map(poolTokenShape)
      ]
    })) as [unknown, unknown]) as [AbiRelay[], AbiCentralPoolToken[]];

    const { poolTokenAddresses, smartTokens } = seperateMiniTokens(
      poolAndSmartTokens
    );

    const polished: RefinedAbiRelay[] = await Promise.all(
      rawRelays
        .filter(x => Number(x.connectorTokenCount) == 2)
        .map(
          async half =>
            <RefinedAbiRelay>{
              ...half,
              anchorAddress: findOrThrow(
                convertersAndAnchors,
                item =>
                  compareString(item.converterAddress, half.converterAddress),
                "failed to find anchor address"
              ).anchorAddress,
              reserves: [half.connectorToken1, half.connectorToken2] as [
                string,
                string
              ],
              version: Number(half.version),
              converterType: determineConverterType(half.converterType)
            }
        )
    );

    const overWroteVersions = updateArray(
      polished,
      relay =>
        knownVersions.some(r =>
          compareString(r.converterAddress, relay.converterAddress)
        ),
      relay => ({
        ...relay,
        version: knownVersions.find(r =>
          compareString(r.converterAddress, relay.converterAddress)
        )!.version
      })
    );

    const passedFirstHalfs = overWroteVersions
      .filter(hasTwoConnectors)
      .filter(half =>
        poolTokenAddresses.some(poolTokenAddress =>
          compareString(poolTokenAddress.anchorAddress, half.anchorAddress)
        )
          ? poolTokenAddresses.find(poolTokenAddress =>
              compareString(poolTokenAddress.anchorAddress, half.anchorAddress)
            )!.poolTokenAddresses.length == 2
          : true
      );

    const verifiedV1Pools = passedFirstHalfs.filter(
      half => half.converterType == PoolType.Traditional
    );

    const verifiedV2Pools = passedFirstHalfs.filter(
      half => half.converterType == PoolType.ChainLink
    );

    console.log({ verifiedV1Pools, verifiedV2Pools });

    const reserveTokens = uniqWith(
      passedFirstHalfs.flatMap(half => half.reserves),
      compareString
    );

    console.time("secondWaterfall");

    const tokenInMeta = (tokenMeta: TokenMeta[]) => (address: string) =>
      tokenMeta.find(
        meta => compareString(address, meta.contract) && meta.precision
      );

    const allTokensRequired = [
      ...reserveTokens,
      ...poolTokenAddresses.flatMap(pool => pool.poolTokenAddresses)
    ].filter(tokenAddress => !compareString(tokenAddress, ethReserveAddress));

    const tokenAddressesKnown = allTokensRequired.filter(
      tokenInMeta(this.tokenMeta)
    );
    const tokensKnown = tokenAddressesKnown.map(address => {
      const meta = tokenInMeta(this.tokenMeta)(address)!;
      return metaToTokenAssumedPrecision(meta);
    });
    const tokenAddressesMissing = differenceWith(
      allTokensRequired,
      tokenAddressesKnown,
      compareString
    );

    const [
      reserveAndPoolTokensAbi,
      v1ReserveBalances,
      v2PoolReserveBalances
    ] = ((await this.multi({
      groupsOfShapes: [
        tokenAddressesMissing.map(tokenShape),
        verifiedV1Pools.map(v1Pool =>
          reserveBalanceShape(v1Pool.converterAddress, v1Pool.reserves, w3)
        ),
        verifiedV2Pools.map(pool =>
          v2PoolBalanceShape(
            pool.converterAddress,
            pool.reserves[0],
            pool.reserves[1],
            w3
          )
        )
      ]
    })) as [unknown, unknown, unknown]) as [
      RawAbiToken[],
      RawAbiReserveBalance[],
      RawAbiV2PoolBalances[]
    ];

    const stakedAndReserveWeights = v2PoolReserveBalances.map(
      rawAbiV2ToStacked
    );

    const reserveAndPoolTokens = reserveAndPoolTokensAbi.map(
      (token): Token => ({
        contract: token.contract,
        decimals: Number(token.decimals),
        network: "ETH",
        symbol: token.symbol
      })
    );

    const allTokens = [...reserveAndPoolTokens, ...tokensKnown];

    const polishedReserveAndPoolTokens = polishTokens(
      this.tokenMeta,
      allTokens
    );

    const matched = stakedAndReserveWeights.map(relay => ({
      ...relay,
      anchorAddress: findOrThrow(
        convertersAndAnchors,
        item => compareString(item.converterAddress, relay.converterAddress),
        "failed to match anchor address"
      ).anchorAddress,
      reserves: relay.reserves.map(reserve => ({
        ...reserve,
        token: polishedReserveAndPoolTokens.find(token =>
          compareString(token.contract, reserve.reserveAddress)
        )
      }))
    }));

    const confirmedTokenMatch = matched.filter(match =>
      match.reserves.every(reserve => reserve.token)
    ) as RawV2Pool[];

    console.log(confirmedTokenMatch, "touchy");

    const v2RelayFeeds = buildRelayFeedChainkLink({
      relays: confirmedTokenMatch,
      usdPriceOfBnt: this.bntUsdPrice
    });

    console.timeEnd("secondWaterfall");

    const v2Pools = verifiedV2Pools.map(
      (pool): ChainLinkRelay => {
        const rawPool = findOrThrow(
          confirmedTokenMatch,
          match => compareString(match.converterAddress, pool.converterAddress),
          `failed to find raw pool ${pool.converterAddress}`
        );

        return {
          anchor: {
            poolContainerAddress: rawPool.anchorAddress,
            poolTokens: rawPool.reserves.map(reserve => ({
              reserveId: reserve.reserveAddress,
              poolToken: findOrThrow(
                polishedReserveAndPoolTokens,
                token =>
                  compareString(token.contract, reserve.poolTokenAddress),
                `failed to find the pool token for ${reserve.poolTokenAddress}`
              )
            }))
          },
          contract: pool.converterAddress,
          id: rawPool.anchorAddress,
          converterType: PoolType.ChainLink,
          isMultiContract: false,
          network: "ETH",
          owner: pool.owner,
          reserves: rawPool.reserves.map(reserve => ({
            ...reserve.token,
            reserveWeight:
              typeof reserve.reserveWeight !== "undefined"
                ? Number(reserve.reserveWeight) / oneMillion.toNumber()
                : undefined
          })),
          version: String(pool.version),
          fee: Number(pool.conversionFee) / 10000
        };
      }
    );

    const v1Pools = verifiedV1Pools.map(pool => {
      const smartTokenAddress = pool.anchorAddress;
      const converterAddress = convertersAndAnchors.find(item =>
        compareString(item.anchorAddress, smartTokenAddress)
      )!.converterAddress;
      const polishedHalf = overWroteVersions.find(pol =>
        compareString(pol.converterAddress, converterAddress)
      )!;
      const smartToken = smartTokens.find(token =>
        compareString(token.contract, smartTokenAddress)
      )!;
      const anchorProps = smartTokenAnchor({
        ...smartToken,
        network: "ETH",
        decimals: Number(smartToken.decimals)
      });
      const reserveBalances = v1ReserveBalances.find(reserve =>
        compareString(reserve.converterAddress, converterAddress)
      )!;
      if (!reserveBalances) {
        console.log(
          pool.anchorAddress,
          "was dropped because it has no reserve balances"
        );
        return;
      }
      const zippedReserveBalances = [
        {
          contract: polishedHalf.connectorToken1,
          amount: reserveBalances.reserveOne
        },
        {
          contract: polishedHalf.connectorToken2,
          amount: reserveBalances.reserveTwo
        }
      ];
      const reserveTokens = zippedReserveBalances.map(
        reserve =>
          polishedReserveAndPoolTokens.find(token =>
            compareString(token.contract, reserve.contract)
          )!
      );

      const relay: RelayWithReserveBalances = {
        id: smartTokenAddress,
        reserves: reserveTokens.map(x => ({
          ...x,
          reserveWeight: 0.5,
          decimals: Number(x.decimals)
        })),
        reserveBalances: zippedReserveBalances.map(zip => ({
          amount: zip.amount,
          id: zip.contract
        })),
        contract: converterAddress,
        fee: Number(polishedHalf.conversionFee) / 10000,
        isMultiContract: false,
        network: "ETH",
        owner: polishedHalf.owner,
        version: String(polishedHalf.version),
        anchor: anchorProps.anchor,
        converterType: anchorProps.converterType
      };

      return relay;
    });

    const completeV1Pools = (v1Pools.filter(
      Boolean
    ) as RelayWithReserveBalances[]).filter(x => x.reserves.every(Boolean));

    const bntTokenAddress = getNetworkVariables(this.currentNetwork).bntToken;

    const knownPrices = [
      { id: bntTokenAddress, usdPrice: String(this.bntUsdPrice) },
      ...trustedStables(this.currentNetwork)
    ];

    console.log(knownPrices, "are the known prices passed");
    const traditionalRelayFeeds = buildPossibleReserveFeedsTraditional(
      completeV1Pools,
      knownPrices
    );

    const poolsFailedToBeCovered = completeV1Pools.filter(
      pool =>
        !(
          traditionalRelayFeeds.filter(feed =>
            compareString(feed.poolId, pool.id)
          ).length == 2
        )
    );
    console.log(
      completeV1Pools.length,
      "pools in",
      traditionalRelayFeeds.length / 2,
      "came back out",
      poolsFailedToBeCovered.map(x => x.reserves.map(r => r.symbol).join("")),
      "pools failed to be covered"
    );

    const reserveFeeds = [...traditionalRelayFeeds, ...v2RelayFeeds];
    const pools = [...v2Pools, ...completeV1Pools];

    // debug
    const failed = differenceWith(convertersAndAnchors, pools, (a, b) =>
      compareString(a.converterAddress, b.contract)
    );
    if (failed.length > 0) {
      console.warn(failed, "FAILS");
    }

    // end debug

    return {
      reserveFeeds,
      pools
    };
  }

  @mutation deletePools(ids: string[]) {
    this.relaysList = this.relaysList.filter(
      relay => !ids.some(id => compareString(relay.id, id))
    );
  }

  @action async reloadPools(anchorAndConverters: ConverterAndAnchor[]) {
    this.deletePools(anchorAndConverters.map(x => x.anchorAddress));
    this.addPoolsBulk(anchorAndConverters);
  }

  @action async add(anchorAddresses: string[]) {
    const converters = await this.fetchConverterAddressesByAnchorAddresses(
      anchorAddresses
    );
    return zipAnchorAndConverters(anchorAddresses, converters);
  }

  @action async pullConverterEvents({
    converterAddress,
    network,
    fromBlock
  }: {
    converterAddress: string;
    network: EthNetworks;
    fromBlock: number;
  }) {
    const res = await getConverterLogs(network, converterAddress, fromBlock);
    console.log(res, "was res");

    const uniqueAddHashes = uniqWith(
      res.addLiquidity.map(event => event.txHash),
      compareString
    );
    const uniqueRemoveHashes = uniqWith(
      res.removeLiquidity.map(event => event.txHash),
      compareString
    );

    const groupedAddLiquidityEvents = uniqueAddHashes.map(hash =>
      res.addLiquidity.filter(event => compareString(event.txHash, hash))
    );

    const groupedRemoveLiquidityEvents = uniqueRemoveHashes.map(hash =>
      res.removeLiquidity.filter(event => compareString(event.txHash, hash))
    );

    const tokens = this.tokens;

    const blockNow = await blockNumberHoursAgo(0, w3);
    const timeNow = moment().unix();

    const removeEvents = groupedRemoveLiquidityEvents
      .filter(events => {
        const res = events.every(event =>
          tokenAddressesInEvent(event).every(address =>
            tokens.some(token => compareString(token.id, address))
          )
        );
        return res;
      })
      .map(events =>
        events.map(event =>
          decodedToTimedDecoded(event, blockNow.currentBlock, timeNow)
        )
      )
      .map(events =>
        removeLiquidityEventToView(
          events,
          tokens,
          hash =>
            generateEtherscanTxLink(
              hash,
              this.currentNetwork == EthNetworks.Ropsten
            ),
          account => generateEtherscanAccountLink(account)
        )
      );

    const addEvents = groupedAddLiquidityEvents
      .filter(events =>
        events.every(event =>
          tokenAddressesInEvent(event).every(address =>
            tokens.some(token => compareString(token.id, address))
          )
        )
      )
      .map(events =>
        events.map(event =>
          decodedToTimedDecoded(event, blockNow.currentBlock, timeNow)
        )
      )
      .map(events =>
        addLiquidityEventToView(
          events,
          tokens,
          hash =>
            generateEtherscanTxLink(
              hash,
              this.currentNetwork == EthNetworks.Ropsten
            ),
          account => generateEtherscanAccountLink(account)
        )
      );

    const conversionEvents = res.conversions
      .filter(event => {
        const res = tokenAddressesInEvent(event).every(address =>
          tokens.some(token => compareString(token.id, address))
        );
        return res;
      })
      .map(event =>
        decodedToTimedDecoded(event, blockNow.currentBlock, timeNow)
      )
      .map(conversion =>
        conversionEventToViewTradeEvent(
          conversion,
          tokens,
          hash =>
            generateEtherscanTxLink(
              hash,
              this.currentNetwork == EthNetworks.Ropsten
            ),
          account => generateEtherscanAccountLink(account)
        )
      );

    return {
      addEvents,
      removeEvents,
      conversionEvents
    };
  }

  @action async pullEvents({
    networkContract,
    network,
    fromBlock
  }: {
    networkContract: string;
    network: EthNetworks;
    fromBlock: number;
  }) {
    const res = await getLogs(network, networkContract, fromBlock);

    const uniqTxHashes = uniqWith(
      res.map(x => x.txHash),
      compareString
    );

    const groups = uniqTxHashes.map(hash =>
      res.filter(x => compareString(x.txHash, hash))
    );

    const joinStartingAndTerminating = groups.map(
      (trades): DecodedEvent<ConversionEventDecoded> => {
        const firstTrade = trades[0];
        const lastTrade = trades[trades.length - 1];
        const { txHash: firstHash, blockNumber: firstBlockNumber } = firstTrade;
        const haveSameBlockNumber = trades.every(
          trade => trade.blockNumber == firstBlockNumber
        );
        const haveSameTxHash = trades.every(trade => trade.txHash == firstHash);
        if (!(haveSameBlockNumber && haveSameTxHash))
          throw new Error("Trades do not share the same block number and hash");

        return {
          ...firstTrade,
          data: {
            ...firstTrade.data,
            to: lastTrade.data.to
          }
        };
      }
    );
    return {
      joinedTradeEvents: joinStartingAndTerminating,
      singleTraades: res
    };
  }

  liquidityHistoryArr: DecodedTimedEvent<ConversionEventDecoded>[] = [];
  singleTradeHistoryArr: DecodedEvent<ConversionEventDecoded>[] = [];
  previousPoolFeesArr: PreviousPoolFee[] = [];

  @mutation setLiquidityHistory({
    joinedTradeEvents,
    singleTrades
  }: {
    joinedTradeEvents: DecodedTimedEvent<ConversionEventDecoded>[];
    singleTrades: DecodedEvent<ConversionEventDecoded>[];
  }) {
    console.log(singleTrades, "are single trades");
    this.singleTradeHistoryArr = singleTrades;
    this.liquidityHistoryArr = joinedTradeEvents
      .slice()
      .sort((a, b) => Number(b.blockNumber) - Number(a.blockNumber));
  }

  get previousPoolFees() {
    return [...this.previousPoolFeesArr, ...previousPoolFees];
  }

  get previousRelayBalances() {
    const { singleTradeHistoryArr, previousPoolFees } = this;

    const anchorsRecentlyTradedAgainst = uniqWith(
      this.singleTradeHistoryArr
        .map(trade => trade.data.poolToken)
        .filter(Boolean) as string[],
      compareString
    );

    const relays = this.relaysList.filter(relay =>
      anchorsRecentlyTradedAgainst.some(anchor =>
        compareString(anchor, relay.id)
      )
    );

    const tradesCollected = relays.map(relay => {
      const trades = singleTradeHistoryArr.filter(trade =>
        compareString(trade.data.poolToken!, relay.id)
      );
      const currentFee = relay.fee / 100;
      const accumulatedFees = trades.reduce(
        (acc, item) => {
          const currentTally = acc.find(balance =>
            compareString(balance.id, item.data.to.address)
          );
          if (!currentTally) {
            console.error("Failing to find to address between trade pairs");
            return acc;
          }
          const exitingAmount = new BigNumber(item.data.to.weiAmount);

          const decFee =
            findPreviousPoolFee(
              previousPoolFees,
              Number(item.blockNumber),
              relay.id
            ) || currentFee;

          const feeLessMag = 1 - decFee;
          const feeLessAmount = exitingAmount.times(feeLessMag);
          const feePaid = exitingAmount.minus(feeLessAmount);

          const newTotalAmount = new BigNumber(
            currentTally.collectedFees.plus(feePaid).toFixed(0)
          );
          const newTotalVolume = new BigNumber(exitingAmount).plus(
            currentTally.totalVolume
          );
          return updateArray(
            acc,
            reserve => compareString(reserve.id, currentTally.id),
            reserve => ({
              ...reserve,
              collectedFees: newTotalAmount,
              totalVolume: newTotalVolume
            })
          );
        },
        relay.reserves.map(reserve => ({
          id: reserve.contract,
          collectedFees: new BigNumber(0),
          totalVolume: new BigNumber(0)
        }))
      );

      return {
        relay,
        accumulatedFees: accumulatedFees.map(fee => ({
          ...fee,
          collectedFees: fee.collectedFees.toString(),
          totalVolume: fee.totalVolume.toString()
        }))
      };
    });

    const uniqueTokens = tradesCollected.flatMap(trade =>
      trade.accumulatedFees.map(x => x.id)
    );
    const allTokens = this.tokens;
    const tokens = uniqueTokens
      .map(id => allTokens.find(t => compareString(t.id, id))!)
      .filter(Boolean);

    console.log(tradesCollected, "are the trades collected");
    const withUsdValues = tradesCollected
      .filter(trade =>
        trade.accumulatedFees.every(fee =>
          tokens.some(x => compareString(x.id, fee.id))
        )
      )
      .map(trade => ({
        ...trade,
        accumulatedFees: trade.accumulatedFees.map(fee => {
          const viewToken = tokens.find(x => compareString(x.id, fee.id))!;
          const decAmountFees = shrinkToken(
            fee.collectedFees,
            viewToken.precision
          );
          const decAmountVolume = shrinkToken(
            fee.totalVolume,
            viewToken.precision
          );
          const usdFees = new BigNumber(decAmountFees)
            .times(viewToken.price!)
            .toString();

          const usdVolume = new BigNumber(decAmountVolume)
            .times(viewToken.price!)
            .toString();

          return {
            ...fee,
            usdFees,
            usdVolume
          };
        })
      }));

    const accumulatedFee = withUsdValues.map(trade => {
      const totalFees = trade.accumulatedFees.reduce(
        (acc, item) => new BigNumber(acc).plus(item.usdFees).toString(),
        "0"
      );

      const totalVolume = trade.accumulatedFees.reduce(
        (acc, item) => new BigNumber(acc).plus(item.usdVolume).toString(),
        "0"
      );

      return {
        ...trade,
        totalFees,
        totalVolume
      };
    });
    return accumulatedFee;
  }

  get liquidityHistory() {
    const liquidityEvents = this.liquidityHistoryArr;
    const knownTokens = this.tokens;
    if (liquidityEvents.length == 0 || knownTokens.length == 0) {
      return {
        loading: true,
        data: []
      };
    }

    const conversionsSupported = liquidityEvents.filter(event =>
      tokenAddressesInEvent(event).every(tokenAddress =>
        knownTokens.some(t => compareString(tokenAddress, t.id))
      )
    );

    return {
      loading: false,
      data: conversionsSupported.map(conversion =>
        conversionEventToViewTradeEvent(
          conversion,
          knownTokens,
          hash =>
            generateEtherscanTxLink(
              hash,
              this.currentNetwork == EthNetworks.Ropsten
            ),
          account => generateEtherscanAccountLink(account)
        )
      )
    };
  }

  get availableBalances(): ViewLockedBalance[] {
    const now = moment();
    const bntPrice = this.bntUsdPrice;
    const balances = this.lockedBalancesArr.filter(lockedBalance =>
      moment.unix(lockedBalance.expirationTime).isSameOrBefore(now)
    );
    if (balances.length == 0) return [];

    if (balances.length == 1) {
      const balance = balances[0];
      const decBnt = shrinkToken(balance.amountWei, 18);
      const usdValue = new BigNumber(decBnt).times(bntPrice).toNumber();
      return [
        {
          id: String(balance.expirationTime),
          amount: decBnt,
          lockedUntil: balance.expirationTime,
          usdValue
        }
      ];
    }
    return [
      balances
        .map(
          (balance): ViewLockedBalance => {
            const decBnt = shrinkToken(balance.amountWei, 18);
            const usdValue = new BigNumber(decBnt).times(bntPrice).toNumber();
            return {
              id: String(balance.expirationTime),
              amount: decBnt,
              lockedUntil: balance.expirationTime,
              usdValue
            };
          }
        )
        .reduce((acc, item) => ({
          ...item,
          amount: new BigNumber(acc.amount).plus(item.amount).toString()
        }))
    ];
  }

  get lockedBalances(): ViewLockedBalance[] {
    const now = moment();
    const bntPrice = this.bntUsdPrice;
    const balances = this.lockedBalancesArr.filter(lockedBalance =>
      moment.unix(lockedBalance.expirationTime).isAfter(now)
    );
    return balances.map(
      (balance): ViewLockedBalance => {
        const decBnt = shrinkToken(balance.amountWei, 18);
        const usdValue = new BigNumber(decBnt).times(bntPrice).toNumber();
        return {
          id: String(balance.expirationTime),
          amount: decBnt,
          lockedUntil: balance.expirationTime,
          usdValue: usdValue
        };
      }
    );
  }

  bntSupply: string = "";

  @mutation setBntSupply(weiAmount: string) {
    this.bntSupply = weiAmount;
  }

  @action async fetchAndSetBntSupply(bntTokenAddress: string) {
    const contract = buildTokenContract(bntTokenAddress);
    const weiSupply = await contract.methods.totalSupply().call();
    this.setBntSupply(weiSupply);
  }

  @action async fetchLiquidityProtectionSettingsContract(
    liquidityProtectionContract: string
  ): Promise<string> {
    const contract = buildLiquidityProtectionContract(
      liquidityProtectionContract
    );
    return contract.methods.settings().call();
  }

  @action async fetchAndSetLiquidityProtectionSettings(
    protectionContractAddress: string
  ) {
    const settingsContractAddress = await this.fetchLiquidityProtectionSettingsContract(
      protectionContractAddress
    );

    const newSettings = await this.fetchLiquidityProtectionSettings({
      settingsContractAddress,
      protectionContractAddress
    });

    this.setLiquidityProtectionSettings(newSettings);
    this.fetchAndSetTokenBalances([newSettings.govToken]);
  }

  @action async init(params?: ModuleParam) {
    console.log(params, "was init param on eth");
    console.time("ethResolved");
    console.time("timeToGetToInitialBulk");
    if (this.initiated) {
      console.log("returning already");
      return this.refresh();
    }

    BigNumber.config({ EXPONENTIAL_AT: 256 });

    const web3NetworkVersion = await web3.eth.getChainId();
    const currentNetwork: EthNetworks = web3NetworkVersion;
    console.log(currentNetwork, "is the current network");
    this.setNetwork(currentNetwork);

    w3 = getWeb3(currentNetwork);

    const networkVariables = getNetworkVariables(currentNetwork);
    const testnetActive = currentNetwork == EthNetworks.Ropsten;
    this.fetchAndSetBntSupply(networkVariables.bntToken);

    if (
      params &&
      params.tradeQuery &&
      params.tradeQuery.quote &&
      testnetActive
    ) {
      params.tradeQuery.quote = networkVariables.bntToken;
    }

    try {
      this.warmEthApi()
        .then(() => {})
        .catch(() => {});

      fetchSmartTokens()
        .then(availableSmartTokenHistories =>
          this.setAvailableHistories(
            availableSmartTokenHistories.map(history => history.id)
          )
        )
        .catch(() => {});

      getTokenMeta(currentNetwork).then(this.setTokenMeta);
      this.fetchUsdPriceOfBnt();

      console.time("FirstPromise");
      const [
        contractAddresses,
        { currentBlock, blockHoursAgo }
      ] = await Promise.all([
        this.fetchContractAddresses(networkVariables.contractRegistry),
        blockNumberHoursAgo(24, w3)
      ]);

      currentBlock$.next(currentBlock);

      console.log(contractAddresses, "are contract addresses");

      void this.fetchAndSetHighTierPools(contractAddresses.LiquidityProtection);

<<<<<<< HEAD
      this.fetchAndSetLiquidityProtectionSettings(
        contractAddresses.LiquidityProtection
      );
=======
>>>>>>> 62eeaa24
      this.fetchWhiteListedV1Pools(contractAddresses.LiquidityProtectionStore);
      if (this.currentUser) {
        this.fetchProtectionPositions({
          storeAddress: contractAddresses.LiquidityProtectionStore,
          blockNumberNow: currentBlock
        });
        this.fetchLockedBalances(contractAddresses.LiquidityProtectionStore);
      }

      console.log(contractAddresses, "are contract addresses");
      console.timeEnd("FirstPromise");

      console.time("SecondPromise");
      const [registeredAnchorAddresses, currentBlockInfo] = await Promise.all([
        this.fetchAnchorAddresses({
          converterRegistryAddress: contractAddresses.BancorConverterRegistry
        }),
        web3.eth.getBlock(currentBlock)
      ]);

      (async () => {
        const events = await this.pullEvents({
          network: currentNetwork,
          networkContract: contractAddresses.BancorNetwork,
          fromBlock: blockHoursAgo
        });
        const withDates = events.joinedTradeEvents.map(event =>
          decodedToTimedDecoded(
            event,
            currentBlock,
            Number(currentBlockInfo.timestamp)
          )
        );

        this.setLiquidityHistory({
          joinedTradeEvents: withDates,
          singleTrades: events.singleTraades
        });
      })();

      console.timeEnd("SecondPromise");

      this.setRegisteredAnchorAddresses(registeredAnchorAddresses);

      console.time("ThirdPromise");
      const anchorAndConvertersMatched = await this.add(
        registeredAnchorAddresses
      );
      console.timeEnd("ThirdPromise");

      const blackListedAnchors = ["0x7Ef1fEDb73BD089eC1010bABA26Ca162DFa08144"];

      const passedAnchorAndConvertersMatched = anchorAndConvertersMatched.filter(
        notBlackListed(blackListedAnchors)
      );

      console.timeEnd("timeToGetToInitialBulk");

      await this.addPools({
        sync: passedAnchorAndConvertersMatched,
        async: []
      });
      console.timeEnd("initialPools");

      this.moduleInitiated();

      if (this.relaysList.length < 1) {
        console.error("Init resolved with less than 2 relay feeds or 1 relay.");
      }

      if (this.tokens.length == 0 || this.relays.length == 0) {
        throw new Error("Failed to load tokens or relays");
      }
      console.log("resolved with", this.tokens, this.relays);
      // @ts-ignore
      console.log("Eth resolving at", new Date() / 1);
      console.timeEnd("ethResolved");
    } catch (e) {
      console.error(`Threw inside ethBancor ${e.message}`);
      throw new Error(`Threw inside ethBancor ${e.message}`);
    }
  }

  @action async addPools({
    sync,
    async
  }: {
    sync: ConverterAndAnchor[];
    async: ConverterAndAnchor[];
  }) {
    const passedAsyncPools = async.filter(notBadRelay);
    const passedSyncPools = sync.filter(notBadRelay);

    const longToLoadConverters = [
      "0xfb64059D18BbfDc5EEdCc6e65C9F09de8ccAf5b6",
      "0xB485A5F793B1DEadA32783F99Fdccce9f28aB9a2",
      "0x444Bd9a308Bd2137208ABBcc3efF679A90d7A553",
      "0x5C8c7Ef16DaC7596C280E70C6905432F7470965E",
      "0x40c7998B5d94e00Cd675eDB3eFf4888404f6385F",
      "0x0429e43f488D2D24BB608EFbb0Ee3e646D61dE71",
      "0x7FF01DB7ae23b97B15Bc06f49C45d6e3d84df46f",
      "0x16ff969cC3A4AE925D9C0A2851e2386d61E75954",
      "0x72eC2FF62Eda1D5E9AcD6c4f6a016F0998ba1cB0",
      "0xcAf6Eb14c3A20B157439904a88F00a8bE929c887"
    ];

    const [slowLoadAnchorSets, quickLoadAnchorSet] = partition(
      passedAsyncPools,
      anchorSet =>
        longToLoadConverters.some(converter =>
          compareString(converter, anchorSet.converterAddress)
        )
    );

    const quickChunks = chunk(quickLoadAnchorSet, 30);

    const allASyncChunks = [...quickChunks, slowLoadAnchorSets];

    (async () => {
      try {
        const tokenAddresses = await Promise.all(
          allASyncChunks.map(this.addPoolsBulk)
        );
        const uniqueTokenAddreses = uniqWith(
          tokenAddresses
            .filter(Boolean)
            .filter(x => Array.isArray(x) && x.length > 0)
            .flat(1) as string[],
          compareString
        );
        if (this.currentUser) {
          this.fetchAndSetTokenBalances(uniqueTokenAddreses);
        }
        this.addAprsToPools();
        this.addLiqMiningAprsToPools();
        this.setLoadingPools(false);
      } catch (e) {
        console.log("Failed loading pools");
        this.setLoadingPools(false);
      }
    })();

    const tokenAddresses = await this.addPoolsBulk(passedSyncPools);
    if (this.currentUser) {
      this.fetchAndSetTokenBalances(uniqWith(tokenAddresses, compareString));
    }
    this.addAprsToPools();
    this.addLiqMiningAprsToPools();
  }

  @action async addLiqMiningAprsToPools() {
    const existing = this.relaysList;
    const highTierPools = existing.filter(relay =>
      this.highTierPoolsArr.some(htp => compareString(relay.id, htp))
    ) as RelayWithReserveBalances[];

    const storeAddress = this.contracts.LiquidityProtectionStore;

    const protectedShapes = highTierPools.map(pool => {
      const [reserveOne, reserveTwo] = pool.reserves;
      return protectedReservesShape(
        storeAddress,
        pool.id,
        reserveOne.contract,
        reserveTwo.contract
      );
    });

    const [protectedReserves] = ((await this.multi({
      groupsOfShapes: [protectedShapes]
    })) as unknown[]) as {
      anchorAddress: string;
      reserveOneAddress: string;
      reserveTwoAddress: string;
      reserveOneProtected: string;
      reserveTwoProtected: string;
    }[][];

    const zippedProtectedReserves = protectedReserves.map(protectedReserve => ({
      anchorAddress: protectedReserve.anchorAddress,
      reserves: [
        {
          contract: protectedReserve.reserveOneAddress,
          amount: protectedReserve.reserveOneProtected
        },
        {
          contract: protectedReserve.reserveTwoAddress,
          amount: protectedReserve.reserveTwoProtected
        }
      ]
    }));

    console.log(
      protectedReserves,
      "are the protected reserves",
      zippedProtectedReserves
    );

    const res = zippedProtectedReserves.map(pool => {
      const isHighCap = highCapPools.some(anchor =>
        compareString(anchor, pool.anchorAddress)
      );
      const poolBalances = findOrThrow(highTierPools, p =>
        compareString(pool.anchorAddress, p.id)
      );

      const networkToken =
        this.liquidityProtectionSettings.networkToken ||
        "0x1F573D6Fb3F13d689FF844B4cE37794d79a7FF1C";

      const [
        bntProtectedReserve,
        tknProtectedReserve
      ] = sortAlongSide(pool.reserves, reserve => reserve.contract, [
        networkToken
      ]);
      const [
        bntReserve,
        tknReserve
      ] = sortAlongSide(poolBalances.reserveBalances, reserve => reserve.id, [
        networkToken
      ]);

      const bntReward = miningBntReward(bntProtectedReserve.amount, isHighCap);
      const tknReward = miningTknReward(
        tknReserve.amount,
        bntReserve.amount,
        tknProtectedReserve.amount,
        isHighCap
      );

      return {
        ...pool,
        bntReward,
        tknReward
      };
    });

    const secondRoundPools = [
      "0xAeB3a1AeD77b5D6e3feBA0055d79176532e5cEb8",
      "0x6b181c478b315be3f9e99c57ce926436c32e17a7"
    ];

    const liqMiningApr: PoolLiqMiningApr[] = res.map(calculated => {
      const [bntReserve, tknReserve] = sortAlongSide(
        calculated.reserves,
        reserve => reserve.contract,
        [this.liquidityProtectionSettings.networkToken]
      );
      const fullTknReserve = findOrThrow(
        highTierPools.flatMap(pool => pool.reserves),
        reserve => compareString(reserve.contract, tknReserve.contract),
        "failed to find reserve"
      );

      const isSecondRound = secondRoundPools.some(anchor =>
        compareString(anchor, calculated.anchorAddress)
      );
      const endTime = isSecondRound
        ? secondRoundLiquidityMiningEndTime
        : liquidityMiningEndTime;

      return {
        poolId: calculated.anchorAddress,
        endTime,
        rewards: [
          {
            address: bntReserve.contract,
            amount: bntReserve.amount,
            symbol: "BNT",
            reward: calculated.bntReward
          },
          {
            address: tknReserve.contract,
            amount: tknReserve.amount,
            symbol: fullTknReserve.symbol,
            reward: calculated.tknReward
          }
        ]
      };
    });

    this.updateLiqMiningApr(liqMiningApr);
  }

  poolLiqMiningAprs: PoolLiqMiningApr[] = [];

  @mutation updateLiqMiningApr(liqMiningApr: PoolLiqMiningApr[]) {
    const existing = this.poolLiqMiningAprs;
    const withoutOld = existing.filter(
      apr => !liqMiningApr.some(a => compareString(a.poolId, apr.poolId))
    );
    this.poolLiqMiningAprs = [...withoutOld, ...liqMiningApr];
  }

  poolAprs: PoolApr[] = [];

  @mutation updatePoolAprs(newPoolAprs: PoolApr[]) {
    const existing = this.poolAprs;
    const withoutOld = existing.filter(
      apr => !newPoolAprs.some(a => compareString(apr.poolId, a.poolId))
    );
    this.poolAprs = [...withoutOld, ...newPoolAprs];
  }

  @action async addAprsToPools() {
    const whitelistedPools = this.whiteListedPools
      .map(anchor =>
        this.relaysList.find(relay => compareString(relay.id, anchor))
      )
      .filter(Boolean) as Relay[];

    const poolsToCalculate = whitelistedPools.filter(
      pool => !this.poolAprs.some(apr => compareString(pool.id, apr.poolId))
    );

    const currentBlock = await w3.eth.getBlockNumber();
    const weekAgo = rewindBlocksByDays(currentBlock, 7);

    const reservesShapes = poolsToCalculate.map(pool =>
      reserveBalanceShape(
        pool.contract,
        pool.reserves.map(reserve => reserve.contract),
        w3
      )
    );

    const [tokenSupplys, reserveBalances] = ((await this.multi({
      groupsOfShapes: [
        poolsToCalculate.map(pool => tokenSupplyShape(pool.id, w3)),
        reservesShapes
      ],
      blockHeight: weekAgo
    })) as [unknown, unknown]) as [
      {
        tokenContract: string;
        supply: string;
      }[],
      RawAbiReserveBalance[]
    ];

    console.log(poolsToCalculate, "are pools to calculate");
    const [passedReserveBalances, failedReserveBalances] = partition(
      reserveBalances,
      balance => balance.reserveOne && balance.reserveTwo
    );

    console.log({ failedReserveBalances });

    const poolRoiShapes = tokenSupplys
      .filter(supply => {
        const pool = findOrThrow(poolsToCalculate, pool =>
          compareString(pool.id, supply.tokenContract)
        );
        const found = passedReserveBalances.some(reserve =>
          compareString(pool.contract, reserve.converterAddress)
        );
        return found;
      })
      .map(supply => {
        const anchor = supply.tokenContract;

        const pool = findOrThrow(
          poolsToCalculate as RelayWithReserveBalances[],
          pool => compareString(pool.id, anchor),
          "failed finding pool for pool shape"
        );

        const converterAddress = pool.contract;
        const poolTokenSupply = supply.supply;
        const reserves = findOrThrow(reserveBalances, balance =>
          compareString(balance.converterAddress, converterAddress)
        );

        return dualPoolRoiShape(
          this.contracts.LiquidityProtection,
          supply.tokenContract,
          [
            {
              tokenContract: reserves.reserveOneAddress,
              weiAmount: reserves.reserveOne
            },
            {
              tokenContract: reserves.reserveTwoAddress,
              weiAmount: reserves.reserveTwo
            }
          ],
          poolTokenSupply,
          w3
        );
      });

    try {
      const [poolRois] = ((await this.multi({
        groupsOfShapes: [poolRoiShapes]
      })) as [unknown]) as [
        {
          anchor: string;
          onePrimary: string;
          oneRoi: string;
          twoPrimary: string;
          twoRoi: string;
        }[]
      ];
      console.log("PoolROI Success:", poolRois);

      const successfulPoolRois = poolRois
        .filter(roi => roi.oneRoi && roi.twoRoi)
        .map(roi => ({
          ...roi,
          oneRoiCalculated: new BigNumber(roi.oneRoi)
            .div(1000000)
            .minus(1)
            .times(52)
            .toString(),
          twoRoiCalculated: new BigNumber(roi.twoRoi)
            .div(1000000)
            .minus(1)
            .times(52)
            .toString()
        }))
        .map(roi => ({
          ...roi,
          mean: calculateMean(roi.oneRoiCalculated, roi.twoRoiCalculated)
        }));

      console.log(
        successfulPoolRois,
        "allROIS",
        successfulPoolRois.map(x => x.anchor),
        "anchors"
      );
      this.updatePoolAprs(
        successfulPoolRois.map(
          (x): PoolApr => ({ poolId: x.anchor, oneWeekApr: x.mean })
        )
      );
    } catch (e) {
      console.error("PoolROI Failure:", e.message, poolRoiShapes);
    }
  }

  @action async checkFees(pools: Relay[]) {
    const convertersAndAnchors: ConverterAndAnchor[] = pools.map(relay => ({
      anchorAddress: relay.id,
      converterAddress: relay.contract
    }));
    convertersAndAnchors.forEach(converterAndAnchor =>
      convertersAndAnchors$.next(converterAndAnchor)
    );
  }

  @action async addPoolsBulk(convertersAndAnchors: ConverterAndAnchor[]) {
    if (!convertersAndAnchors || convertersAndAnchors.length == 0) return;

    this.setLoadingPools(true);

    const { pools, reserveFeeds } = await this.addPoolsV2(convertersAndAnchors);

    const allPools = [...pools];
    const allReserveFeeds = [...reserveFeeds];

    const poolsFailed = differenceWith(convertersAndAnchors, allPools, (a, b) =>
      compareString(a.anchorAddress, b.id)
    );
    this.updateFailedPools(
      poolsFailed.map(failedPool => failedPool.anchorAddress)
    );

    this.updateRelays(allPools);
    this.updateRelayFeeds(
      await this.addPossiblePropsFromBancorApi(allReserveFeeds)
    );

    const tokenAddresses = pools
      .flatMap(tokensInRelay)
      .map(token => token.contract);

    void this.checkFees(allPools);

    return tokenAddresses;
  }

  @action async fetchAndSetTokenBalances(tokenContractAddresses: string[]) {
    if (!this.currentUser) return;

    const governanceToken =
      web3.utils.isAddress(this.liquidityProtectionSettings.govToken) &&
      this.liquidityProtectionSettings.govToken;

    if (governanceToken) {
      tokenContractAddresses.push(this.liquidityProtectionSettings.govToken);
    }

    const uniqueAddresses = uniqWith(
      tokenContractAddresses.filter(web3.utils.isAddress),
      compareString
    );

    const ethAddresses = [
      ethReserveAddress,
      "0xc0829421C1d260BD3cB3E0F06cfE2D52db2cE315"
    ];
    const includesEth = uniqueAddresses.some(address =>
      ethAddresses.some(a => compareString(address, a))
    );
    const withoutEth = uniqueAddresses.filter(
      address => !ethAddresses.some(a => compareString(address, a))
    );

    const [balances, ethBalance] = await Promise.all([
      this.fetchTokenBalances(withoutEth),
      (async () => {
        if (!includesEth) return;
        const weiBalance = await web3.eth.getBalance(this.currentUser);
        return fromWei(weiBalance);
      })()
    ]);

    if (ethBalance) {
      this.updateUserBalances([
        ...balances,
        { id: ethReserveAddress, balance: ethBalance }
      ]);
    } else {
      this.updateUserBalances(balances);
    }
  }

  @action async fetchConverterAddressesByAnchorAddresses(
    anchorAddresses: string[]
  ) {
    return getConvertersByAnchors({
      anchorAddresses,
      converterRegistryAddress: this.contracts.BancorConverterRegistry,
      web3: w3
    });
  }

  @action async fetchAnchorAddresses({
    converterRegistryAddress
  }: {
    converterRegistryAddress: string;
  }) {
    return getAnchors(converterRegistryAddress, w3);
  }

  @mutation updateRelays(relays: Relay[]) {
    const allReserves = this.relaysList
      .concat(relays)
      .flatMap(relay => relay.reserves);
    const uniqueTokens = uniqWith(allReserves, (a, b) =>
      compareString(a.contract, b.contract)
    );

    const decimalUniformityBetweenTokens = uniqueTokens.every(token => {
      const allReservesTokenFoundIn = allReserves.filter(reserve =>
        compareString(token.contract, reserve.contract)
      );
      return allReservesTokenFoundIn.every(
        (reserve, _, arr) => reserve.decimals == arr[0].decimals
      );
    });
    if (!decimalUniformityBetweenTokens) {
      console.error(
        `There is a mismatch of decimals between relays of the same token, will not store ${relays.length} new relays`
      );
      return;
    }

    const meshedRelays = uniqWith(
      [...relays, ...this.relaysList],
      compareRelayById
    ).map(relay => ({
      ...relay,
      reserves: sortByNetworkTokens(
        updateArray(
          relay.reserves,
          reserve => !reserve.meta,
          reserve => {
            const meta = this.tokenMeta.find(meta =>
              compareString(reserve.contract, meta.contract)
            );
            return {
              ...reserve,
              meta: {
                logo: (meta && meta.image) || defaultImage,
                ...(meta && meta!.name && { name: meta.name })
              }
            };
          }
        ),
        reserve => reserve.symbol
      )
    }));

    const bntSupply = this.bntSupply;
    const bntTokenAddress = getNetworkVariables(this.currentNetwork).bntToken;

    const totalBntInRelays = meshedRelays
      .filter(relay =>
        relay.reserves.some(reserve => reserve.contract, bntTokenAddress)
      )
      .reduce((acc, relay) => {
        const relayBalances = relay as RelayWithReserveBalances;
        const bntReserveBalance =
          relayBalances.reserveBalances?.find(reserve =>
            compareString(reserve.id, bntTokenAddress)
          )?.amount || "0";
        return new BigNumber(acc).plus(bntReserveBalance).toString();
      }, "0");

    const percent = new BigNumber(totalBntInRelays).div(bntSupply).toNumber();

    this.stakedBntPercent = percent;
    this.relaysList = Object.freeze(meshedRelays);
  }

  stakedBntPercent: number = 0;

  @mutation wipeTokenBalances() {
    this.tokenBalances = [];
  }

  @action async onAuthChange(userAddress: string) {
    this.wipeTokenBalances();
    if (userAddress) {
      Sentry.setUser({ id: userAddress.toLowerCase() });
      const govAddress = web3.utils.isAddress(
        this.liquidityProtectionSettings.govToken
      );
      if (govAddress) {
        this.fetchAndSetTokenBalances([
          this.liquidityProtectionSettings.govToken
        ]);
      }
      console.log(userAddress, "fetching protected positions for");
      this.fetchProtectionPositions({});
      this.fetchLockedBalances();
      const allTokens = this.relaysList.flatMap(tokensInRelay);
      const uniqueTokenAddresses = uniqWith(
        allTokens.map(token => token.contract),
        compareString
      );
      this.fetchAndSetTokenBalances(uniqueTokenAddresses);
    } else {
      Sentry.configureScope(scope => scope.setUser(null));
    }
  }

  @action async focusPool(id: string): Promise<FocusPoolRes> {
    const pool = await this.relayById(id);
    const converterAddress = pool.contract;
    const yesterday = await blockNumberHoursAgo(24, w3);

    const res = await this.pullConverterEvents({
      converterAddress,
      network: this.currentNetwork,
      fromBlock: yesterday.blockHoursAgo
    });
    console.log(res, "was returned from focus pool");

    return res;
  }

  @action async focusSymbol(id: string) {
    if (!this.currentUser) return;
    this.fetchTokenBalances([id]);

    const tokenTracked = this.tokens.find(token => compareString(token.id, id));
    if (!tokenTracked) {
      this.loadMoreTokens([id]);
    }
  }

  @action async refreshBalances(symbols?: BaseToken[]) {
    if (symbols) {
      symbols.forEach(symbol => this.focusSymbol(symbol.symbol));
    }
  }

  @action async mintEthErcIfRequired(decString: string) {
    const contract = buildTokenContract(ethErc20WrapperContract, w3);
    const currentBalance = await contract.methods
      .balanceOf(this.currentUser)
      .call();

    const currentBalanceDec = shrinkToken(currentBalance, 18);

    const mintingRequired = new BigNumber(decString).gt(currentBalanceDec);
    if (mintingRequired) {
      return this.mintEthErc(decString);
    }
  }

  @action async tokenById(id: string) {
    return findOrThrow(
      this.tokens,
      token => compareString(token.id, id),
      `tokenById failed to find token with ID ${id} `
    );
  }

  @action async tokensById(ids: string[]) {
    return Promise.all(ids.map(id => this.tokenById(id)));
  }

  @action async findPath({
    fromId,
    toId,
    relays
  }: {
    fromId: string;
    toId: string;
    relays: readonly Relay[];
  }) {
    const lowerCased = relays.map(relay => ({
      ...relay,
      reserves: relay.reserves.map(reserve => ({
        ...reserve,
        contract: reserve.contract.toLowerCase()
      }))
    }));
    const path = await findNewPath(
      fromId.toLowerCase(),
      toId.toLowerCase(),
      lowerCased,
      relay => [relay.reserves[0].contract, relay.reserves[1].contract]
    );

    const flattened = path.hops.flatMap(hop => hop[0]);
    return flattened.map(flat =>
      findOrThrow(
        relays,
        relay => compareString(relay.contract, flat.contract),
        "failed to find relays used in pathing"
      )
    );
  }

  @action async convert({
    from,
    to,
    onUpdate
  }: ProposedConvertTransaction): Promise<TxResponse> {
    if (compareString(from.id, to.id))
      throw new Error("Cannot convert a token to itself.");
    const [fromToken, toToken] = await this.tokensById([from.id, to.id]);
    const fromIsEth = compareString(fromToken.symbol, "eth");

    const steps: Section[] = [
      {
        name: "Pathing",
        description: "Finding path..."
      },
      {
        name: "SetApprovalAmount",
        description: "Setting approval amount..."
      },
      {
        name: "ConvertProcessing",
        description: "Processing conversion..."
      },
      {
        name: "WaitingTxConf",
        description: "Awaiting block confirmation..."
      },
      {
        name: "Done",
        description: "Done!"
      }
    ];

    onUpdate!(0, steps);

    const fromTokenDecimals = await this.getDecimalsByTokenAddress(
      fromToken.id
    );
    const toTokenDecimals = await this.getDecimalsByTokenAddress(toToken.id);

    const relaysByLiqDepth = this.relays.sort(sortByLiqDepth);
    const relaysList = sortAlongSide(
      this.relaysList,
      relay => relay.id,
      relaysByLiqDepth.map(relay => relay.id)
    );
    const winningRelays = uniqWith(relaysList, compareRelayByReserves);

    const relays = await this.findPath({
      relays: winningRelays,
      fromId: from.id,
      toId: to.id
    });

    const fromAmount = from.amount;
    const fromSymbol = fromToken.symbol;
    const fromTokenContract = fromToken.id;
    const toTokenContract = toToken.id;

    const ethPath = generateEthPath(fromSymbol, relays.map(relayToMinimal));

    const fromWei = expandToken(fromAmount, fromTokenDecimals);

    if (!fromIsEth) {
      onUpdate!(1, steps);
      await this.triggerApprovalIfRequired({
        owner: this.currentUser,
        amount: fromWei,
        spender: this.contracts.BancorNetwork,
        tokenAddress: fromTokenContract
      });
    }

    onUpdate!(2, steps);

    const networkContract = buildNetworkContract(this.contracts.BancorNetwork);

    const expectedReturn = to.amount;
    const expectedReturnWei = expandToken(expectedReturn, toTokenDecimals);

    const confirmedHash = await this.resolveTxOnConfirmation({
      tx: networkContract.methods.convertByPath(
        ethPath,
        fromWei,
        await this.weiMinusSlippageTolerance(expectedReturnWei),
        zeroAddress,
        zeroAddress,
        0
      ),
      ...(fromIsEth && { value: fromWei }),
      onHash: () => onUpdate!(3, steps)
    });
    onUpdate!(4, steps);

    this.spamBalances([fromTokenContract, toTokenContract]);

    return {
      txId: confirmedHash,
      blockExplorerLink: await this.createExplorerLink(confirmedHash)
    };
  }

  @action async triggerApprovalIfRequired({
    owner,
    spender,
    amount,
    tokenAddress
  }: {
    owner: string;
    spender: string;
    tokenAddress: string;
    amount: string;
  }) {
    const currentApprovedBalance = await getApprovedBalanceWei({
      owner,
      spender,
      tokenAddress
    });

    const noNullingTokenContracts = [this.liquidityProtectionSettings.govToken];

    const sufficientBalanceAlreadyApproved = new BigNumber(
      currentApprovedBalance
    ).isGreaterThanOrEqualTo(amount);

    if (sufficientBalanceAlreadyApproved) return;

    const isNoNullingTokenContract = noNullingTokenContracts.some(contract =>
      compareString(tokenAddress, contract)
    );

    const nullingTxRequired =
      fromWei(currentApprovedBalance) !== "0" && !isNoNullingTokenContract;
    if (nullingTxRequired) {
      await this.approveTokenWithdrawals([
        { approvedAddress: spender, amount: toWei("0"), tokenAddress }
      ]);
    }

    return this.approveTokenWithdrawals([
      { approvedAddress: spender, amount, tokenAddress }
    ]);
  }

  @action async getReturnByPath({
    path,
    amount
  }: {
    path: string[];
    amount: string;
  }): Promise<string> {
    return getReturnByPath({
      networkContract: this.contracts.BancorNetwork,
      path,
      amount,
      web3: w3
    });
  }

  @action async getDecimalsByTokenAddress(tokenAddress: string) {
    if (compareString(tokenAddress, ethReserveAddress)) return 18;
    const reserve = this.relaysList
      .flatMap(relay => relay.reserves)
      .find(reserve => compareString(reserve.contract, tokenAddress));
    if (!reserve) {
      try {
        const contract = buildTokenContract(tokenAddress, w3);
        const decimals = await contract.methods.decimals().call();
        return Number(decimals);
      } catch (e) {
        throw new Error(
          `Failed to find token address ${tokenAddress} in list of reserves. ${e.message}`
        );
      }
    }
    return reserve.decimals;
  }

  @action async calculateSingleWithdraw({
    id,
    decPercent
  }: {
    id: string;
    decPercent: number;
  }): Promise<{
    outputs: ViewAmountDetail[];
    expectedValue: ViewAmountDetail;
  }> {
    const [, posId] = id.split(":");
    const ppm = new BigNumber(decPercent).times(oneMillion).toString();
    const res = await getRemoveLiquidityReturn(
      this.contracts.LiquidityProtection,
      posId,
      ppm,
      moment().unix(),
      w3
    );

    const position = findOrThrow(
      this.protectedPositionsArr,
      pos => compareString(pos.id, posId),
      "failed finding protected position"
    );
    const { reserveToken } = position;

    const reserveTokenObj = findOrThrow(
      this.relaysList.flatMap(r => r.reserves),
      reserve => compareString(reserveToken, reserve.contract)
    );

    return {
      outputs: [
        {
          amount: shrinkToken(res.baseAmount, reserveTokenObj.decimals),
          id: reserveToken,
          symbol: reserveTokenObj.symbol
        },
        {
          amount: shrinkToken(res.networkAmount, 18),
          id: this.liquidityProtectionSettings.networkToken,
          symbol: "BNT"
        }
      ].filter(output => new BigNumber(output.amount).isGreaterThan(0)),
      expectedValue: {
        amount: shrinkToken(res.targetAmount, reserveTokenObj.decimals),
        id: reserveToken,
        symbol: reserveTokenObj.symbol
      }
    };
  }

  @action async getReturn({
    from,
    toId
  }: ProposedFromTransaction): Promise<ConvertReturn> {
    if (compareString(from.id, toId))
      throw new Error("Cannot convert a token to itself.");
    const [fromToken, toToken] = await this.tokensById([from.id, toId]);

    const [fromTokenContract, toTokenContract] = [fromToken.id, toToken.id];
    const amount = from.amount;

    const fromTokenDecimals = await this.getDecimalsByTokenAddress(
      fromTokenContract
    );
    const toTokenDecimals = await this.getDecimalsByTokenAddress(
      toTokenContract
    );

    const relaysByLiqDepth = this.relays.sort(sortByLiqDepth);
    const relaysList = sortAlongSide(
      this.relaysList,
      relay => relay.id,
      relaysByLiqDepth.map(relay => relay.id)
    );
    const winningRelays = uniqWith(relaysList, compareRelayByReserves);

    const relays = await this.findPath({
      fromId: from.id,
      toId,
      relays: winningRelays
    });

    const path = generateEthPath(fromToken.symbol, relays.map(relayToMinimal));

    console.log(path, "is the path");

    const fromWei = expandToken(amount, fromTokenDecimals);
    try {
      const wei = await this.getReturnByPath({
        path,
        amount: fromWei
      });
      const weiNumber = new BigNumber(wei);

      const userReturnRate = buildRate(new BigNumber(fromWei), weiNumber);

      let slippage: number | undefined;
      try {
        const contract = buildConverterContract(relays[0].contract, w3);
        const fromReserveBalanceWei = await contract.methods
          .getConnectorBalance(fromTokenContract)
          .call();

        const smallPortionOfReserveBalance = new BigNumber(
          fromReserveBalanceWei
        ).times(0.00001);

        if (smallPortionOfReserveBalance.isLessThan(fromWei)) {
          const smallPortionOfReserveBalanceWei = smallPortionOfReserveBalance.toFixed(
            0
          );

          const smallPortionReturn = await this.getReturnByPath({
            path,
            amount: smallPortionOfReserveBalanceWei
          });

          const tinyReturnRate = buildRate(
            new BigNumber(smallPortionOfReserveBalanceWei),
            new BigNumber(smallPortionReturn)
          );

          const slippageNumber = calculateSlippage(
            tinyReturnRate,
            userReturnRate
          );
          slippage = slippageNumber.toNumber();
        }
      } catch (e) {
        console.warn("Failed calculating slippage", e.message);
      }

      return {
        amount: shrinkToken(wei, toTokenDecimals),
        slippage
      };
    } catch (e) {
      if (
        e.message.includes(
          `Returned values aren't valid, did it run Out of Gas? You might also see this error if you are not using the correct ABI for the contract you are retrieving data from`
        )
      ) {
        const relayBalances = await Promise.all(
          relays.map(async relay => ({
            relay,
            balances: await this.fetchRelayBalances({ poolId: relay.id })
          }))
        );
        const relaysWithNoBalances = relayBalances.filter(
          relay =>
            !relay.balances.reserves.every(reserve => reserve.weiAmount !== "0")
        );
        if (relaysWithNoBalances.length > 0) {
          const moreThanOne = relayBalances.length > 1;
          throw new Error(
            moreThanOne
              ? "Pool does not have sufficient reserve balances"
              : "Pool does not have a sufficient reserve balance"
          );
        } else {
          throw new Error(e);
        }
      } else {
        throw new Error(e);
      }
    }
  }

  @action async getCost({ fromId, to }: ProposedToTransaction) {
    if (compareString(fromId, to.id))
      throw new Error("Cannot convert a token to itself.");
    const fromToken = await this.tokenById(fromId);
    const toToken = await this.tokenById(to.id);

    const amount = to.amount;

    const [fromTokenContract, toTokenContract] = [fromToken.id, toToken.id];

    const fromTokenDecimals = await this.getDecimalsByTokenAddress(
      fromTokenContract
    );
    const toTokenDecimals = await this.getDecimalsByTokenAddress(
      toTokenContract
    );

    const relays = this.relaysList;

    const poolIds = relays.map(relay => relay.id);
    const allCoveredUnderBancorApi = poolIds.every(poolId =>
      ethBancorApiDictionary.some(dic =>
        compareString(poolId, dic.smartTokenAddress)
      )
    );
    if (!allCoveredUnderBancorApi)
      throw new Error("Fetching the cost of this token is not yet supported.");

    const [fromTokenTicker, toTokenTicker] = await Promise.all([
      ethBancorApi.getToken(fromToken.symbol),
      ethBancorApi.getToken(toToken.symbol)
    ]);
    const fromTokenId = fromTokenTicker._id;
    const toTokenId = toTokenTicker._id;

    const result = await ethBancorApi.calculateCost(
      fromTokenId,
      toTokenId,
      expandToken(amount, toTokenDecimals)
    );

    return {
      amount: shrinkToken(result, fromTokenDecimals)
    };
  }
}<|MERGE_RESOLUTION|>--- conflicted
+++ resolved
@@ -6265,12 +6265,10 @@
 
       void this.fetchAndSetHighTierPools(contractAddresses.LiquidityProtection);
 
-<<<<<<< HEAD
       this.fetchAndSetLiquidityProtectionSettings(
         contractAddresses.LiquidityProtection
       );
-=======
->>>>>>> 62eeaa24
+
       this.fetchWhiteListedV1Pools(contractAddresses.LiquidityProtectionStore);
       if (this.currentUser) {
         this.fetchProtectionPositions({
