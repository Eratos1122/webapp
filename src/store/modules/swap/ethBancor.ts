import { createModule, mutation, action } from "vuex-class-component";
import {
  ProposedFromTransaction,
  ProposedToTransaction,
  ProposedConvertTransaction,
  LiquidityParams,
  OpposingLiquidParams,
  OpposingLiquid,
  TradingModule,
  LiquidityModule,
  BaseToken,
  CreatePoolModule,
  ModalChoice,
  ViewToken,
  ViewRelay,
  TokenPrice,
  Section,
  Step,
  HistoryModule,
  ViewAmount,
  ModuleParam,
  ConvertReturn,
  UserPoolBalances,
  ReserveFeed,
  PoolTokenPosition,
  CreateV1PoolEthParams,
  TxResponse,
  V1PoolResponse,
  ViewTradeEvent,
  ViewLiquidityEvent,
  ProtectedLiquidityCalculated,
  ProtectLiquidityParams,
  OnUpdate,
  ViewProtectedLiquidity,
  ViewLockedBalance,
  ProtectionRes,
  ViewAmountDetail,
  WeiExtendedAsset,
  TokenWei,
  PoolLiqMiningApr,
  ProtectedLiquidity,
  ConverterAndAnchor,
  ViewReserve,
  RegisteredContracts,
  RawLiquidityProtectionSettings,
  LiquidityProtectionSettings
} from "@/types/bancor";
import { ethBancorApi } from "@/api/bancorApiWrapper";
import {
  Relay,
  Token,
  fetchReserveBalance,
  compareString,
  findOrThrow,
  updateArray,
  isOdd,
  multiSteps,
  PoolType,
  TraditionalRelay,
  ChainLinkRelay,
  SmartToken,
  PoolContainer,
  sortAlongSide,
  RelayWithReserveBalances,
  sortByLiqDepth,
  matchReserveFeed,
  zeroAddress,
  buildSingleUnitCosts,
  findChangedReserve,
  getLogs,
  DecodedEvent,
  ConversionEventDecoded,
  traverseLockedBalances,
  LockedBalance,
  rewindBlocksByDays,
  calculateProgressLevel,
  buildPoolNameFromReserves
} from "@/api/helpers";
import { ContractSendMethod } from "web3-eth-contract";
import { ethErc20WrapperContract, ethReserveAddress } from "@/api/eth/ethAbis";
import {
  getApprovedBalanceWei,
  getReturnByPath,
  liquidationLimit,
  getConvertersByAnchors,
  getAnchors,
  conversionPath,
  getTokenSupplyWei,
  existingPool,
  getRemoveLiquidityReturn,
  addLiquidityDisabled
} from "@/api/eth/contractWrappers";
import { toWei, fromWei, toHex, asciiToHex } from "web3-utils";
import Decimal from "decimal.js";
import axios, { AxiosResponse } from "axios";
import { vxm } from "@/store";
import wait from "waait";
import {
  uniqWith,
  differenceWith,
  zip,
  partition,
  omit,
  toPairs,
  fromPairs,
  chunk,
  last,
  isEqual,
  groupBy,
  first
} from "lodash";
import {
  buildNetworkContract,
  buildRegistryContract,
  buildV28ConverterContract,
  buildV2Converter,
  buildConverterContract,
  buildTokenContract,
  buildLiquidityProtectionContract,
  buildLiquidityProtectionStoreContract,
  buildLiquidityProtectionSettingsContract,
  buildAddressLookupContract
} from "@/api/eth/contractTypes";
import {
  MinimalRelay,
  generateEthPath,
  shrinkToken,
  TokenSymbol,
  removeLeadingZeros
} from "@/api/eth/helpers";
import { ethBancorApiDictionary } from "@/api/eth/bancorApiRelayDictionary";
import { getSmartTokenHistory } from "@/api/eth/zumZoom";
import { sortByNetworkTokens } from "@/api/sortByNetworkTokens";
import { findNewPath } from "@/api/eos/eosBancorCalc";
import {
  priorityEthPools,
  knownPools,
  PreviousPoolFee,
  moreStaticRelays,
  previousPoolFees,
  v2Pools,
  compareStaticRelay
} from "./staticRelays";
import BigNumber from "bignumber.js";
import { knownVersions } from "@/api/eth/knownConverterVersions";
import { MultiCall, ShapeWithLabel, DataTypes } from "eth-multicall";
import dayjs from "@/utils/dayjs";
import { getNetworkVariables } from "@/api/config";
import { EthNetworks, web3 } from "@/api/web3";
import * as Sentry from "@sentry/browser";
import {
  Subject,
  combineLatest,
  from,
  Observable,
  of,
  partition as partitionOb,
  merge
} from "rxjs";
import {
  distinctUntilChanged,
  map,
  filter,
  concatMap,
  mergeMap,
  tap,
  switchMap,
  shareReplay,
  pluck,
  scan,
  first as firstItem,
  bufferTime,
  delay,
  buffer,
  share
} from "rxjs/operators";
import {
  decToPpm,
  compareStaticRelayAndSet,
  expandToken,
  calculatePriceDeviationTooHigh,
  reserveContractsInStatic,
  parseRawDynamic,
  filterAndWarn,
  staticToConverterAndAnchor,
  miningBntReward,
  miningTknReward,
  calculateAmountToGetSpace
} from "@/api/pureHelpers";
import {
  distinctArrayItem,
  networkVersionReceiver$,
  currentBlockReceiver$,
  currentBlock$,
  liquidityProtectionStore$,
  usdPriceOfBnt$,
  apiData$,
  bancorConverterRegistry$,
  authenticated$,
  networkVersion$,
  tokenMeta$,
  poolPrograms$,
  fetchPositionsTrigger$
} from "@/api/observables";
import {
  dualPoolRoiShape,
  reserveBalanceShape,
  tokenShape,
  tokenSupplyShape,
  slimBalanceShape,
  balanceShape,
  v2PoolBalanceShape,
  relayShape,
  poolTokenShape,
  protectedReservesShape,
  dynamicRelayShape,
  staticRelayShape,
  liquidityProtectionSettingsShape,
  liquidityProtectionShape,
  protectedPositionShape
} from "@/api/eth/shapes";
import Web3 from "web3";
import { nullApprovals } from "@/api/eth/nullApprovals";
import {
  getWelcomeData,
  NewPool,
  WelcomeData,
  TokenMetaWithReserve
} from "@/api/eth/bancorApi";
import { PoolProgram } from "../rewards";

const timeStart = Date.now();

interface ViewRelayConverter extends ViewRelay {
  converterAddress: string;
}

const viewRelayConverterToMinimal = (
  relay: ViewRelayConverter
): MinimalRelay => ({
  anchorAddress: relay.id,
  contract: relay.converterAddress,
  reserves: relay.reserves.map(reserve => ({
    contract: reserve.id,
    symbol: reserve.symbol
  }))
});

const currentBlockTwo$ = new Subject<number>();
const convertersAndAnchors$ = new Subject<ConverterAndAnchor>();
const bufferToggle$ = new Subject();

convertersAndAnchors$
  .pipe(firstItem(), delay(1))
  .subscribe(() => bufferToggle$.next());

const bufferedAnchorsAndConverters$ = convertersAndAnchors$.pipe(
  buffer(bufferToggle$),
  scan(
    (acc, item) => {
      const allData = [...acc.data, ...item];

      const sortedData = sortAlongSide(
        allData,
        x => x.anchorAddress,
        priorityEthPools
      );
      const toEmit = sortedData[0];

      return {
        data: sortedData.slice(1),
        toEmit
      };
    },
    {
      data: [] as ConverterAndAnchor[],
      // @ts-ignore
      toEmit: (undefined as ConverterAndAnchor)!
    }
  ),
  filter(x => Boolean(x.toEmit)),
  map(x => x.toEmit)
);

combineLatest([currentBlockTwo$, bufferedAnchorsAndConverters$])
  .pipe(
    concatMap(([currentBlock, converterAndAnchor]) => {
      const blockYesterday = rewindBlocksByDays(currentBlock, 0.98);
      const { converterAddress, anchorAddress } = converterAndAnchor;
      return getHistoricFees(
        w3,
        anchorAddress,
        converterAddress,
        blockYesterday
      );
    }),
    tap(() => bufferToggle$.next()),
    filter(feeEvents => feeEvents.length > 0)
  )
  .subscribe(fees => {
    vxm.ethBancor.updateHistoricPoolFees(fees);
  });

const w3: Web3 = web3;

interface Balance {
  balance: string;
  id: string;
}

interface PoolApr {
  poolId: string;
  oneWeekApr: string;
}

const calculateReturnOnInvestment = (
  investment: string,
  newReturn: string
): string => {
  return new BigNumber(newReturn).div(investment).minus(1).toString();
};

// returns the rate of 1 pool token in reserve token units
const calculatePoolTokenRate = (
  poolTokenSupply: string,
  reserveTokenBalance: string
) => new BigNumber(reserveTokenBalance).times(2).div(poolTokenSupply);

type Wei = string;

const calculateExpectedPoolTokenReturnV2 = (
  poolTokenSupply: Wei,
  stakedReserveBalance: Wei,
  reserveTokenAmountToDeposit: Wei
): Wei =>
  new BigNumber(poolTokenSupply)
    .div(stakedReserveBalance)
    .times(reserveTokenAmountToDeposit)
    .toFixed(0);

const calculateShareOfPool = (
  poolTokensToAdd: Wei,
  poolTokenSupply: Wei,
  existingUserPoolTokenBalance?: Wei
): number => {
  if (new BigNumber(poolTokenSupply).eq(0)) return 1;

  const suggestedSmartTokens = new BigNumber(poolTokensToAdd).plus(
    existingUserPoolTokenBalance || 0
  );

  const suggestedSmartTokenSupply = new BigNumber(poolTokenSupply).plus(
    poolTokensToAdd
  );

  const shareOfPool = suggestedSmartTokens
    .div(suggestedSmartTokenSupply)
    .toNumber();

  return shareOfPool;
};

const compareRelayByReserves = (a: ViewRelay, b: ViewRelay) =>
  a.reserves.every(reserve =>
    b.reserves.some(r => compareString(reserve.contract, r.contract))
  );

const rawAbiV2ToStacked = (
  rawAbiV2: RawAbiV2PoolBalances
): StakedAndReserve => {
  const primaryReserveWeight =
    rawAbiV2.effectiveReserveWeights && rawAbiV2.effectiveReserveWeights[0];
  const secondaryReserveWeight =
    rawAbiV2.effectiveReserveWeights && rawAbiV2.effectiveReserveWeights[1];

  const reserveOneIsPrimaryReserve = compareString(
    rawAbiV2.reserveOne,
    rawAbiV2.primaryReserveToken
  );

  const reserveOneReserveWeight = reserveOneIsPrimaryReserve
    ? primaryReserveWeight
    : secondaryReserveWeight;
  const reserveTwoReserveWeight = reserveOneIsPrimaryReserve
    ? secondaryReserveWeight
    : primaryReserveWeight;

  return {
    converterAddress: rawAbiV2.converterAddress,
    reserves: [
      {
        reserveAddress: rawAbiV2.reserveOne,
        stakedBalance: rawAbiV2.reserveOneStakedBalance,
        reserveWeight: reserveOneReserveWeight,
        poolTokenAddress: rawAbiV2.reserveOnePoolToken
      },
      {
        reserveAddress: rawAbiV2.reserveTwo,
        stakedBalance: rawAbiV2.reserveTwoStakedBalance,
        reserveWeight: reserveTwoReserveWeight,
        poolTokenAddress: rawAbiV2.reserveTwoPoolToken
      }
    ]
  };
};

const getAnchorTokenAddresses = (relay: Relay): string[] => {
  if (relay.converterType == PoolType.ChainLink) {
    const actualRelay = relay as ChainLinkRelay;
    return actualRelay.anchor.poolTokens.map(x => x.poolToken.contract);
  } else if (relay.converterType == PoolType.Traditional) {
    const actualRelay = relay as TraditionalRelay;
    return [actualRelay.anchor.contract];
  } else {
    throw new Error("Failed to identify type of relay passed");
  }
};

interface RefinedAbiRelay {
  anchorAddress: string;
  reserves: [string, string];
  version: number;
  converterType: PoolType;
  converterAddress: string;
  connectorToken1: string;
  connectorToken2: string;
  connectorTokenCount: string;
  conversionFee: string;
  owner: string;
}

const ppmToDec = (ppm: number | string): number =>
  new BigNumber(ppm).dividedBy(oneMillion).toNumber();

const determineConverterType = (
  converterType: string | undefined
): PoolType => {
  if (typeof converterType == "undefined") {
    return PoolType.Traditional;
  } else if (Number(converterType) == 32) {
    return PoolType.Traditional;
  } else if (Number(converterType) == 1) {
    return PoolType.Traditional;
  } else if (Number(converterType) == 3) {
    return PoolType.Traditional;
  } else if (Number(converterType) == 2) {
    return PoolType.ChainLink;
  } else if (Number(converterType) == 0) {
    return PoolType.Liquid;
  }
  throw new Error(`Failed to determine the converter type "${converterType}"`);
};

const getHistoricFees = async (
  w3: Web3,
  id: string,
  converterAddress: string,
  fromBlock: number
): Promise<PreviousPoolFee[]> => {
  const contract = buildV28ConverterContract(converterAddress, w3);
  const options = {
    fromBlock,
    toBlock: "latest"
  };

  try {
    const events = await contract.getPastEvents("ConversionFeeUpdate", options);

    const previousPoolFees = events
      .filter(event => event.blockNumber >= fromBlock)
      .map(
        (event): PreviousPoolFee => ({
          id,
          oldDecFee: ppmToDec(event.returnValues["_prevFee"]),
          blockNumber: event.blockNumber
        })
      );

    return previousPoolFees;
  } catch (err) {
    console.error(
      "Failed fetching pool fees for converterer",
      converterAddress,
      err,
      "from block",
      fromBlock
    );
    return [];
  }
};

const smartTokenAnchor = (smartToken: Token) => ({
  anchor: smartToken,
  converterType: PoolType.Traditional
});

const newRelayToRelayWithBalances = (
  newRelay: NewRelay
): RelayWithReserveBalances => ({
  anchor: {
    ...newRelay.poolToken,
    decimals: Number(newRelay.poolToken.decimals),
    network: "ETH"
  },
  contract: newRelay.converterAddress,
  converterType: newRelay.converterType,
  fee: newRelay.fee,
  id: newRelay.poolToken.contract,
  isMultiContract: false,
  network: "ETH",
  reserveBalances: newRelay.reserves.map(x => ({
    amount: x.reserveBalance,
    id: x.contract
  })),
  reserves: newRelay.reserves.map(x => ({
    ...x,
    reserveWeight: 0.5,
    network: "ETH",
    reserveBalance: x.reserveBalance,
    decimals: Number(x.decimals),
    symbol: x.symbol,
    contract: x.contract
  })),
  version: String(newRelay.version)
});

interface UsdValue {
  id: string;
  usdPrice: string;
}

const trustedStables = (network: EthNetworks): UsdValue[] => {
  if (network == EthNetworks.Mainnet) {
    return [
      { id: "0x309627af60f0926daa6041b8279484312f2bf060", usdPrice: "1" }
    ];
  }
  return [];
};

const calculateSlippage = (
  slippageLessRate: BigNumber,
  slippagedRate: BigNumber
): BigNumber => {
  if (slippagedRate.gt(slippageLessRate)) throw new Error("Rates are bad");
  const result = slippageLessRate.minus(slippagedRate).abs();
  return result.div(slippageLessRate);
};

const buildRate = (amountEntered: BigNumber, returnAmount: BigNumber) =>
  returnAmount.div(amountEntered);

const buildRelayFeedChainkLink = ({
  relays,
  usdPriceOfBnt
}: {
  relays: RawV2Pool[];
  usdPriceOfBnt: number;
}) => relays.flatMap(relay => buildReserveFeedsChainlink(relay, usdPriceOfBnt));

const buildReserveFeedsTraditional = (
  relay: RelayWithReserveBalances,
  knownUsdPrices: UsdValue[]
): ReserveFeed[] => {
  const reservesBalances = relay.reserves.map(reserve => {
    const reserveBalance = findOrThrow(
      relay.reserveBalances,
      balance => compareString(balance.id, reserve.contract),
      "failed to find a reserve balance for reserve"
    );

    const decAmount = shrinkToken(reserveBalance.amount, reserve.decimals);
    const knownUsdPrice = knownUsdPrices.find(price =>
      compareString(price.id, reserve.contract)
    );
    return {
      reserve,
      decAmount,
      knownUsdPrice
    };
  });

  const [networkReserve, tokenReserve] = sortByNetworkTokens(
    reservesBalances,
    balance => balance.reserve.symbol.toUpperCase()
  );

  const cryptoCostOfTokenReserve = new BigNumber(networkReserve.decAmount)
    .dividedBy(tokenReserve.decAmount)
    .toNumber();
  const cryptoCostOfNetworkReserve = new BigNumber(
    tokenReserve.decAmount
  ).dividedBy(networkReserve.decAmount);

  let usdCostOfTokenReserve: number;
  let usdCostOfNetworkReserve: number;

  if (networkReserve.knownUsdPrice) {
    usdCostOfTokenReserve = new BigNumber(cryptoCostOfTokenReserve)
      .times(networkReserve.knownUsdPrice.usdPrice)
      .toNumber();
    usdCostOfNetworkReserve = new BigNumber(cryptoCostOfNetworkReserve)
      .times(usdCostOfTokenReserve)
      .toNumber();
  } else if (tokenReserve.knownUsdPrice) {
    usdCostOfNetworkReserve = new BigNumber(cryptoCostOfNetworkReserve)
      .times(tokenReserve.knownUsdPrice.usdPrice)
      .toNumber();
    usdCostOfTokenReserve = new BigNumber(cryptoCostOfTokenReserve)
      .times(usdCostOfNetworkReserve)
      .toNumber();
  } else {
    throw new Error(
      `Cannot determine the price without knowing one of the reserve prices ${JSON.stringify(
        knownUsdPrices
      )}`
    );
  }

  if (Number.isNaN(usdCostOfNetworkReserve)) usdCostOfNetworkReserve = 0;

  const liqDepth = new BigNumber(networkReserve.decAmount)
    .times(usdCostOfNetworkReserve)
    .toNumber();

  return [
    {
      reserveAddress: tokenReserve.reserve.contract,
      poolId: relay.id,
      costByNetworkUsd: usdCostOfTokenReserve,
      liqDepth,
      priority: 10
    },
    {
      reserveAddress: networkReserve.reserve.contract,
      poolId: relay.id,
      liqDepth,
      costByNetworkUsd: usdCostOfNetworkReserve,
      priority: 10
    }
  ];
};

const duplicateWith = <T>(
  arr: readonly T[],
  comparator: (a: T, b: T) => boolean
) =>
  arr.filter(
    (item, index, arr) => arr.findIndex(i => comparator(item, i)) !== index
  );

const compareById = (a: { id: string }, b: { id: string }) =>
  compareString(a.id, b.id);

const compareReserveFeedByReserveAddress = (a: ReserveFeed, b: ReserveFeed) =>
  compareString(a.reserveAddress, b.reserveAddress);

const reserveFeedToUsdPrice = (reserveFeed: ReserveFeed): UsdValue => ({
  id: reserveFeed.reserveAddress,
  usdPrice: String(reserveFeed.costByNetworkUsd)
});

const buildPossibleReserveFeedsTraditional = (
  v1Pools: RelayWithReserveBalances[],
  initialKnownPrices: UsdValue[]
): ReserveFeed[] => {
  if (initialKnownPrices.length == 0)
    throw new Error("Must know the price of at least one token");
  const duplicatePrices = duplicateWith(initialKnownPrices, compareById);
  if (duplicatePrices.length > 0)
    throw new Error("Cannot pass multiple prices of a single token");

  const attemptedRelays = v1Pools.map(pool => {
    try {
      const res = buildReserveFeedsTraditional(pool, initialKnownPrices);
      return res;
    } catch (e) {
      return false;
    }
  });

  const [fulfilled, failed] = partition(attemptedRelays, Boolean);
  const flatReserveFeeds = ((fulfilled as unknown) as ReserveFeed[][])
    .flat(2)
    .sort(sortByLiqDepth);
  if (failed.length == 0) return flatReserveFeeds;
  const uniquePrices = uniqWith(
    flatReserveFeeds,
    compareReserveFeedByReserveAddress
  ).map(reserveFeedToUsdPrice);
  const learntPrices = uniqWith(
    [...initialKnownPrices, ...uniquePrices],
    compareById
  );
  const hasLearntNewPrices = learntPrices.length > initialKnownPrices.length;
  return hasLearntNewPrices
    ? buildPossibleReserveFeedsTraditional(v1Pools, learntPrices)
    : flatReserveFeeds;
};

const buildReserveFeedsChainlink = (
  relay: RawV2Pool,
  usdPriceOfBnt: number
): ReserveFeed[] => {
  const reserveBalances = relay.reserves;
  const reserveWeights = relay.reserves.map(balance => balance.reserveWeight);

  const noReserveWeights = reserveWeights.every(
    weight => typeof weight == "undefined"
  );
  if (noReserveWeights) return [];

  const sortedTokens = sortByNetworkTokens(
    reserveBalances,
    reserve => reserve.token.symbol
  ).map(token => ({
    ...token,
    decAmount: shrinkToken(token.stakedBalance, token.token.decimals),
    decWeight: new BigNumber(token.reserveWeight as string).div(oneMillion)
  }));

  const [secondaryReserveToken, primaryReserveToken] = sortedTokens;

  const secondarysPrice =
    secondaryReserveToken.token.symbol == "USDB" ? 1 : usdPriceOfBnt;

  const secondarysLiqDepth = new BigNumber(
    secondaryReserveToken.decAmount
  ).times(secondarysPrice);

  const wholeLiquidityDepth = secondarysLiqDepth.div(
    secondaryReserveToken.decWeight
  );
  const primaryLiquidityDepth = wholeLiquidityDepth.minus(secondarysLiqDepth);

  const result = [
    {
      reserveAddress: primaryReserveToken.token.contract,
      poolId: relay.anchorAddress,
      priority: 10,
      liqDepth: primaryLiquidityDepth.toNumber(),
      costByNetworkUsd: primaryLiquidityDepth
        .div(primaryReserveToken.decAmount)
        .toNumber()
    },
    {
      reserveAddress: secondaryReserveToken.token.contract,
      poolId: relay.anchorAddress,
      priority: 10,
      liqDepth: secondarysLiqDepth.toNumber(),
      costByNetworkUsd: secondarysPrice
    }
  ];
  return result;
};

export const defaultImage =
  "https://ropsten.etherscan.io/images/main/empty-token.png";
const ORIGIN_ADDRESS = DataTypes.originAddress;

const calculatePercentIncrease = (
  small: number | string,
  big: number | string
): string => {
  const profit = new BigNumber(big).minus(small);
  return profit.div(small).toString();
};

interface RawV2Pool {
  reserves: {
    token: Token;
    reserveAddress: string;
    stakedBalance: string;
    reserveWeight: string | undefined;
    poolTokenAddress: string;
  }[];
  converterAddress: string;
  anchorAddress: string;
}

interface NewReserve extends RawAbiToken {
  reserveBalance: string;
}

interface NewRelay {
  reserves: NewReserve[];
  fee: number;
  converterAddress: string;
  converterType: number;
  version: number;
  poolToken: {
    symbol: string;
    decimals: string;
    contract: string;
  };
}

const calculateMean = (a: string, b: string) =>
  new BigNumber(a).plus(b).div(2).toString();

interface V2Response {
  reserveFeeds: ReserveFeed[];
  pools: (RelayWithReserveBalances | ChainLinkRelay)[];
}

const compareAnchorAndConverter = (
  a: ConverterAndAnchor,
  b: ConverterAndAnchor
) =>
  compareString(a.anchorAddress, b.anchorAddress) &&
  compareString(a.converterAddress, b.converterAddress);

interface RawAbiRelay {
  connectorToken1: string;
  connectorToken2: string;
  connectorTokenCount: string;
  conversionFee: string;
  owner: string;
  version: string;
  converterType?: string;
}

const poolsToOldRelay = (
  pools: NewPool[],
  tokens: WelcomeData["tokens"]
): Relay[] => {
  const allReserves = pools.flatMap(pool => pool.reserveTokens);
  const allReservesHaveToken = allReserves.every(reserve =>
    tokens.some(token => compareString(reserve.contract, token.dlt_id))
  );
  if (!allReservesHaveToken) throw new Error("Not enough tokens not passed");

  return pools.map(pool => ({
    anchor: {
      contract: pool.pool_dlt_id,
      decimals: pool.decimals,
      network: "eth",
      symbol: pool.name
    },
    contract: pool.converter_dlt_id,
    converterType: 1,
    fee: pool.decFee,
    id: pool.pool_dlt_id,
    isMultiContract: false,
    network: "eth",
    version: String(pool.version),
    reserves: pool.reserveTokens.map(reserve => ({
      network: "eth",
      contract: reserve.contract,
      symbol: reserve.symbol,
      decimals: findOrThrow(tokens, token =>
        compareString(token.dlt_id, reserve.contract)
      ).decimals,
      reserveWeight: reserve.reserveWeight
    }))
  }));
};

const zipAnchorAndConverters = (
  anchorAddresses: string[],
  converterAddresses: string[]
): ConverterAndAnchor[] => {
  if (anchorAddresses.length !== converterAddresses.length)
    throw new Error(
      "was expecting as many anchor addresses as converter addresses"
    );
  const zipped = zip(anchorAddresses, converterAddresses) as [string, string][];
  return zipped.map(([anchorAddress, converterAddress]) => ({
    anchorAddress: anchorAddress!,
    converterAddress: converterAddress!
  }));
};

const pickEthToken = (obj: any): Token => ({
  contract: obj.contract,
  decimals: obj.decimals,
  network: "ETH",
  symbol: obj.symbol
});

interface AbiRelay extends RawAbiRelay {
  converterAddress: string;
}

export interface AbiStaticRelay {
  converterAddress: string;
  converterType: string;
  version: string;
  connectorToken1: string;
  connectorToken2: string;
}

export interface RawABIDynamicRelay {
  connectorTokenCount: string;
  conversionFee: string;
  converterAddress: string;
  reserveOne: string;
  reserveOneAddress: string;
  reserveTwo: string;
  reserveTwoAddress: string;
}

export interface ABIDynamicRelay {
  connectorTokenCount: string;
  conversionFee: string;
  converterAddress: string;
  reserves: {
    reserveAddress: string;
    reserveBalance: string;
  }[];
}

export interface AbiDynamicRelay {
  converterAddress: string;
  reserves: {
    contract: string;
    balance: string;
  }[];
  fee: string;
}

interface RawAbiToken {
  contract: string;
  symbol: string;
  decimals: string;
}

export interface HalfStaticRelay {
  converterAddress: string;
  converterType: number;
  version: number;
  reserves: string[];
  poolToken: RawAbiToken;
}
export interface StaticRelay {
  converterAddress: string;
  converterType: number;
  version: number;
  reserves: RawAbiToken[];
  poolToken: RawAbiToken;
}

const prioritiseV2Pools = (a: ViewRelay, b: ViewRelay) => {
  if (a.v2 && b.v2) return 0;
  if (!a.v2 && !b.v2) return 0;
  if (a.v2 && !b.v2) return -1;
  if (!a.v2 && b.v2) return 1;
  return 0;
};

interface RawAbiCentralPoolToken extends RawAbiToken {
  poolTokens?: string[];
}

interface AbiCentralPoolToken extends RawAbiCentralPoolToken {
  contract: string;
}

const metaToModalChoice = (meta: TokenMeta): ModalChoice => ({
  id: meta.contract,
  contract: meta.contract,
  symbol: meta.symbol,
  img: meta.image
});

const isTraditional = (relay: Relay): boolean =>
  typeof relay.anchor == "object" &&
  relay.converterType == PoolType.Traditional;

const isChainLink = (relay: Relay): boolean =>
  Array.isArray((relay.anchor as PoolContainer).poolTokens) &&
  relay.converterType == PoolType.ChainLink;

const assertTraditional = (relay: Relay): TraditionalRelay => {
  if (isTraditional(relay)) {
    return relay as TraditionalRelay;
  }
  throw new Error("Not a traditional relay");
};

const assertChainlink = (relay: Relay): ChainLinkRelay => {
  if (isChainLink(relay)) {
    return relay as ChainLinkRelay;
  }
  throw new Error("Not a chainlink relay");
};

const generateEtherscanTxLink = (txHash: string, ropsten: boolean = false) =>
  `https://${ropsten ? "ropsten." : ""}etherscan.io/tx/${txHash}`;

const generateEtherscanAccountLink = (
  account: string,
  ropsten: boolean = false
) => `https://${ropsten ? "ropsten." : ""}etherscan.io/address/${account}`;

const iouTokensInRelay = (relay: Relay): Token[] => {
  if (relay.converterType == PoolType.ChainLink) {
    const poolContainer = relay.anchor as PoolContainer;
    const poolTokens = poolContainer.poolTokens;
    const tokens = poolTokens.map(token => token.poolToken);
    return tokens;
  } else if (relay.converterType == PoolType.Traditional) {
    const smartToken = relay.anchor as SmartToken;
    return [smartToken];
  } else throw new Error("Failed to identify pool");
};

const reserveTokensInRelay = (relay: Relay): Token[] => relay.reserves;

const tokensInRelay = (relay: Relay): Token[] => [
  ...reserveTokensInRelay(relay),
  ...iouTokensInRelay(relay)
];

const relayToMinimal = (relay: Relay): MinimalRelay => ({
  contract: relay.contract,
  reserves: relay.reserves.map(
    (reserve): TokenSymbol => ({
      contract: reserve.contract,
      symbol: reserve.symbol
    })
  ),
  anchorAddress: isTraditional(relay)
    ? (relay.anchor as SmartToken).contract
    : (relay.anchor as PoolContainer).poolContainerAddress
});

const sortSmartTokenAddressesByHighestLiquidity = (
  tokens: TokenPrice[],
  smartTokenAddresses: string[]
): string[] => {
  const sortedTokens = tokens
    .slice()
    .sort((a, b) => b.liquidityDepth - a.liquidityDepth);

  const sortedDictionary = sortedTokens
    .map(
      token =>
        ethBancorApiDictionary.find(dic =>
          compareString(token.id, dic.tokenId)
        )!
    )
    .filter(Boolean);

  const res = sortAlongSide(
    smartTokenAddresses,
    pool => pool,
    sortedDictionary.map(x => x.smartTokenAddress)
  );

  const isSame = res.every((item, index) => smartTokenAddresses[index] == item);
  if (isSame)
    console.warn(
      "Sorted by Highest liquidity sorter is returning the same array passed"
    );
  return res;
};

interface EthOpposingLiquid {
  smartTokenAmountWei: ViewAmount;
  opposingAmount?: string;
  shareOfPool: number;
  singleUnitCosts: ViewAmount[];
  reserveBalancesAboveZero: boolean;
}

interface RawAbiV2PoolBalances {
  converterAddress: string;
  reserveOne: string;
  reserveTwo: string;
  reserveOnePoolToken: string;
  reserveTwoPoolToken: string;
  primaryReserveToken: string;
  secondaryReserveToken: string;
  reserveOneStakedBalance: string;
  reserveTwoStakedBalance: string;
  effectiveReserveWeights: { 0: string; 1: string } | undefined;
}

interface RawAbiReserveBalance {
  converterAddress: string;
  reserveOne: string;
  reserveOneAddress: string;
  reserveTwoAddress: string;
  reserveTwo: string;
}

const hasTwoConnectors = (relay: RefinedAbiRelay | AbiRelay) => {
  const test = Number(relay.connectorTokenCount) == 2;
  if (!test)
    console.warn(
      "Dropping relay",
      relay,
      "because it does not have a connector count of two"
    );
  return test;
};

interface StakedAndReserve {
  converterAddress: string;
  reserves: {
    reserveAddress: string;
    stakedBalance: string;
    reserveWeight: string | undefined;
    poolTokenAddress: string;
  }[];
}

const polishTokens = (tokenMeta: TokenMeta[], tokens: Token[]) => {
  const ethReserveToken: Token = {
    contract: ethReserveAddress,
    decimals: 18,
    network: "ETH",
    symbol: "ETH"
  };

  const ethHardCode = updateArray(
    tokens,
    token => compareString(token.contract, ethReserveAddress),
    () => ethReserveToken
  );

  const decimalIsWrong = (decimals: number | undefined) =>
    typeof decimals == "undefined" || Number.isNaN(decimals);

  const missingDecimals = updateArray(
    ethHardCode,
    token => decimalIsWrong(token.decimals),
    missingDecimal => {
      const meta = tokenMeta.find(x =>
        compareString(x.contract, missingDecimal.contract)
      )!;
      if (Object.keys(meta).includes("precision")) {
        return {
          ...missingDecimal,
          decimals: meta.precision!
        };
      }
      console.warn(
        "Token Meta couldnt help determine decimals of token address",
        missingDecimal.contract
      );
      return {
        ...missingDecimal
      };
    }
  ).filter(token => !decimalIsWrong(token.decimals));

  const missingSymbol = updateArray(
    missingDecimals,
    token => !token.symbol,
    tokenWithoutSymbol => {
      const meta = tokenMeta.find(x =>
        compareString(x.contract, tokenWithoutSymbol.contract)
      )!;
      if (meta.symbol) {
        return {
          ...tokenWithoutSymbol,
          symbol: meta.symbol
        };
      } else {
        console.warn("Dropping", tokenWithoutSymbol, "due to no symbol");
        return {
          ...tokenWithoutSymbol
        };
      }
    }
  ).filter(token => token.symbol);

  const addedEth = [...missingSymbol, ethReserveToken];
  const uniqueTokens = uniqWith(addedEth, (a, b) =>
    compareString(a.contract, b.contract)
  );

  const difference = differenceWith(tokens, uniqueTokens, (a, b) =>
    compareString(a.contract, b.contract)
  );
  if (difference.length > 0) {
    console.warn(
      "Polish tokens is dropping",
      difference,
      "tokens",
      "sending back",
      uniqueTokens
    );
  }
  return uniqueTokens;
};

const priceChangePercent = (priceThen: number, priceNow: number): number => {
  const difference = priceNow - priceThen;
  return difference / priceThen;
};

const seperateMiniTokens = (tokens: AbiCentralPoolToken[]) => {
  const smartTokens = tokens
    .filter(token => !token.poolTokens)
    .map(pickEthToken);

  const poolTokenAddresses = tokens
    .filter(token => Array.isArray(token.poolTokens))
    .map(token => ({
      anchorAddress: token.contract,
      poolTokenAddresses: token.poolTokens as string[]
    }));

  const rebuiltLength = poolTokenAddresses.length + smartTokens.length;
  if (rebuiltLength !== tokens.length) {
    console.error("failed to rebuild properly");
  }
  return { smartTokens, poolTokenAddresses };
};

const percentageOfReserve = (percent: number, existingSupply: string): string =>
  new Decimal(percent).times(existingSupply).toFixed(0);

const percentageIncrease = (deposit: string, existingSupply: string): number =>
  new Decimal(deposit).div(existingSupply).toNumber();

const calculateOppositeFundRequirement = (
  deposit: string,
  depositsSupply: string,
  oppositesSupply: string
): string => {
  const increase = percentageIncrease(deposit, depositsSupply);
  return percentageOfReserve(increase, oppositesSupply);
};

const calculateOppositeLiquidateRequirement = (
  reserveAmount: string,
  reserveBalance: string,
  oppositeReserveBalance: string
) => {
  const increase = percentageIncrease(reserveAmount, reserveBalance);
  return percentageOfReserve(increase, oppositeReserveBalance);
};

const oneMillion = new BigNumber(1000000);

const calculateFundReward = (
  reserveAmount: string,
  reserveSupply: string,
  smartSupply: string
) => {
  Decimal.set({ rounding: 0 });

  const smartSupplyNumber = new Decimal(smartSupply);
  if (smartSupplyNumber.eq(0)) {
    throw new Error("Client side geometric mean not yet supported");
  }
  return new Decimal(reserveAmount)
    .div(reserveSupply)
    .times(smartSupplyNumber)
    .times(0.99)
    .toFixed(0);
};

const calculateLiquidateCost = (
  reserveAmount: string,
  reserveBalance: string,
  smartSupply: string
) => {
  const percent = percentageIncrease(reserveAmount, reserveBalance);
  return percentageOfReserve(percent, smartSupply);
};

const percentDifference = (smallAmount: string, bigAmount: string) =>
  new Decimal(smallAmount).div(bigAmount).toNumber();

const tokenMetaDataEndpoint =
  "https://raw.githubusercontent.com/Velua/eth-tokens-registry/master/tokens.json";

interface TokenMeta {
  id: string;
  image: string;
  contract: string;
  symbol: string;
  name: string;
  precision?: number;
}

const metaToTokenAssumedPrecision = (token: TokenMeta): Token => ({
  contract: token.contract,
  decimals: token.precision!,
  network: "ETH",
  symbol: token.symbol
});

export const getTokenMeta = async (currentNetwork: EthNetworks) => {
  const networkVars = getNetworkVariables(currentNetwork);
  if (currentNetwork == EthNetworks.Ropsten) {
    return [
      {
        symbol: "BNT",
        contract: networkVars.bntToken,
        precision: 18
      },
      {
        symbol: "DAI",
        contract: "0xc2118d4d90b274016cb7a54c03ef52e6c537d957",
        precision: 18
      },
      {
        symbol: "WBTC",
        contract: "0xbde8bb00a7ef67007a96945b3a3621177b615c44",
        precision: 8
      },
      {
        symbol: "BAT",
        contract: "0x443fd8d5766169416ae42b8e050fe9422f628419",
        precision: 18
      },
      {
        symbol: "LINK",
        contract: "0x20fe562d797a42dcb3399062ae9546cd06f63280",
        precision: 18
      },
      {
        contract: "0x4F5e60A76530ac44e0A318cbc9760A2587c34Da6",
        symbol: "YYYY"
      },
      {
        contract: "0x63B75DfA4E87d3B949e876dF2Cd2e656Ec963466",
        symbol: "YYY"
      },
      {
        contract: "0xAa2A908Ca3E38ECEfdbf8a14A3bbE7F2cA2a1BE4",
        symbol: "XXX"
      },
      {
        contract: "0xe4158797A5D87FB3080846e019b9Efc4353F58cC",
        symbol: "XXX"
      }
    ].map(
      (x): TokenMeta => ({
        ...x,
        id: x.contract,
        image: defaultImage,
        name: x.symbol
      })
    );
  }
  if (currentNetwork !== EthNetworks.Mainnet)
    throw new Error("Ropsten and Mainnet supported only.");

  const res: AxiosResponse<TokenMeta[]> = await axios.get(
    tokenMetaDataEndpoint
  );

  const drafted = res.data
    .filter(({ symbol, contract, image }) =>
      [symbol, contract, image].every(Boolean)
    )
    .map(x => ({ ...x, id: x.contract }));

  const existingEth = drafted.find(x => compareString(x.symbol, "eth"))!;

  const withoutEth = drafted.filter(meta => !compareString(meta.symbol, "eth"));
  const addedEth = {
    ...existingEth,
    id: ethReserveAddress,
    contract: ethReserveAddress
  };
  const final = [addedEth, existingEth, ...withoutEth];
  return uniqWith(final, (a, b) => compareString(a.id, b.id));
};

const compareRelayById = (a: Relay, b: Relay) => compareString(a.id, b.id);

const VuexModule = createModule({
  strict: false
});

export class EthBancorModule
  extends VuexModule.With({ namespaced: "ethBancor/" })
  implements TradingModule, LiquidityModule, CreatePoolModule, HistoryModule {
  registeredAnchorAddresses: string[] = [];
  convertibleTokenAddresses: string[] = [];
  loadingPools: boolean = false;

  bancorApiTokens: TokenPrice[] = [];
  relaysList: readonly Relay[] = [];
  tokenBalances: Balance[] = [];
  bntUsdPrice: number = 0;
  tokenMeta: TokenMeta[] = [];
  availableHistories: string[] = [];
  contracts: RegisteredContracts = {
    BancorNetwork: "",
    BancorConverterRegistry: "",
    LiquidityProtection: "",
    LiquidityProtectionStore: "",
    StakingRewards: ""
  };
  initiated: boolean = false;
  failedPools: string[] = [];
  currentNetwork: EthNetworks = EthNetworks.Mainnet;
  slippageTolerance = 0;

  liquidityProtectionSettings: LiquidityProtectionSettings = {
    contract: "",
    minDelay: dayjs.duration(30, "days").asSeconds(),
    maxDelay: dayjs.duration(100, "days").asSeconds(),
    lockedDelay: dayjs.duration(24, "hours").asSeconds(),
    networkToken: "",
    govToken: "",
    defaultNetworkTokenMintingLimit: "0"
  };

  @mutation setLiquidityProtectionSettings(
    settings: LiquidityProtectionSettings
  ) {
    this.liquidityProtectionSettings = settings;
  }

  @action async fetchLiquidityProtectionSettings({
    settingsContractAddress,
    protectionContractAddress
  }: {
    settingsContractAddress: string;
    protectionContractAddress: string;
  }) {
    const [[settings], [protection]] = ((await this.multi({
      groupsOfShapes: [
        [liquidityProtectionSettingsShape(settingsContractAddress, w3)],
        [liquidityProtectionShape(protectionContractAddress, w3)]
      ]
    })) as [unknown, unknown]) as [
      RawLiquidityProtectionSettings[],
      { govToken: string }[]
    ];

    const newSettings = {
      contract: settingsContractAddress,
      minDelay: Number(settings.minProtectionDelay),
      maxDelay: Number(settings.maxProtectionDelay),
      lockedDelay: Number(settings.lockDuration),
      govToken: protection.govToken,
      networkToken: settings.networkToken,
      defaultNetworkTokenMintingLimit: settings.defaultNetworkTokenMintingLimit
    } as LiquidityProtectionSettings;
    return newSettings;
  }

  get stats() {
    const ethToken = this.tokens.find(token =>
      compareString("ETH", token.symbol)
    );
    const totalVolume24h = this.relays
      .filter(
        x => x && !x.v2 && x.volume !== undefined && !isNaN(Number(x.volume))
      )
      .map(x => new BigNumber(x.volume || 0))
      .reduce((sum, current) => sum.plus(current), new BigNumber(0));

    return {
      totalLiquidityDepth: this.relays
        .map(x => Number(x.liqDepth || 0))
        .reduce((sum, current) => sum + current, 0),
      totalPoolCount: this.relays.length,
      totalTokenCount: this.tokens.length,
      stakedBntPercent: this.stakedBntPercent,
      nativeTokenPrice: {
        symbol: "ETH",
        price: (ethToken && ethToken.price) || 0
      },
      twentyFourHourTradeCount: this.liquidityHistory.data.length,
      totalVolume24h: totalVolume24h.toNumber(),
      bntUsdPrice: (this.apiData && Number(this.apiData.bnt_price.usd)) || 0
    };
  }

  whiteListedPools: string[] = [];
  whiteListedPoolsLoading = true;

  @mutation setWhiteListedPools(anchors: string[]) {
    this.whiteListedPools = anchors;
  }

<<<<<<< HEAD
=======
  @mutation setWhiteListedPoolsLoading(state: boolean) {
    this.whiteListedPoolsLoading = state;
  }

  @action async fetchWhiteListedV1Pools(
    liquidityProtectionSettingsAddress: string
  ) {
    try {
      const contractAddress = liquidityProtectionSettingsAddress;
      const liquidityProtection = buildLiquidityProtectionSettingsContract(
        contractAddress,
        w3
      );
      const whiteListedPools = await liquidityProtection.methods
        .poolWhitelist()
        .call();

      console.log(whiteListedPools, "are the white listed pools");

      return whiteListedPools;
    } catch (e) {
      console.error("Failed fetching whitelisted pools");
      throw new Error(`Failed to fetch whitelisted pools ${e}`);
    } finally {
      this.setWhiteListedPoolsLoading(false);
    }
  }

>>>>>>> 0c0d6ac3
  @action async protectLiquidityTx({
    anchorAddress,
    amountWei,
    onConfirmation,
    resolveImmediately = false
  }: {
    anchorAddress: string;
    amountWei: string;
    onConfirmation?: (hash: string) => void;
    resolveImmediately: boolean;
  }) {
    const liquidityProtectionAddress = this.contracts.LiquidityProtection;
    const contract = buildLiquidityProtectionContract(
      liquidityProtectionAddress
    );
    return this.resolveTxOnConfirmation({
      tx: contract.methods.protectLiquidity(anchorAddress, amountWei),
      onConfirmation,
      resolveImmediately
    });
  }

  protectedPositionsArr: ProtectedLiquidityCalculated[] = [];

  @mutation setProtectedPositions(positions: ProtectedLiquidityCalculated[]) {
    console.log(positions, "are the positions getting set!");

    const timeEnd = Date.now();
    const difference = timeEnd - timeStart;
    console.log("difference", difference, difference / 1000);
    this.protectedPositionsArr = positions;
  }

  @action async fetchPositionsMulti({
    positionIds,
    liquidityStore
  }: {
    positionIds: string[];
    liquidityStore: string;
  }): Promise<ProtectedLiquidity[]> {
    const positionShapes = positionIds.map(id =>
      protectedPositionShape(liquidityStore, id)
    );

    const [multiPositions] = await this.multi({
      groupsOfShapes: [positionShapes]
    });

    const keys = [
      "owner",
      "poolToken",
      "reserveToken",
      "poolAmount",
      "reserveAmount",
      "reserveRateN",
      "reserveRateD",
      "timestamp",
      "id"
    ];

    const protectedLiquidity = multiPositions
      .map(res => ({ ...res.position, "8": res.positionId }))
      .map(res =>
        fromPairs(keys.map((key, index) => [key, res[index]]))
      ) as ProtectedLiquidity[];

    return protectedLiquidity;
  }

  @action async fetchProtectionPositions() {
    fetchPositionsTrigger$.next(null);
  }

  @action async buildFullPositions({
    rawPositions,
    liquidityProtection,
    blockNumberNow,
    supportedAnchors
  }: {
    rawPositions: ProtectedLiquidity[];
    liquidityProtectionStore: string;
    liquidityProtection: string;
    blockNumberNow: number;
    supportedAnchors: string[];
  }) {
<<<<<<< HEAD
    try {
      const currentBlockNumber = blockNumberNow;

=======
    const liquidityStore =
      storeAddress || this.contracts.LiquidityProtectionStore;

    const isValidAddress = web3.utils.isAddress(liquidityStore);
    if (!isValidAddress) {
      console.error(
        `Failed to find liquidity store address of ${storeAddress}`
      );
      this.setLoadingPositions(false);
      throw new Error(`Invalid liquidity store address of ${storeAddress}`);
    }

    if (!this.currentUser) {
      this.setLoadingPositions(false);
      return;
    }
    try {
      const contract = buildLiquidityProtectionStoreContract(
        liquidityStore,
        w3
      );
      const owner = userAddress || this.currentUser;
      console.time("time to get ID count");
      console.log("getting id count", owner, "was the owner");
      const idCount = Number(
        await contract.methods.protectedLiquidityCount(owner).call()
      );
      console.log("got id count", idCount);
      console.timeEnd("time to get ID count");
      if (idCount == 0) {
        this.setLoadingPositions(false);
        return;
      }
      console.time("timeToGetIds");
      const positionIds = await contract.methods
        .protectedLiquidityIds(owner)
        .call();
      console.timeEnd("timeToGetIds");

      const [rawPositions, currentBlockNumber] = await Promise.all([
        this.fetchPositionsMulti({
          positionIds,
          liquidityStore
        }),
        (async () => {
          return blockNumberNow || w3.eth.getBlockNumber();
        })()
      ]);

      if (rawPositions.length !== idCount) {
        this.setLoadingPositions(false);
        throw new Error("ID count does not match returned positions");
      }

      const theSupportedAnchors =
        supportedAnchors ||
        (this.apiData && this.apiData.pools.map(pool => pool.pool_dlt_id));
      if (!theSupportedAnchors) {
        throw new Error("ID count does not match returned positions");
        throw new Error(
          "Race condition error, unable to determine supported anchors"
        );
      }

>>>>>>> 0c0d6ac3
      const allPositions = filterAndWarn(
        rawPositions,
        pos =>
          supportedAnchors.some(anchor => compareString(pos.poolToken, anchor)),
        "position lost due to anchor not being supported"
      );

      const lpContract = buildLiquidityProtectionContract(
        liquidityProtection,
        w3
      );

      const uniqueAnchors = uniqWith(
        allPositions.map(pos => pos.poolToken),
        compareString
      ) as string[];

      const timeScales: {
        blockHeight: number;
        days: number;
        label: string;
      }[] = ([
        [1, "day"],
        [7, "week"]
      ] as [number, string][]).map(([days, label]) => ({
        blockHeight: rewindBlocksByDays(currentBlockNumber, days),
        days,
        label
      }));

      const [withAprs, withLiquidityReturn] = await Promise.all([
        (async () => {
          try {
            const poolHistoricalBalances = await Promise.all(
              uniqueAnchors.map(async anchor => {
                const historicalBalances = await Promise.all(
                  timeScales.map(async scale => {
                    const balance = await this.fetchRelayBalances({
                      poolId: anchor,
                      blockHeight: scale.blockHeight
                    });
                    return {
                      balance,
                      scale: scale.label
                    };
                  })
                );

                return {
                  poolId: anchor,
                  historicalBalances
                };
              })
            );

            return await Promise.all(
              allPositions.map(async position => {
                const pool = findOrThrow(poolHistoricalBalances, pool =>
                  compareString(pool.poolId, position.poolToken)
                );
                const aprs = await Promise.all(
                  timeScales.map(async scale => {
                    const poolBalance = findOrThrow(
                      pool.historicalBalances,
                      balance => compareString(balance.scale, scale.label),
                      "failed finding historical balance"
                    ).balance;

                    const historicalReserveBalances = poolBalance.reserves.map(
                      (reserve): WeiExtendedAsset => ({
                        weiAmount: reserve.weiAmount,
                        contract: reserve.contract
                      })
                    );

                    const poolTokenSupply = poolBalance.smartTokenSupplyWei;

                    const [
                      tknReserveBalance,
                      opposingTknBalance
                    ] = sortAlongSide(
                      historicalReserveBalances,
                      balance => balance.contract,
                      [position.reserveToken]
                    );

                    const poolToken = position.poolToken;
                    const reserveToken = position.reserveToken;
                    const reserveAmount = position.reserveAmount;
                    const poolRateN = new BigNumber(tknReserveBalance.weiAmount)
                      .times(2)
                      .toString();
                    const poolRateD = poolTokenSupply;

                    const reserveRateN = opposingTknBalance.weiAmount;
                    const reserveRateD = tknReserveBalance.weiAmount;

                    let poolRoi = "";

                    try {
                      poolRoi = await lpContract.methods
                        .poolROI(
                          poolToken,
                          reserveToken,
                          reserveAmount,
                          poolRateN,
                          poolRateD,
                          reserveRateN,
                          reserveRateD
                        )
                        .call();
                    } catch (err) {
                      console.error("getting pool roi failed!", err, {
                        address: liquidityProtection,
                        poolToken,
                        reserveToken,
                        reserveAmount,
                        poolRateN,
                        poolRateD,
                        reserveRateN,
                        reserveRateD
                      });
                    }

                    const magnitude =
                      scale.label == "day"
                        ? 365
                        : scale.label == "week"
                        ? 52
                        : 365 / scale.days;

                    const calculatedAprDec = new BigNumber(poolRoi)
                      .div(1000000)
                      .minus(1)
                      .times(magnitude);

                    return {
                      calculatedAprDec: calculatedAprDec.isNegative()
                        ? "0"
                        : calculatedAprDec.toString(),
                      scaleId: scale.label
                    };
                  })
                );

                return {
                  positionId: position.id,
                  oneDayDec: aprs.find(apr => apr.scaleId == "day")!
                    .calculatedAprDec,
                  oneWeekDec: aprs.find(apr => apr.scaleId == "week")!
                    .calculatedAprDec
                };
              })
            );
          } catch (e) {
            console.error(e, "error doing rois");
          }
        })(),
        Promise.all(
          allPositions.map(async position => {
            const now = dayjs();
            const fullWaitTime = now.clone().add(1, "year").unix();

            const timeNow = dayjs().unix();

            const [
              fullLiquidityReturn,
              currentLiquidityReturn
            ] = await Promise.all([
              getRemoveLiquidityReturn(
                liquidityProtection,
                position.id,
                oneMillion.toString(),
                fullWaitTime,
                w3
              ),
              getRemoveLiquidityReturn(
                liquidityProtection,
                position.id,
                oneMillion.toString(),
                timeNow,
                w3
              )
            ]);

            return {
              positionId: position.id,
              fullLiquidityReturn,
              currentLiquidityReturn,
              roiDec: calculateReturnOnInvestment(
                position.reserveAmount,
                fullLiquidityReturn.targetAmount
              )
            };
          })
        ).catch(e => {
          console.warn("Error fetching ROIs", e);
        })
      ]);

      const poolReserveIds = allPositions.map(position => {
        return { poolId: position.poolToken, reserveId: position.reserveToken };
      });

      const uniquePoolReserveIds = uniqWith(poolReserveIds, isEqual);

      const fetchedRewards = await Promise.all(
        uniquePoolReserveIds.map(async item => {
          const pendingReserveReward = await vxm.rewards.fetchPendingReserveRewards(
            {
              poolId: item.poolId,
              reserveId: item.reserveId
            }
          );

          return {
            id: `${item.poolId}-${item.reserveId}`,
            pendingReserveReward
          };
        })
      );

      const positions = allPositions.map(
        (position): ProtectedLiquidityCalculated => {
          const liqReturn =
            withLiquidityReturn &&
            withLiquidityReturn.find(p => position.id == p.positionId);
          const roiReturn =
            withAprs && withAprs.find(p => position.id == p.positionId);

          const pendingReserveReward = fetchedRewards.find(
            x => x.id === `${position.poolToken}-${position.reserveToken}`
          );

          return {
            ...position,
            ...(liqReturn && omit(liqReturn, ["positionId"])),
            ...(roiReturn && omit(roiReturn, ["positionId"])),
            pendingReserveReward: pendingReserveReward
              ? pendingReserveReward.pendingReserveReward
              : new BigNumber(0)
          };
        }
      );

      return positions;
    } catch (e) {
<<<<<<< HEAD
      throw new Error(`Failed building full positions ${e}`);
=======
      console.error("Failed fetching protection positions", e.message);
      this.setLoadingPositions(false);
>>>>>>> 0c0d6ac3
    }
  }

  @action async addProtection({
    poolId,
    reserveAmount,
    onUpdate
  }: {
    poolId: string;
    reserveAmount: ViewAmount;
    onUpdate: OnUpdate;
  }): Promise<TxResponse> {
    const pool = this.relay(poolId);

    if (!pool.whitelisted) {
      throw new Error("Pool must be whitelisted to protect liquidity");
    }

    const liqudityProtectionContractAddress = this.contracts
      .LiquidityProtection;
    const contract = buildLiquidityProtectionContract(
      liqudityProtectionContractAddress
    );

    const reserveTokenAddress = reserveAmount.id;
    const token = this.token(reserveTokenAddress);
    const reserveAmountWei = expandToken(reserveAmount.amount, token.precision);

    const depositIsEth = compareString(reserveAmount.id, ethReserveAddress);

    const txHash = (await multiSteps({
      items: [
        {
          description: "Triggering approval..",
          task: async () => {
            if (!depositIsEth) {
              await this.triggerApprovalIfRequired({
                owner: this.currentUser,
                spender: liqudityProtectionContractAddress,
                amount: reserveAmountWei,
                tokenAddress: reserveTokenAddress
              });
            }
          }
        },
        {
          description: "Adding liquidity..",
          task: async () => {
            return this.resolveTxOnConfirmation({
              tx: contract.methods.addLiquidity(
                poolId,
                reserveTokenAddress,
                reserveAmountWei
              ),
              onConfirmation: async () => {
                this.spamBalances([
                  this.liquidityProtectionSettings.govToken,
                  reserveTokenAddress
                ]);
                this.fetchProtectionPositions();
                await wait(3000);
                this.fetchProtectionPositions();
              },
              resolveImmediately: true,
              ...(depositIsEth && { value: reserveAmountWei })
            });
          }
        }
      ],
      onUpdate
    })) as string;

    return this.createTxResponse(txHash);
  }

  @action async removeProtection({
    decPercent,
    id
  }: {
    decPercent: number;
    id: string;
  }): Promise<TxResponse> {
    const dbId = id.split(":")[1];

    const liquidityProtectionContract = this.contracts.LiquidityProtection;
    const contract = buildLiquidityProtectionContract(
      this.contracts.LiquidityProtection
    );

    const position = findOrThrow(
      this.protectedPositionsArr,
      position => compareString(position.id, dbId),
      `failed to find the referenced position of ${dbId}`
    );
    const isDissolvingNetworkToken = compareString(
      this.liquidityProtectionSettings.networkToken,
      position.reserveToken
    );
    const ppmPercent = decToPpm(decPercent);

    if (isDissolvingNetworkToken) {
      const dissolvingFullPosition = decPercent === 1;
      const roundingBuffer = 0.01;
      const weiApprovalAmount = dissolvingFullPosition
        ? position.reserveAmount
        : new BigNumber(position.reserveAmount)
            .times(decPercent + roundingBuffer)
            .toFixed(0);
      await this.triggerApprovalIfRequired({
        owner: this.currentUser,
        spender: liquidityProtectionContract,
        amount: weiApprovalAmount,
        tokenAddress: this.liquidityProtectionSettings.govToken
      });
    }

    const txHash = await this.resolveTxOnConfirmation({
      tx: contract.methods.removeLiquidity(dbId, ppmPercent),
      resolveImmediately: true,
      onConfirmation: async () => {
        await wait(600);
        this.fetchAndSetLockedBalances({});
        this.fetchProtectionPositions();
        await wait(2000);
        this.fetchAndSetLockedBalances({});
        this.fetchProtectionPositions();
      }
    });

    return this.createTxResponse(txHash);
  }

  @action async protectLiquidity({
    amount,
    onUpdate
  }: ProtectLiquidityParams): Promise<TxResponse> {
    const liquidityProtectionContractAddress = this.contracts
      .LiquidityProtection;

    const pool = await this.traditionalRelayById(amount.id);
    const poolToken = pool.anchor;
    if (!compareString(amount.id, poolToken.contract))
      throw new Error("Pool token does not match anchor ID");
    const poolTokenWei = expandToken(amount.amount, poolToken.decimals);

    const txHash = await multiSteps({
      items: [
        {
          description: "Approving transfer...",
          task: async () => {
            await this.triggerApprovalIfRequired({
              amount: poolTokenWei,
              owner: this.currentUser,
              spender: liquidityProtectionContractAddress,
              tokenAddress: poolToken.contract
            });
          }
        },
        {
          description: "Adding liquidity protection...",
          task: async () => {
            return this.protectLiquidityTx({
              anchorAddress: poolToken.contract,
              amountWei: poolTokenWei,
              onConfirmation: async () => {
                this.spamBalances([
                  poolToken.contract,
                  this.liquidityProtectionSettings.govToken
                ]);
                this.fetchProtectionPositions();
                await wait(3000);
                this.fetchProtectionPositions();
              },
              resolveImmediately: true
            });
          }
        }
      ],
      onUpdate
    });

    return this.createTxResponse(txHash);
  }

  @mutation setTolerance(tolerance: number) {
    this.slippageTolerance = tolerance;
  }

  @action async setSlippageTolerance(tolerance: number) {
    this.setTolerance(tolerance);
  }

  get isSupportedNetwork() {
    return this.currentNetwork == EthNetworks.Mainnet;
  }

  @mutation setNetwork(network: EthNetworks) {
    this.currentNetwork = network;
  }

  @mutation setBancorApiTokens(tokens: TokenPrice[]) {
    this.bancorApiTokens = tokens;
  }

  lockedBalancesArr: LockedBalance[] = [];

  get lockedEth() {
    return this.lockedBalancesArr;
  }

  @mutation setLockedBalances(lockedBalances: LockedBalance[]) {
    this.lockedBalancesArr = lockedBalances;
  }

  @mutation setLoadingPositions(value: boolean) {
    this.loadingProtectedPositions = value;
  }

  @mutation updateHistoricPoolFees(newFees: PreviousPoolFee[]) {
    const currentFees = this.previousPoolFeesArr;
    this.previousPoolFeesArr = [...currentFees, ...newFees];
  }

  @action async fetchAndSetLockedBalances({
    storeAddress,
    currentUser
  }: {
    storeAddress?: string;
    currentUser?: string;
  }) {
    const owner = currentUser || this.currentUser;
    if (!owner) return;

    const contractAddress =
      storeAddress || this.contracts.LiquidityProtectionStore;
    const storeContract = buildLiquidityProtectionStoreContract(
      contractAddress,
      w3
    );
    const lockedBalanceCount = Number(
      await storeContract.methods.lockedBalanceCount(owner).call()
    );

    const lockedBalances =
      lockedBalanceCount > 0
        ? await traverseLockedBalances(
            contractAddress,
            owner,
            lockedBalanceCount,
            w3
          )
        : [];
    this.setLockedBalances(lockedBalances);

    return lockedBalances;
  }

  loadingProtectedPositions = true;

  get protectedPositions(): ViewProtectedLiquidity[] {
    const owner = this.currentUser;
    if (!owner) return [];

    const { minDelay, maxDelay } = this.liquidityProtectionSettings;

    const whiteListedPools = this.whiteListedPools;

    const allPositions = this.protectedPositionsArr
      .filter(position => compareString(position.owner, owner))
      .filter(position =>
        whiteListedPools.some(anchor =>
          compareString(position.poolToken, anchor)
        )
      );

    const allRelays = this.relays;
    const uniqueAnchors = uniqWith(
      allPositions.map(pos => pos.poolToken),
      compareString
    );

    const relays = filterAndWarn(
      uniqueAnchors,
      anchor => allRelays.some(relay => compareString(relay.id, anchor)),
      "positions were lost as relays were not found"
    ).map(anchor =>
      findOrThrow(
        allRelays,
        relay => compareString(relay.id, anchor),
        "failed here..."
      )
    );

    const viewPositions = allPositions.map(
      (singleEntry): ViewProtectedLiquidity => {
        const isWhiteListed = true;

        const startTime = Number(singleEntry.timestamp);

        const relay = findOrThrow(
          relays,
          relay => compareString(relay.id, singleEntry.poolToken),
          "failed to find relay in view positions"
        );

        const reserveToken = this.token(singleEntry.reserveToken);
        const reservePrecision = reserveToken.precision;

        const reserveTokenDec = shrinkToken(
          singleEntry.reserveAmount,
          reservePrecision
        );

        const fullyProtectedDec =
          singleEntry.fullLiquidityReturn &&
          shrinkToken(
            singleEntry.fullLiquidityReturn.targetAmount,
            reservePrecision
          );

        const currentProtectedDec =
          singleEntry.currentLiquidityReturn &&
          shrinkToken(
            singleEntry.currentLiquidityReturn.targetAmount,
            reservePrecision
          );

        const progressPercent = calculateProgressLevel(
          startTime,
          startTime + maxDelay
        );

        const givenVBnt =
          compareString(
            reserveToken.id,
            this.liquidityProtectionSettings.networkToken
          ) && reserveTokenDec;

        // stake - original
        // full coverage - full wait time
        // protectedAmount - current wait time

        const feeGenerated = new BigNumber(fullyProtectedDec || 0).minus(
          reserveTokenDec
        );

        return {
          id: `${singleEntry.poolToken}:${singleEntry.id}`,
          whitelisted: isWhiteListed,
          ...(givenVBnt && { givenVBnt }),
          single: true,
          apr: {
            day: Number(singleEntry.oneDayDec),
            // month: Number(singleEntry.on)
            week: Number(singleEntry.oneWeekDec)
          },
          insuranceStart: startTime + minDelay,
          fullCoverage: startTime + maxDelay,
          stake: {
            amount: reserveTokenDec,
            symbol: reserveToken.symbol,
            poolId: relay.id,
            unixTime: startTime,
            ...(reserveToken.price && {
              usdValue: new BigNumber(reserveTokenDec)
                .times(reserveToken.price)
                .toNumber()
            })
          },
          ...(fullyProtectedDec && {
            fullyProtected: {
              amount: fullyProtectedDec,
              symbol: reserveToken.symbol,
              ...(reserveToken.price && {
                usdValue: new BigNumber(fullyProtectedDec)
                  .times(reserveToken.price)
                  .toNumber()
              })
            }
          }),
          ...(currentProtectedDec && {
            protectedAmount: {
              amount: currentProtectedDec,
              symbol: reserveToken.symbol,
              ...(reserveToken.price &&
                fullyProtectedDec && {
                  usdValue: new BigNumber(currentProtectedDec)
                    .times(reserveToken.price!)
                    .toNumber()
                })
            }
          }),
          coverageDecPercent: progressPercent,
          fees: {
            amount: feeGenerated.toString(),
            symbol: reserveToken.symbol
          },
          roi:
            fullyProtectedDec &&
            Number(
              calculatePercentIncrease(reserveTokenDec, fullyProtectedDec)
            ),
          pendingReserveReward: singleEntry.pendingReserveReward,
          reserveTokenPrice: reserveToken.price,
          bntTokenPrice: this.stats.bntUsdPrice
        } as ViewProtectedLiquidity;
      }
    );

    return viewPositions;
  }

  get poolTokenPositions(): PoolTokenPosition[] {
    const poolAnchors = this.newPools.map(pool => pool.pool_dlt_id);
    const balances = this.tokenBalances;
    const smartTokenBalances = balances.filter(balance =>
      poolAnchors.some(anchor => compareString(balance.id, anchor))
    );
    const newPositions = smartTokenBalances.map(balance => ({
      relay: findOrThrow(this.relays, relay =>
        compareString(relay.id, balance.id)
      ),
      smartTokenAmount: balance.balance
    })) as PoolTokenPosition[];

    const relaysList = this.relaysList;
    const allIouTokens = relaysList.flatMap(iouTokensInRelay);
    const existingBalances = this.tokenBalances.filter(
      balance =>
        balance.balance !== "0" &&
        allIouTokens.some(iouToken =>
          compareString(balance.id, iouToken.contract)
        )
    );

    const relevantRelays = relaysList
      .filter(x => x.converterType == PoolType.ChainLink)
      .filter(relay =>
        iouTokensInRelay(relay).some(token =>
          existingBalances.some(balance =>
            compareString(balance.id, token.contract)
          )
        )
      );

    const oldMethod = relevantRelays.map(
      (relay): PoolTokenPosition => {
        const anchorTokens = iouTokensInRelay(relay);
        const iouTokens = existingBalances.filter(existingBalance =>
          anchorTokens.some(anchor =>
            compareString(existingBalance.id, anchor.contract)
          )
        );

        const viewRelay = this.relay(relay.id);
        const isV1 = relay.converterType == PoolType.Traditional;
        if (isV1) {
          return {
            relay: viewRelay,
            smartTokenAmount: iouTokens[0].balance
          };
        } else {
          const chainkLinkRelay = relay as ChainLinkRelay;
          const reserveBalances = iouTokens.map(iouToken => {
            const relevantPoolTokenData = chainkLinkRelay.anchor.poolTokens.find(
              poolToken =>
                compareString(poolToken.poolToken.contract, iouToken.id)
            )!;
            return {
              balance: iouToken.balance,
              reserveId: relevantPoolTokenData.reserveId
            };
          });
          return {
            relay: viewRelay,
            poolTokens: reserveBalances
          };
        }
      }
    );

    return [...newPositions, ...oldMethod];
  }

  get morePoolsAvailable() {
    return !this.apiData;
  }

  @mutation setLoadingPools(status: boolean) {
    this.loadingPools = status;
  }

  @mutation updateFailedPools(ids: string[]) {
    this.failedPools = uniqWith([...this.failedPools, ...ids], compareString);
  }

  @action async loadMorePools() {}

  @action async checkPriceDeviationTooHigh({
    relayId,
    selectedTokenAddress
  }: {
    relayId: string;
    selectedTokenAddress: string;
  }): Promise<boolean> {
    const relay = await this.relayById(relayId);

    const converter = buildV28ConverterContract(relay.contract, w3);
    const liquidityProtectionSettings = buildLiquidityProtectionSettingsContract(
      this.liquidityProtectionSettings.contract,
      w3
    );

    const [
      primaryReserveContract,
      secondaryReserveContract
    ] = sortAlongSide(relay.reserves, reserve => reserve.contract, [
      selectedTokenAddress
    ]).map(x => x.contract);

    const [
      recentAverageRateResult,
      averageRateMaxDeviationResult,
      primaryReserveBalanceResult,
      secondaryReserveBalanceResult
    ] = await Promise.all([
      converter.methods.recentAverageRate(selectedTokenAddress).call(),
      liquidityProtectionSettings.methods.averageRateMaxDeviation().call(),
      converter.methods.reserveBalance(primaryReserveContract).call(),
      converter.methods.reserveBalance(secondaryReserveContract).call()
    ]);

    const averageRate = new BigNumber(recentAverageRateResult["1"]).dividedBy(
      recentAverageRateResult["0"]
    );

    if (averageRate.isNaN()) {
      throw new Error(
        "Price deviation calculation failed. Please contact support."
      );
    }

    const priceDeviationTooHigh = calculatePriceDeviationTooHigh(
      averageRate,
      new BigNumber(primaryReserveBalanceResult),
      new BigNumber(secondaryReserveBalanceResult),
      new BigNumber(averageRateMaxDeviationResult)
    );

    return priceDeviationTooHigh;
  }

  get secondaryReserveChoices(): ModalChoice[] {
    return this.newNetworkTokenChoices;
  }

  get primaryReserveChoices() {
    return (secondaryReserveId: string): ModalChoice[] => {
      const metaTokens = this.tokenMeta.filter(
        meta => !compareString(meta.id, secondaryReserveId)
      );
      const modalChoices = metaTokens.map(metaToModalChoice);
      const balances = this.tokenBalances;
      const tokensWithBalances = updateArray(
        modalChoices,
        token => balances.some(balance => compareString(balance.id, token.id)),
        token => ({
          ...token,
          balance: findOrThrow(balances, balance =>
            compareString(balance.id, token.id)
          ).balance
        })
      );

      return sortAlongSide(
        tokensWithBalances,
        choice => choice.id.toLowerCase(),
        this.tokens.map(token => token.id.toLowerCase())
      );
    };
  }

  get newNetworkTokenChoices(): ModalChoice[] {
    const toOffer = [
      { symbolName: "BNT", value: this.bntUsdPrice },
      { symbolName: "USDB", value: 1 }
    ];

    const addedMeta = toOffer
      .map(offer => ({
        ...offer,
        meta: this.tokenMeta.find(meta =>
          compareString(meta.symbol, offer.symbolName)
        )!
      }))
      .filter(offer => offer.meta);

    return addedMeta.map(meta => {
      const balance = this.tokenBalance(meta.meta.contract);
      const stringBalance =
        balance && new BigNumber(balance.balance).toString();
      return {
        id: meta.meta.id,
        contract: meta.meta.contract,
        img: meta.meta.image,
        symbol: meta.meta.symbol,
        balance: stringBalance,
        usdValue: meta.value
      };
    });
  }

  get newPoolTokenChoices() {
    return (networkToken: string): ModalChoice[] => {
      const tokenChoices = this.tokenMeta
        .map(metaToModalChoice)
        .map(modalChoice => {
          const balance = this.tokenBalance(modalChoice.contract);
          const stringBalance =
            balance && new BigNumber(balance.balance).toString();
          return {
            ...modalChoice,
            balance: stringBalance
          };
        })
        .filter(meta =>
          this.newNetworkTokenChoices.some(
            networkChoice => !compareString(networkChoice.id, meta.id)
          )
        )
        .filter(tokenChoice => tokenChoice.id !== networkToken)
        .filter(meta => {
          const suggestedReserveIds = [meta.id, networkToken];
          const existingRelayWithSameReserves = this.relays.some(relay => {
            const reserves = relay.reserves.map(reserve => reserve.contract);
            return suggestedReserveIds.every(id =>
              reserves.some(r => compareString(id, r))
            );
          });
          return !existingRelayWithSameReserves;
        })
        .filter((_, index) => index < 200);

      const sorted = sortAlongSide(
        tokenChoices,
        token => token.id.toLowerCase(),
        this.tokens.map(token => token.id.toLowerCase())
      ).sort((a, b) => Number(b.balance) - Number(a.balance));
      return sorted;
    };
  }

  get currentUser() {
    return vxm.wallet.currentUser;
  }

  @mutation moduleInitiated() {
    this.initiated = true;
  }

  @action async fetchNewConverterAddressFromHash(
    hash: string
  ): Promise<string> {
    const interval = 1000;
    const attempts = 10;

    for (let i = 0; i < attempts; i++) {
      const info = await web3.eth.getTransactionReceipt(hash);
      if (info) {
        return removeLeadingZeros(info.logs[0].address);
      }
      await wait(interval);
    }
    throw new Error("Failed to find new address in decent time");
  }

  @mutation resetData() {
    this.apiData = undefined;
    this.relaysList = [];
    this.tokenBalances = [];
    this.initiated = false;
  }

  @action async onNetworkChange(updatedNetwork: EthNetworks) {
    if (this.currentNetwork !== updatedNetwork) {
      this.resetData();
      this.init();
      this.setNetwork(updatedNetwork);
    }
  }

  @action async deployV1Converter({
    poolTokenName,
    poolTokenSymbol,
    poolTokenPrecision,
    reserves
  }: {
    poolTokenName: string;
    poolTokenSymbol: string;
    poolTokenPrecision: number;
    reserves: { contract: string; ppmReserveWeight: string }[];
  }): Promise<string> {
    if (reserves.length == 0) throw new Error("Must have at least one reserve");
    const converterRegistryAddress = this.contracts.BancorConverterRegistry;
    const contract = buildRegistryContract(converterRegistryAddress);

    const reserveTokenAddresses = reserves.map(reserve => reserve.contract);
    const reserveWeights = reserves.map(reserve => reserve.ppmReserveWeight);

    const poolType = PoolType.Traditional;

    const poolAlreadyExists = await existingPool(
      converterRegistryAddress,
      poolType,
      reserveTokenAddresses,
      reserveWeights,
      this.currentNetwork
    );
    if (poolAlreadyExists)
      throw new Error(`Similar pool already exists (${poolAlreadyExists})`);

    return this.resolveTxOnConfirmation({
      tx: contract.methods.newConverter(
        poolType,
        poolTokenName,
        poolTokenSymbol,
        poolTokenPrecision,
        50000,
        reserveTokenAddresses,
        reserveWeights
      )
    });
  }

  @action async fetchHistoryData(poolId: string) {
    const pool = await this.relayById(poolId);
    const reserveSymbols = pool.reserves.map(reserve => reserve.symbol);
    const sortedSymbols = sortByNetworkTokens(reserveSymbols, x => x);
    const [, primaryReserveToken] = sortedSymbols;
    return getSmartTokenHistory(primaryReserveToken.toLowerCase());
  }

  @action async createV1Pool({
    onUpdate,
    decFee,
    decimals,
    poolName,
    poolSymbol,
    reserves
  }: CreateV1PoolEthParams): Promise<V1PoolResponse> {
    const hasFee = new BigNumber(decFee).isGreaterThan(0);

    const {
      poolId,
      newConverterTx
    }: { poolId: string; newConverterTx: string } = await multiSteps({
      items: [
        {
          description: "Creating pool...",
          task: async () => {
            const converterRes = await this.deployV1Converter({
              reserves: reserves.map(reserve => ({
                contract: reserve.tokenId,
                ppmReserveWeight: decToPpm(reserve.decReserveWeight)
              })),
              poolTokenName: poolName,
              poolTokenSymbol: poolSymbol,
              poolTokenPrecision: decimals
            });

            const converterAddress = await this.fetchNewConverterAddressFromHash(
              converterRes
            );
            return { converterAddress, newConverterTx: converterRes };
          }
        },
        {
          description: "Transferring ownership...",
          task: async ({ converterAddress, newConverterTx }) => {
            await this.claimOwnership(converterAddress);
            return { converterAddress, newConverterTx };
          }
        },
        ...(hasFee
          ? [
              {
                description: "Setting fee...",
                task: async ({
                  converterAddress,
                  newConverterTx
                }: {
                  converterAddress: string;
                  newConverterTx: string;
                }) => {
                  await this.setFee({
                    converterAddress,
                    ppmFee: decToPpm(decFee)
                  });
                  return { converterAddress, newConverterTx };
                }
              }
            ]
          : []),
        {
          description: "Adding pool...",
          task: async ({
            converterAddress,
            newConverterTx
          }: {
            converterAddress: string;
            newConverterTx: string;
          }) => {
            const registeredAnchorAddresses = await this.fetchAnchorAddresses({
              converterRegistryAddress: this.contracts.BancorConverterRegistry
            });
            const convertersAndAnchors = await this.add(
              registeredAnchorAddresses
            );
            const converterAndAnchor = findOrThrow(
              convertersAndAnchors,
              converterAndAnchor =>
                compareString(
                  converterAndAnchor.converterAddress,
                  converterAddress
                ),
              "failed to find new pool in the contract registry"
            );
            await this.addPoolsBulk([converterAndAnchor]);
            return { newConverterTx, poolId: converterAndAnchor.anchorAddress };
          }
        }
      ],
      onUpdate
    });

    const txResponse = await this.createTxResponse(newConverterTx);
    return {
      ...txResponse,
      poolId
    };
  }

  @action async createTxResponse(txHash: string): Promise<TxResponse> {
    const txLink = generateEtherscanTxLink(
      txHash,
      this.currentNetwork == EthNetworks.Ropsten
    );
    return {
      blockExplorerName: "Etherscan",
      blockExplorerLink: txLink,
      txId: txHash
    };
  }

  @action async approveTokenWithdrawals(
    approvals: {
      approvedAddress: string;
      amount: string;
      tokenAddress: string;
    }[]
  ) {
    return Promise.all(
      approvals.map(approval => {
        const tokenContract = buildTokenContract(approval.tokenAddress);

        return this.resolveTxOnConfirmation({
          tx: tokenContract.methods.approve(
            approval.approvedAddress,
            approval.amount
          )
        });
      })
    );
  }

  @action async claimBnt(): Promise<TxResponse> {
    const contract = buildLiquidityProtectionContract(
      this.contracts.LiquidityProtection
    );

    const now = dayjs();
    const availableClaims = this.lockedBalancesArr
      .filter(balance => dayjs.unix(balance.expirationTime).isBefore(now))
      .sort((a, b) => a.index - b.index);

    const chunked = chunk(availableClaims, 5);
    const txRes = await Promise.all(
      chunked.map(arr => {
        const first = arr[0].index;
        return this.resolveTxOnConfirmation({
          tx: contract.methods.claimBalance(String(first), String(50))
        });
      })
    );
    const hash = last(txRes) as string;

    const bntAddress = getNetworkVariables(this.currentNetwork).bntToken;
    this.spamBalances([bntAddress]);

    (async () => {
      await wait(2000);
      this.fetchAndSetLockedBalances({});
    })();
    this.fetchAndSetLockedBalances({});

    return {
      ...(await this.createTxResponse(hash)),
      txId: hash
    };
  }

  @action async claimOwnership(converterAddress: string) {
    const converter = buildConverterContract(converterAddress);

    return this.resolveTxOnConfirmation({
      tx: converter.methods.acceptOwnership()
    });
  }

  @action async setFee({
    converterAddress,
    ppmFee
  }: {
    converterAddress: string;
    ppmFee: string;
  }) {
    const converterContract = buildConverterContract(converterAddress);

    return this.resolveTxOnConfirmation({
      tx: converterContract.methods.setConversionFee(ppmFee),
      resolveImmediately: true
    });
  }

  @action async determineTxGas(tx: ContractSendMethod): Promise<number> {
    const from = this.currentUser;
    if (!from)
      throw new Error("Cannot estimate gas without being authenticated");
    const buffer = 1.1;

    let adjustedGas: number;
    try {
      const withUser = await tx.estimateGas({ from });
      adjustedGas = withUser;
    } catch (e) {
      try {
        const withoutUser = await tx.estimateGas();
        adjustedGas = withoutUser;
      } catch (e) {
        throw new Error(`Failed estimating gas for tx ${e}`);
      }
    }
    const bufferedResult = adjustedGas * buffer;
    console.log(
      `Web3 estimated is ${bufferedResult} times by ${buffer} is ${bufferedResult} being sent to tx.`
    );
    return new BigNumber(bufferedResult.toFixed(0)).toNumber();
  }

  @action async resolveTxOnConfirmation({
    tx,
    gas,
    value,
    resolveImmediately = false,
    onHash,
    onConfirmation
  }: {
    tx: ContractSendMethod;
    value?: string;
    gas?: number;
    resolveImmediately?: boolean;
    onHash?: (hash: string) => void;
    onConfirmation?: (hash: string) => void;
  }): Promise<string> {
    console.log("received", tx);

    let adjustedGas: number | boolean = false;
    if (gas) {
      adjustedGas = gas;
    } else {
      try {
        adjustedGas = await this.determineTxGas(tx);
      } catch (e) {
        console.warn("Failed to estimate gas");
      }
    }

    return new Promise((resolve, reject) => {
      let txHash: string;
      tx.send({
        from: this.currentUser,
        ...(adjustedGas && { gas: adjustedGas as number }),
        ...(value && { value: toHex(value) })
      })
        .on("transactionHash", (hash: string) => {
          txHash = hash;
          if (onHash) onHash(hash);
          if (resolveImmediately) {
            resolve(txHash);
          }
        })
        .on("confirmation", () => {
          if (onConfirmation) onConfirmation(txHash);
          resolve(txHash);
        })
        .on("error", (error: any) => reject(error));
    });
  }

  @action async addReserveToken({
    converterAddress,
    reserveTokenAddress
  }: {
    converterAddress: string;
    reserveTokenAddress: string;
  }) {
    const converter = buildConverterContract(converterAddress);

    return this.resolveTxOnConfirmation({
      tx: converter.methods.addReserve(reserveTokenAddress, 500000)
    });
  }

  get supportedFeatures() {
    return () => {
      return ["addLiquidity", "removeLiquidity"];
    };
  }

  get wallet() {
    return "eth";
  }

  get tokens(): ViewToken[] {
    console.time("tokens");
    const liquidityProtectionNetworkToken =
      this.liquidityProtectionSettings.networkToken ||
      "0x1F573D6Fb3F13d689FF844B4cE37794d79a7FF1C";
    const whitelistedPools = this.whiteListedPools;
    if (!this.apiData) {
      return [];
    }
    const tokensWithWhiteListedStatus = this.newPools
      .flatMap(pool => {
        const whitelisted = whitelistedPools.some(anchor =>
          compareString(anchor, pool.pool_dlt_id)
        );

        const liquidityProtection =
          whitelisted &&
          pool.reserves.some(reserve =>
            compareString(reserve.address, liquidityProtectionNetworkToken)
          ) &&
          pool.reserves.length == 2 &&
          pool.reserves.every(reserve => reserve.weight == decToPpm(0.5)) &&
          Number(pool.version) >= 41;

        return pool.reserves.map(reserve => ({
          contract: reserve.address,
          liquidityProtection
        }));
      })
      .reduce((acc, item) => {
        const existingToken = acc.find(token =>
          compareString(token.contract!, item.contract)
        );
        return existingToken
          ? updateArray(
              acc,
              token => compareString(token.contract!, item.contract),
              token => ({
                ...token,
                liquidityProtection:
                  token.liquidityProtection || item.liquidityProtection
              })
            )
          : [...acc, item];
      }, [] as { contract: string; liquidityProtection: boolean }[]);

    const tokenBalances = this.tokenBalances;
    const tokenMeta = this.tokenMeta;
    const finalTokens = this.apiData.tokens
      .map(token => {
        const liquidityProtection = tokensWithWhiteListedStatus.some(t =>
          compareString(t.contract, token.dlt_id)
        );

        const change24h =
          priceChangePercent(
            Number(token.rate_24h_ago.usd),
            Number(token.rate.usd)
          ) * 100;
        const meta = tokenMeta.find(meta =>
          compareString(meta.contract, token.dlt_id)
        );
        const balance = tokenBalances.find(balance =>
          compareString(balance.id, token.dlt_id)
        );
        const balanceString =
          balance && new BigNumber(balance.balance).toString();

        return {
          contract: token.dlt_id,
          id: token.dlt_id,
          name: token.symbol,
          symbol: token.symbol,
          precision: token.decimals,
          logo: (meta && meta.image) || defaultImage,
          change24h,
          ...(balance && { balance: balanceString }),
          liqDepth: Number(token.liquidity.usd || 0),
          liquidityProtection,
          price: Number(token.rate.usd),
          volume24h: Number(1)
        };
      })
      .sort(sortByLiqDepth);

    console.timeEnd("tokens");
    return finalTokens;
  }

  get tokenMetaObj() {
    return (id: string) => {
      return findOrThrow(
        this.tokenMeta,
        meta => compareString(id, meta.id),
        `Failed to find token meta for symbol with token contract of ${id}`
      );
    };
  }

  get tokenBalance() {
    return (tokenId: string) =>
      this.tokenBalances.find(token => compareString(token.id, tokenId));
  }

  get token(): (arg0: string) => ViewToken {
    return (id: string) =>
      findOrThrow(
        this.tokens,
        token => compareString(token.id, id),
        `failed to find token() with ID ${id} ethBancor`
      );
  }

  get relay() {
    return (id: string) =>
      findOrThrow(
        this.relays,
        relay => compareString(relay.id, id),
        `failed to find relay with id of ${id} in eth relay getter`
      );
  }

  get relays(): ViewRelay[] {
    const toReturn = [...this.chainkLinkRelays, ...this.traditionalRelays]
      .sort(sortByLiqDepth)
      .sort(prioritiseV2Pools);

    return toReturn;
  }

  get chainkLinkRelays(): ViewRelay[] {
    return (this.relaysList.filter(isChainLink) as ChainLinkRelay[])
      .filter(relay =>
        relay.reserves.every(reserve => reserve.reserveFeed && reserve.meta)
      )
      .map(relay => {
        const [, tokenReserve] = relay.reserves;

        const { poolContainerAddress } = relay.anchor;

        const reserves = relay.reserves.map(
          reserve =>
            ({
              reserveWeight: reserve.reserveWeight,
              id: reserve.contract,
              reserveId: poolContainerAddress + reserve.contract,
              logo: [reserve.meta!.logo],
              symbol: reserve.symbol,
              contract: reserve.contract,
              smartTokenSymbol: poolContainerAddress
            } as ViewReserve)
        );

        const bntTokenAddress = getNetworkVariables(this.currentNetwork)
          .bntToken;
        const relayBalances = relay as RelayWithReserveBalances;
        const bntReserveBalance =
          relayBalances.reserveBalances?.find(reserve =>
            compareString(reserve.id, bntTokenAddress)
          )?.amount || "0";

        return {
          id: poolContainerAddress,
          name: buildPoolNameFromReserves(reserves),
          version: Number(relay.version),
          reserves,
          fee: relay.fee,
          liqDepth: relay.reserves.reduce(
            (acc, item) => acc + item.reserveFeed!.liqDepth,
            0
          ),
          symbol: tokenReserve.symbol,
          addProtectionSupported: false,
          addLiquiditySupported: true,
          removeLiquiditySupported: true,
          whitelisted: false,
          liquidityProtection: false,
          bntReserveBalance: shrinkToken(bntReserveBalance, 18),
          v2: true
        } as ViewRelay;
      });
  }

  get traditionalRelays(): ViewRelay[] {
    if (!this.apiData) return [];

    const aprs = this.poolAprs;
    const poolLiquidityMiningAprs = this.poolLiqMiningAprs;
    const whiteListedPools = this.whiteListedPools;
    const limit = vxm.minting.minNetworkTokenLiquidityforMinting;

    const liquidityProtectionNetworkToken =
      this.liquidityProtectionSettings.networkToken ||
      "0x1F573D6Fb3F13d689FF844B4cE37794d79a7FF1C";

    return this.newPools.map(relay => {
      const liqDepth = Number(relay.liquidity.usd);

      const whitelisted = whiteListedPools.some(whitelistedAnchor =>
        compareString(whitelistedAnchor, relay.pool_dlt_id)
      );
      const bntReserve = relay.reserves.find(reserve =>
        compareString(reserve.address, liquidityProtectionNetworkToken)
      );
      const liquidityProtection =
        relay.reserveTokens.some(reserve =>
          compareString(reserve.contract, liquidityProtectionNetworkToken)
        ) &&
        relay.reserveTokens.length == 2 &&
        relay.reserveTokens.every(reserve => reserve.reserveWeight == 0.5) &&
<<<<<<< HEAD
        whitelisted;

      const bntReserve = relay.reserves.find(reserve =>
        compareString(reserve.address, liquidityProtectionNetworkToken)
      );
=======
        whitelisted &&
        limit &&
        limit.isLessThan(bntReserve!.balance);

>>>>>>> 0c0d6ac3
      const addProtectionSupported = liquidityProtection && bntReserve;

      const apr = aprs.find(apr =>
        compareString(apr.poolId, relay.pool_dlt_id)
      );

      const feesGenerated = relay.fees_24h.usd || 0;
      const feesVsLiquidity = new BigNumber(feesGenerated)
        .times(365)
        .div(liqDepth)
        .toString();

      const volume = relay.volume_24h.usd;

      const aprMiningRewards = poolLiquidityMiningAprs.find(apr =>
        compareString(apr.poolId, relay.pool_dlt_id)
      );

      const reserves = sortAlongSide(
        relay.reserveTokens.map(
          reserve =>
            ({
              id: reserve.contract,
              reserveWeight: reserve.reserveWeight,
              reserveId: relay.pool_dlt_id + reserve.contract,
              logo: [reserve.image],
              symbol: reserve.symbol,
              contract: reserve.contract,
              smartTokenSymbol: reserve.symbol
            } as ViewReserve)
        ),
        reserve => reserve.contract,
        [liquidityProtectionNetworkToken]
      );

      return {
        id: relay.pool_dlt_id,
        name: buildPoolNameFromReserves(reserves),
        reserves,
        addProtectionSupported,
        fee: relay.decFee,
        liqDepth,
        symbol: relay.name,
        addLiquiditySupported: true,
        removeLiquiditySupported: true,
        liquidityProtection,
        whitelisted,
        v2: false,
        volume,
        feesGenerated,
        ...(apr && { apr: apr.oneWeekApr }),
        ...(feesVsLiquidity && { feesVsLiquidity }),
        aprMiningRewards
      } as ViewRelay;
    });
  }

  @action async getGeometricMean(amounts: string[]) {
    const converter = buildConverterContract(
      getNetworkVariables(this.currentNetwork).converterContractForMaths,
      w3
    );
    return converter.methods.geometricMean(amounts).call();
  }

  @mutation setTokenMeta(tokenMeta: TokenMeta[]) {
    this.tokenMeta = tokenMeta.map(meta => {
      const hasDecimals = typeof meta.precision !== "undefined";
      return hasDecimals
        ? { ...meta, precision: Number(meta.precision!) }
        : meta;
    });
  }

  @action async triggerTx(actions: any[]) {
    // @ts-ignore
    return this.$store.dispatch("ethWallet/tx", actions, { root: true });
  }

  @action async fetchRelayBalances({
    poolId,
    blockHeight
  }: {
    poolId: string;
    blockHeight?: number;
  }) {
    const { reserves, version, contract } = await this.relayById(poolId);

    const converterContract = buildConverterContract(contract, w3);
    const smartTokenContract = buildTokenContract(poolId, w3);

    const requestAtParticularBlock = typeof blockHeight !== undefined;

    let [reserveBalances, smartTokenSupplyWei] = [reserves.map(() => "0"), "0"];

    try {
      [reserveBalances, smartTokenSupplyWei] = await Promise.all([
        Promise.all(
          reserves.map(reserve =>
            fetchReserveBalance(
              converterContract,
              reserve.contract,
              version,
              blockHeight
            )
          )
        ),
        requestAtParticularBlock
          ? // @ts-ignore
            smartTokenContract.methods.totalSupply().call(null, blockHeight)
          : smartTokenContract.methods.totalSupply().call()
      ]);
    } catch (err) {
      console.error(`fetchRelayBalances failed ${err.message} for ${poolId}`);
    }

    return {
      reserves: reserves.map((reserve, index) => ({
        ...reserve,
        weiAmount: reserveBalances[index]
      })),
      smartTokenSupplyWei
    };
  }

  @action async calculateOpposingDepositInfo(
    opposingDeposit: OpposingLiquidParams
  ): Promise<EthOpposingLiquid> {
    const {
      id,
      reserves: reservesViewAmounts,
      changedReserveId
    } = opposingDeposit;
    const reserve = findChangedReserve(reservesViewAmounts, changedReserveId);

    const relay = await this.traditionalRelayById(id);

    const reserveToken = await this.tokenById(reserve.id);

    const tokenSymbol = reserveToken.symbol;
    const tokenAmount = reserve.amount;

    const smartTokenAddress = relay.anchor.contract;
    const smartTokenDecimals = relay.anchor.decimals;

    this.getUserBalance({ tokenContractAddress: smartTokenAddress });
    const { reserves, smartTokenSupplyWei } = await this.fetchRelayBalances({
      poolId: smartTokenAddress
    });

    const [sameReserve, opposingReserve] = sortByNetworkTokens(
      reserves,
      reserve => reserve.symbol,
      [tokenSymbol]
    );

    const reserveBalancesAboveZero = reserves.every(reserve =>
      new BigNumber(reserve.weiAmount).gt(0)
    );
    const sameReserveWei = expandToken(tokenAmount, sameReserve.decimals);

    const userSmartTokenBalance = this.tokenBalances.find(balance =>
      compareString(balance.id, smartTokenAddress)
    );

    const userSmartTokenBalanceWei =
      userSmartTokenBalance &&
      new BigNumber(userSmartTokenBalance.balance).gt(0)
        ? expandToken(userSmartTokenBalance.balance, smartTokenDecimals)
        : "0";

    if (!reserveBalancesAboveZero) {
      const matchedInputs = reservesViewAmounts.map(viewAmount => ({
        decAmount: viewAmount.amount,
        decimals: findOrThrow(reserves, reserve =>
          compareString(reserve.contract, viewAmount.id)
        ).decimals
      }));

      const notAllInputsAreNumbers = matchedInputs.some(input =>
        new BigNumber(input.decAmount).isNaN()
      );
      if (notAllInputsAreNumbers) {
        return {
          shareOfPool: 0,
          smartTokenAmountWei: { amount: "1", id: smartTokenAddress },
          singleUnitCosts: [],
          opposingAmount: undefined,
          reserveBalancesAboveZero
        };
      }
      const weiInputs = matchedInputs.map(input =>
        expandToken(input.decAmount, input.decimals)
      );
      const fundReward = await this.getGeometricMean(weiInputs);
      console.log(fundReward, "was returned with geometric mean");

      const shareOfPool = calculateShareOfPool(
        fundReward,
        smartTokenSupplyWei,
        userSmartTokenBalanceWei
      );

      const singleUnitCosts =
        matchedInputs.length == 2
          ? buildSingleUnitCosts(reservesViewAmounts[0], reservesViewAmounts[1])
          : [];

      return {
        shareOfPool,
        smartTokenAmountWei: { amount: fundReward, id: smartTokenAddress },
        singleUnitCosts,
        opposingAmount: undefined,
        reserveBalancesAboveZero
      };
    }

    const opposingAmount = calculateOppositeFundRequirement(
      sameReserveWei,
      sameReserve.weiAmount,
      opposingReserve.weiAmount
    );
    const fundReward = calculateFundReward(
      sameReserveWei,
      sameReserve.weiAmount,
      smartTokenSupplyWei
    );

    const shareOfPool = calculateShareOfPool(
      fundReward,
      smartTokenSupplyWei,
      userSmartTokenBalanceWei
    );

    const opposingReserveSupplyDec = shrinkToken(
      opposingReserve.weiAmount,
      opposingReserve.decimals
    );
    const sameReserveSupplyDec = shrinkToken(
      sameReserve.weiAmount,
      sameReserve.decimals
    );

    const singleUnitCosts = buildSingleUnitCosts(
      { id: opposingReserve.contract, amount: opposingReserveSupplyDec },
      { id: sameReserve.contract, amount: sameReserveSupplyDec }
    );

    const res = {
      opposingAmount: shrinkToken(opposingAmount, opposingReserve.decimals),
      smartTokenAmountWei: { id: smartTokenAddress, amount: fundReward },
      shareOfPool,
      singleUnitCosts: sortAlongSide(
        singleUnitCosts,
        unitCost => unitCost.id,
        relay.reserves.map(reserve => reserve.contract)
      ),
      reserveBalancesAboveZero
    };
    return res;
  }

  @action async fetchV2PoolBalances(
    relay: ChainLinkRelay
  ): Promise<StakedAndReserve> {
    const [reserveOne, reserveTwo] = relay.reserves;
    const [[poolBalace]] = ((await this.multi({
      groupsOfShapes: [
        [
          v2PoolBalanceShape(
            relay.contract,
            reserveOne.contract,
            reserveTwo.contract,
            this.currentNetwork
          )
        ]
      ]
    })) as unknown) as [RawAbiV2PoolBalances][];

    return rawAbiV2ToStacked(poolBalace);
  }

  @action async calculateOpposingDepositV2(
    opposingDeposit: OpposingLiquidParams
  ): Promise<OpposingLiquid> {
    const relay = await this.chainLinkRelayById(opposingDeposit.id);

    const changedReserve = findChangedReserve(
      opposingDeposit.reserves,
      opposingDeposit.changedReserveId
    );
    const suggestedDepositDec = changedReserve.amount;

    const stakedAndReserveWeight = await this.fetchV2PoolBalances(relay);

    const [biggerWeight, smallerWeight] = stakedAndReserveWeight.reserves
      .map(reserve => ({
        ...reserve,
        decReserveWeight: new BigNumber(reserve.reserveWeight as string).div(
          oneMillion
        ),
        token: findOrThrow(
          relay.reserves,
          r => compareString(r.contract, reserve.reserveAddress),
          "failed to find token for weight"
        )
      }))
      .sort((a, b) => b.decReserveWeight.minus(a.decReserveWeight).toNumber());

    const weightsEqualOneMillion = new BigNumber(
      biggerWeight.reserveWeight as string
    )
      .plus(smallerWeight.reserveWeight as string)
      .eq(oneMillion);
    if (!weightsEqualOneMillion)
      throw new Error("Was expecting reserve weights to equal 100%");
    const distanceFromMiddle = biggerWeight.decReserveWeight.minus(0.5);

    const adjustedBiggerWeight = new BigNumber(biggerWeight.stakedBalance).div(
      new BigNumber(1).minus(distanceFromMiddle)
    );
    const adjustedSmallerWeight = new BigNumber(
      smallerWeight.stakedBalance
    ).div(new BigNumber(1).plus(distanceFromMiddle));

    const singleUnitCosts = buildSingleUnitCosts(
      {
        id: biggerWeight.reserveAddress,
        amount: shrinkToken(
          adjustedBiggerWeight.toString(),
          biggerWeight.token.decimals
        )
      },
      {
        id: smallerWeight.reserveAddress,
        amount: shrinkToken(
          adjustedSmallerWeight.toString(),
          smallerWeight.token.decimals
        )
      }
    );

    const sameReserve = findOrThrow(
      [biggerWeight, smallerWeight],
      weight => compareString(weight.reserveAddress, changedReserve.id),
      "failed to find same reserve"
    );

    const suggestedDepositWei = expandToken(
      suggestedDepositDec,
      sameReserve.token.decimals
    );

    const shareOfPool = new BigNumber(suggestedDepositWei)
      .div(sameReserve.stakedBalance)
      .toNumber();

    const v2Converter = buildV2Converter(relay.contract, w3);
    const maxStakingEnabled = await v2Converter.methods
      .maxStakedBalanceEnabled()
      .call();
    console.log({ maxStakingEnabled });
    if (maxStakingEnabled) {
      const maxStakedBalance = await v2Converter.methods
        .maxStakedBalances(sameReserve.reserveAddress)
        .call();

      console.log({ maxStakedBalance });
      if (maxStakedBalance !== "0") {
        const currentBalance = new BigNumber(sameReserve.stakedBalance);
        const proposedTotalBalance = new BigNumber(suggestedDepositWei).plus(
          currentBalance
        );
        const maxStakedBalanceWei = new BigNumber(maxStakedBalance);
        if (proposedTotalBalance.gt(maxStakedBalanceWei)) {
          const remainingSpaceAvailableWei = maxStakedBalanceWei.minus(
            currentBalance
          );
          const remainingSpaceAvailableDec = shrinkToken(
            remainingSpaceAvailableWei.toString(),
            sameReserve.token.decimals
          );
          if (remainingSpaceAvailableWei.isLessThanOrEqualTo(0))
            throw new Error("This pool has reached the max liquidity cap");
          throw new Error(
            `This pool is currently capped and can receive ${remainingSpaceAvailableDec} additional tokens`
          );
        }
      }
    }

    const result = {
      opposingAmount: undefined,
      shareOfPool,
      singleUnitCosts
    };
    console.log(result, "was the result");
    return result;
  }

  @action async fetchSystemBalance(tokenAddress: string): Promise<string> {
    const isValidAddress = web3.utils.isAddress(tokenAddress);
    if (!isValidAddress)
      throw new Error(`${tokenAddress} is not a valid address`);
    const contract = buildLiquidityProtectionStoreContract(
      this.contracts.LiquidityProtectionStore,
      w3
    );
    return contract.methods.systemBalance(tokenAddress).call();
  }

  @action async getMaxStakes({ poolId }: { poolId: string }) {
    const contract = await buildLiquidityProtectionContract(
      this.contracts.LiquidityProtection,
      w3
    );

    const result = await contract.methods.poolAvailableSpace(poolId).call();

    const maxStakes = {
      maxAllowedBntWei: result["1"].toString(),
      maxAllowedTknWei: result["0"].toString()
    };

    return { maxStakes };
  }

  @action async getMaxStakesView({ poolId }: { poolId: string }) {
    const { maxStakes } = await this.getMaxStakes({
      poolId
    });

    const pool = this.relay(poolId);

    const bntTknArr = pool.reserves.map(r => {
      return {
        contract: r.contract,
        symbol: r.symbol,
        decimals: this.token(r.id).precision
      };
    });

    const [bnt, tkn] = sortAlongSide(bntTknArr, item => item.contract, [
      this.liquidityProtectionSettings.networkToken
    ]);

    return [
      {
        amount: shrinkToken(maxStakes.maxAllowedBntWei, bnt.decimals),
        token: bnt.symbol
      },
      {
        amount: shrinkToken(maxStakes.maxAllowedTknWei, tkn.decimals),
        token: tkn.symbol
      }
    ];
  }

  @action async fetchDisabledReserves(poolId: string): Promise<string[]> {
    const pool = findOrThrow(
      this.newPools,
      pool => compareString(pool.pool_dlt_id, poolId),
      `failed to find pool with id of ${poolId}`
    );
    const reserveIds = pool.reserves.map(reserve => reserve.address);
    const settingsContract = this.liquidityProtectionSettings.contract;

    const reserveStatuses = await Promise.all(
      reserveIds.map(async reserveId => ({
        reserveId,
        disabled: await addLiquidityDisabled(
          settingsContract,
          pool.pool_dlt_id,
          reserveId
        )
      }))
    );
    const disabledReserves = reserveStatuses
      .filter(reserve => reserve.disabled)
      .map(reserve => reserve.reserveId);

    return disabledReserves;
  }

  @action async getAvailableAndAmountToGetSpace({
    poolId
  }: {
    poolId: string;
  }): Promise<{
    availableSpace: {
      amount: string;
      token: string;
    }[];
    amountToGetSpace?: string;
  }> {
    const { maxStakes } = await this.getMaxStakes({
      poolId
    });
    const pool = this.relay(poolId);
    const bntTknArr = pool.reserves.map(r => {
      return {
        contract: r.contract,
        symbol: r.symbol,
        decimals: this.token(r.id).precision
      };
    });

    const [bnt, tkn] = sortAlongSide(bntTknArr, item => item.contract, [
      this.liquidityProtectionSettings.networkToken
    ]);

    const availableSpace = [
      {
        amount: shrinkToken(maxStakes.maxAllowedBntWei, bnt.decimals),
        token: bnt.symbol
      },
      {
        amount: shrinkToken(maxStakes.maxAllowedTknWei, tkn.decimals),
        token: tkn.symbol
      }
    ];
    const tknSpaceAvailableLTOne = new BigNumber(availableSpace[1].amount).lt(
      1
    );
    if (tknSpaceAvailableLTOne) {
      const liquidityProtectionSettings = buildLiquidityProtectionSettingsContract(
        this.liquidityProtectionSettings.contract,
        w3
      );
      const [balances, limit] = await Promise.all([
        this.fetchRelayBalances({ poolId }),
        liquidityProtectionSettings.methods
          .networkTokenMintingLimits(poolId)
          .call()
      ]);
      const [bntReserve, tknReserve] = sortAlongSide(
        balances.reserves,
        reserve => reserve.symbol,
        ["BNT"]
      );

      const bntAmount = shrinkToken(bntReserve.weiAmount, bntReserve.decimals);
      const tknAmount = shrinkToken(tknReserve.weiAmount, tknReserve.decimals);
      const spaceAvailAble = shrinkToken(
        maxStakes.maxAllowedBntWei,
        bntReserve.decimals
      );
      const limitShrinked = shrinkToken(limit, bntReserve.decimals);

      const amountToGetSpace = calculateAmountToGetSpace(
        bntAmount,
        tknAmount,
        spaceAvailAble,
        limitShrinked
      );
      return {
        availableSpace,
        amountToGetSpace: amountToGetSpace
      };
    }
    return { availableSpace };
  }

  @action async calculateProtectionSingle({
    poolId,
    reserveAmount
  }: {
    poolId: string;
    reserveAmount: ViewAmount;
  }): Promise<ProtectionRes> {
    const depositingNetworkToken = compareString(
      this.liquidityProtectionSettings.networkToken,
      reserveAmount.id
    );

    const inputToken = this.token(reserveAmount.id);

    const { maxStakes } = await this.getMaxStakes({ poolId });

    const inputAmountWei = expandToken(
      reserveAmount.amount,
      inputToken.precision
    );

    const overMaxLimit = new BigNumber(inputAmountWei).isGreaterThan(
      depositingNetworkToken
        ? maxStakes.maxAllowedBntWei
        : maxStakes.maxAllowedTknWei
    );

    return {
      outputs: [],
      ...(overMaxLimit && { error: "balance" })
    };
  }

  @action async calculateProtectionDouble({
    poolTokenAmount
  }: {
    poolTokenAmount: ViewAmount;
  }): Promise<ProtectionRes> {
    const balances = await this.fetchRelayBalances({
      poolId: poolTokenAmount.id
    });

    const outputs = balances.reserves.map(reserve => {
      const rate = new BigNumber(
        calculatePoolTokenRate(balances.smartTokenSupplyWei, reserve.weiAmount)
      ).div(2);

      const reserveAmount = rate.times(poolTokenAmount.amount);
      return {
        id: reserve.contract,
        amount: reserveAmount.toString(),
        symbol: reserve.symbol
      };
    });

    return {
      outputs
    };
  }

  @action async calculateOpposingDeposit(
    opposingDeposit: OpposingLiquidParams
  ): Promise<OpposingLiquid> {
    const relay = await this.relayById(opposingDeposit.id);

    if (relay.converterType == PoolType.ChainLink) {
      return this.calculateOpposingDepositV2(opposingDeposit);
    } else {
      return this.calculateOpposingDepositInfo(opposingDeposit);
    }
  }

  @action async fetchTokenBalances(
    tokenAddresses: string[]
  ): Promise<Balance[]> {
    if (!this.currentUser)
      throw new Error("Cannot fetch balances when not logged in");
    const uniqueAddresses = uniqWith(tokenAddresses, compareString);

    const withPrecision =
      this.apiData &&
      uniqueAddresses.map(address => {
        const foundToken = this.apiData!.tokens.find(token =>
          compareString(token.dlt_id, address)
        );

        return {
          address,
          ...(foundToken && { precision: foundToken.decimals })
        };
      });

    if (withPrecision) {
      const [knownPrecisions, unknownPrecisions] = partition(
        withPrecision,
        token => Object.keys(token).includes("precision")
      );
      const owner = this.currentUser;
      const currentNetwork = this.currentNetwork;

      const knownDecimalShapes = knownPrecisions.map(token =>
        slimBalanceShape(token.address, owner, currentNetwork)
      );

      const unknownDecimalShapes = unknownPrecisions.map(token =>
        balanceShape(token.address, owner, currentNetwork)
      );

      try {
        const [knownDecimalsRes, unknownDecimalsRes] = (await this.multi({
          groupsOfShapes: [knownDecimalShapes, unknownDecimalShapes]
        })) as [
          { contract: string; balance: string }[],
          { contract: string; balance: string; decimals: string }[]
        ];

        const rebuiltDecimals = knownDecimalsRes.map(token => {
          const previouslyKnownPrecision = findOrThrow(knownPrecisions, t =>
            compareString(token.contract, t.address)
          );
          return {
            ...token,
            decimals: previouslyKnownPrecision.precision!
          };
        });

        const parsedNumbers = unknownDecimalsRes.map(res => ({
          ...res,
          decimals: Number(res.decimals)
        }));

        const mergedWei = [...rebuiltDecimals, ...parsedNumbers];
        const mergedDecimal = mergedWei.map(balance => ({
          ...balance,
          balance:
            balance.balance !== "0"
              ? shrinkToken(balance.balance, balance.decimals)
              : balance.balance
        }));

        return mergedDecimal.map(
          (balance): Balance => ({
            balance: balance.balance,
            id: balance.contract
          })
        );
      } catch (e) {
        throw new Error("Failed fetching balances");
      }
    } else {
      return [];
    }
  }

  @action async getUserBalance({
    tokenContractAddress,
    userAddress,
    keepWei = false
  }: {
    tokenContractAddress: string;
    userAddress?: string;
    keepWei?: boolean;
  }) {
    console.count("getUserBalanceDirect");
    if (!tokenContractAddress)
      throw new Error("Token contract address cannot be falsy");
    const balance = await vxm.ethWallet.getBalance({
      accountHolder: userAddress || vxm.wallet.currentUser,
      tokenContractAddress,
      keepWei
    });
    const currentBalance = this.tokenBalance(tokenContractAddress);
    const balanceDifferentToAlreadyStored =
      currentBalance && currentBalance.balance !== balance && !keepWei;
    const balanceNotStoredAndNotZero = new BigNumber(balance).gt(0) && !keepWei;

    if (balanceDifferentToAlreadyStored || balanceNotStoredAndNotZero) {
      this.updateUserBalances([{ id: tokenContractAddress, balance }]);
    }
    return balance;
  }

  @mutation updateUserBalances(incomingBalances: Balance[]) {
    const freshBalances = uniqWith(incomingBalances, (a, b) =>
      compareString(a.id, b.id)
    );
    const currentBalances = this.tokenBalances;

    const [actualIncomingBalances, nullBalances] = partition(
      freshBalances,
      balance => new BigNumber(balance.balance).isGreaterThan(0)
    );
    const droppedNullBalances = currentBalances.filter(
      balance => !nullBalances.some(b => compareString(balance.id, b.id))
    );

    const balancesToAdd = actualIncomingBalances.filter(
      balance => !droppedNullBalances.some(b => compareString(b.id, balance.id))
    );

    const balancesToUpdate = actualIncomingBalances.filter(balance => {
      const alreadyExists = droppedNullBalances.find(b =>
        compareString(b.id, balance.id)
      );
      return alreadyExists && alreadyExists.balance !== balance.balance;
    });

    const updatedBalances = updateArray(
      droppedNullBalances,
      balance => balancesToUpdate.some(b => compareString(balance.id, b.id)),
      balance => balancesToUpdate.find(b => compareString(balance.id, b.id))!
    );
    const addedBalances = [...updatedBalances, ...balancesToAdd];

    this.tokenBalances = addedBalances;
  }

  @action async relayById(relayId: string): Promise<Relay> {
    if (!this.apiData) {
      console.error("API data not downloaded yet");
      throw new Error("API data not downloaded yet");
    }
    const oldPools = poolsToOldRelay(this.newPools, this.apiData.tokens);

    return findOrThrow(
      oldPools,
      relay => compareString(relay.id, relayId),
      `failed to find relay by id ${relayId}`
    );
  }

  @action async getUserBalancesTraditional({
    relayId,
    smartTokenDec
  }: {
    relayId: string;
    smartTokenDec?: string;
  }): Promise<UserPoolBalances> {
    const relay = await this.traditionalRelayById(relayId);

    const smartTokenUserBalance =
      smartTokenDec ||
      (await this.getUserBalance({
        tokenContractAddress: relay.anchor.contract
      }));

    const { smartTokenSupplyWei, reserves } = await this.fetchRelayBalances({
      poolId: relay.anchor.contract
    });

    const smartTokenDecimals = relay.anchor.decimals;

    const percent = new Decimal(smartTokenUserBalance).div(
      shrinkToken(smartTokenSupplyWei, smartTokenDecimals)
    );

    const maxWithdrawals: ViewAmount[] = reserves.map(reserve => ({
      id: reserve.contract,
      amount: shrinkToken(
        percent.times(reserve.weiAmount).toString(),
        reserve.decimals
      )
    }));

    return {
      maxWithdrawals,
      iouBalances: [{ id: "", amount: String(smartTokenUserBalance) }]
    };
  }

  @action async getPoolType(pool: string | Relay): Promise<PoolType> {
    let relay: Relay;
    if (typeof pool == "undefined") {
      throw new Error("Pool is undefined");
    } else if (typeof pool == "string") {
      const poolId = pool as string;
      relay = await this.relayById(poolId);
    } else {
      relay = pool as Relay;
    }
    return typeof relay.converterType !== "undefined" &&
      relay.converterType == PoolType.ChainLink
      ? PoolType.ChainLink
      : PoolType.Traditional;
  }

  @action async removeLiquidityReturn({
    converterAddress,
    poolTokenWei,
    poolTokenContract
  }: {
    converterAddress: string;
    poolTokenWei: string;
    poolTokenContract: string;
  }) {
    const v2Converter = buildV2Converter(converterAddress, w3);

    const res = await v2Converter.methods
      .removeLiquidityReturnAndFee(poolTokenContract, poolTokenWei)
      .call();

    return { feeAmountWei: res[1], returnAmountWei: res[0] };
  }

  @action async getUserBalancesChainLink(
    relayId: string
  ): Promise<UserPoolBalances> {
    const relay = await this.chainLinkRelayById(relayId);
    const poolTokenBalances = await Promise.all(
      relay.anchor.poolTokens.map(async reserveAndPool => {
        const poolUserBalance = await this.getUserBalance({
          tokenContractAddress: reserveAndPool.poolToken.contract,
          keepWei: false
        });

        BigNumber.config({ EXPONENTIAL_AT: 256 });

        return {
          ...reserveAndPool,
          poolUserBalance: Number(poolUserBalance),
          reserveToken: findOrThrow(
            relay.reserves,
            reserve =>
              compareString(reserve.contract, reserveAndPool.reserveId),
            "failed to find reserve token"
          )
        };
      })
    );

    const v2Converter = buildV2Converter(relay.contract, w3);
    const data = await Promise.all(
      poolTokenBalances.map(async poolTokenBalance => {
        const poolTokenBalanceWei = expandToken(
          poolTokenBalance.poolUserBalance,
          poolTokenBalance.poolToken.decimals
        );

        const maxWithdrawWei = (
          await v2Converter.methods
            .removeLiquidityReturnAndFee(
              poolTokenBalance.poolToken.contract,
              poolTokenBalanceWei
            )
            .call()
        )[0];

        return {
          ...poolTokenBalance,
          maxWithdraw: shrinkToken(
            maxWithdrawWei,
            poolTokenBalance.reserveToken.decimals
          )
        };
      })
    );

    const maxWithdrawals = data.map(
      (x): ViewAmount => ({
        id: x.reserveId,
        amount: String(x.maxWithdraw)
      })
    );

    const iouBalances = data.map(
      (x): ViewAmount => ({
        id: x.reserveId,
        amount: new BigNumber(x.poolUserBalance).toString()
      })
    );

    console.log({ iouBalances, maxWithdrawals });

    return { iouBalances, maxWithdrawals };
  }

  @action async getUserBalances(relayId: string): Promise<UserPoolBalances> {
    if (!vxm.wallet.currentUser)
      throw new Error("Cannot find users .currentUser");

    const poolType = await this.getPoolType(relayId);
    console.log("detected pool type is", poolType);
    return poolType == PoolType.Traditional
      ? this.getUserBalancesTraditional({ relayId })
      : this.getUserBalancesChainLink(relayId);
  }

  @action async getTokenSupply(tokenAddress: string) {
    const contract = buildTokenContract(tokenAddress, w3);
    return contract.methods.totalSupply().call();
  }

  @action async calculateOpposingWithdrawV2(
    opposingWithdraw: OpposingLiquidParams
  ): Promise<OpposingLiquid> {
    const relay = await this.chainLinkRelayById(opposingWithdraw.id);

    const changedReserve = findChangedReserve(
      opposingWithdraw.reserves,
      opposingWithdraw.changedReserveId
    );
    const suggestedPoolTokenWithdrawDec = changedReserve.amount;

    const stakedAndReserveWeight = await this.fetchV2PoolBalances(relay);

    const matchedWeights = stakedAndReserveWeight.reserves.map(reserve => ({
      reserveWeight: reserve.reserveWeight,
      stakedBalance: reserve.stakedBalance,
      decReserveWeight: new BigNumber(reserve.reserveWeight as string).div(
        oneMillion
      ),
      reserveToken: findOrThrow(
        relay.reserves,
        r => compareString(r.contract, reserve.reserveAddress),
        "failed to find reserve token"
      ),
      poolToken: findOrThrow(
        relay.anchor.poolTokens,
        poolToken =>
          compareString(reserve.poolTokenAddress, poolToken.poolToken.contract),
        "failed to find pool token"
      )
    }));

    const [biggerWeight, smallerWeight] = matchedWeights.sort((a, b) =>
      b.decReserveWeight.minus(a.decReserveWeight).toNumber()
    );

    const weightsEqualOneMillion = new BigNumber(
      biggerWeight.reserveWeight as string
    )
      .plus(smallerWeight.reserveWeight as string)
      .eq(oneMillion);
    if (!weightsEqualOneMillion)
      throw new Error("Was expecting reserve weights to equal 100%");

    const distanceFromMiddle = biggerWeight.decReserveWeight.minus(0.5);

    const adjustedBiggerWeight = new BigNumber(biggerWeight.stakedBalance).div(
      new BigNumber(1).minus(distanceFromMiddle)
    );
    const adjustedSmallerWeight = new BigNumber(
      smallerWeight.stakedBalance
    ).div(new BigNumber(1).plus(distanceFromMiddle));

    const singleUnitCosts = sortAlongSide(
      buildSingleUnitCosts(
        {
          id: biggerWeight.reserveToken.contract,
          amount: shrinkToken(
            adjustedBiggerWeight.toString(),
            biggerWeight.reserveToken.decimals
          )
        },
        {
          id: smallerWeight.reserveToken.contract,
          amount: shrinkToken(
            adjustedSmallerWeight.toString(),
            smallerWeight.reserveToken.decimals
          )
        }
      ),
      unitCost => unitCost.id,
      relay.reserves.map(x => x.contract)
    );

    const sameReserve = findOrThrow(
      matchedWeights,
      weight => compareString(weight.reserveToken.contract, changedReserve.id),
      "failed to find same reserve"
    );

    const shareOfPool = new BigNumber(suggestedPoolTokenWithdrawDec)
      .div(
        shrinkToken(
          sameReserve.stakedBalance,
          sameReserve.reserveToken.decimals
        )
      )
      .toNumber();

    const suggestedWithdrawWei = expandToken(
      suggestedPoolTokenWithdrawDec,
      sameReserve.poolToken.poolToken.decimals
    );

    const [
      { returnAmountWei, feeAmountWei },
      liquidatationLimitWei
    ] = await Promise.all([
      this.removeLiquidityReturn({
        converterAddress: relay.contract,
        poolTokenContract: sameReserve.poolToken.poolToken.contract,
        poolTokenWei: suggestedWithdrawWei
      }),
      liquidationLimit({
        converterContract: relay.contract,
        poolTokenAddress: sameReserve.poolToken.poolToken.contract,
        web3: w3
      })
    ]);

    if (new BigNumber(suggestedWithdrawWei).gt(liquidatationLimitWei))
      throw new Error("Withdrawal amount above current liquidation limit");

    const noFeeLiquidityReturn = new BigNumber(returnAmountWei).plus(
      feeAmountWei
    );

    const feePercent = new BigNumber(feeAmountWei)
      .div(noFeeLiquidityReturn)
      .toNumber();

    const removeLiquidityReturnDec = shrinkToken(
      returnAmountWei,
      sameReserve.reserveToken.decimals
    );

    const result = {
      opposingAmount: undefined,
      shareOfPool,
      singleUnitCosts,
      withdrawFee: feePercent,
      expectedReturn: {
        id: sameReserve.reserveToken.contract,
        amount: removeLiquidityReturnDec
      }
    };
    console.log(result, "was the result");
    return result;
  }

  @action async calculateOpposingWithdraw(
    opposingWithdraw: OpposingLiquidParams
  ): Promise<OpposingLiquid> {
    const relay = await this.relayById(opposingWithdraw.id);
    if (relay.converterType == PoolType.ChainLink) {
      return this.calculateOpposingWithdrawV2(opposingWithdraw);
    } else {
      return this.calculateOpposingWithdrawInfo(opposingWithdraw);
    }
  }

  @action async traditionalRelayById(
    poolId: string
  ): Promise<TraditionalRelay> {
    const relay = await this.relayById(poolId);
    const traditionalRelay = assertTraditional(relay);
    return traditionalRelay;
  }

  @action async chainLinkRelayById(poolId: string): Promise<ChainLinkRelay> {
    const relay = await this.relayById(poolId);
    const chainlinkRelay = assertChainlink(relay);
    return chainlinkRelay;
  }

  @action async calculateOpposingWithdrawInfo(
    opposingWithdraw: OpposingLiquidParams
  ): Promise<EthOpposingLiquid> {
    const {
      id,
      reserves: reservesViewAmounts,
      changedReserveId
    } = opposingWithdraw;

    const reserve = findChangedReserve(reservesViewAmounts, changedReserveId);
    const tokenAmount = reserve.amount;
    const sameReserveToken = await this.tokenById(reserve.id);

    const relay = await this.traditionalRelayById(id);
    const smartTokenAddress = relay.anchor.contract;

    const { reserves, smartTokenSupplyWei } = await this.fetchRelayBalances({
      poolId: smartTokenAddress
    });

    const reserveBalancesAboveZero = reserves.every(reserve =>
      new BigNumber(reserve.weiAmount).gt(0)
    );

    const [sameReserve, opposingReserve] = sortByNetworkTokens(
      reserves,
      reserve => reserve.symbol,
      [sameReserveToken.symbol]
    );

    const sameReserveWei = expandToken(tokenAmount, sameReserve.decimals);
    const shareOfPool = new BigNumber(sameReserveWei)
      .div(sameReserve.weiAmount)
      .toNumber();

    const opposingValue = calculateOppositeLiquidateRequirement(
      sameReserveWei,
      sameReserve.weiAmount,
      opposingReserve.weiAmount
    );
    const liquidateCostWei = calculateLiquidateCost(
      sameReserveWei,
      sameReserve.weiAmount,
      smartTokenSupplyWei
    );

    const smartUserBalanceWei = await vxm.ethWallet.getBalance({
      accountHolder: vxm.wallet.currentUser,
      tokenContractAddress: smartTokenAddress,
      keepWei: true
    });

    const percentDifferenceBetweenSmartBalance = percentDifference(
      liquidateCostWei,
      String(smartUserBalanceWei)
    );
    let smartTokenAmount: string;
    if (percentDifferenceBetweenSmartBalance > 0.99) {
      smartTokenAmount = String(smartUserBalanceWei);
    } else {
      smartTokenAmount = liquidateCostWei;
    }

    const sameReserveCost = shrinkToken(
      new BigNumber(opposingReserve.weiAmount)
        .div(sameReserve.weiAmount)
        .toString(),
      sameReserve.decimals
    );
    const opposingReserveCost = shrinkToken(
      new BigNumber(sameReserve.weiAmount)
        .div(opposingReserve.weiAmount)
        .toString(),
      opposingReserve.decimals
    );

    return {
      opposingAmount: shrinkToken(
        opposingValue,
        opposingReserve.decimals,
        true
      ),
      shareOfPool,
      smartTokenAmountWei: {
        id: smartTokenAddress,
        amount: smartTokenAmount
      },
      singleUnitCosts: [
        { id: sameReserve.contract, amount: sameReserveCost },
        { id: opposingReserve.contract, amount: opposingReserveCost }
      ],
      reserveBalancesAboveZero
    };
  }

  @action async removeLiquidityV2({
    converterAddress,
    poolToken,
    miniumReserveReturnWei = "1",
    onHash,
    onConfirmation,
    resolveImmediately = false
  }: {
    converterAddress: string;
    poolToken: TokenWei;
    miniumReserveReturnWei: string;
    onHash?: (hash: string) => void;
    onConfirmation?: (hash: string) => void;
    resolveImmediately: boolean;
  }) {
    const contract = buildV2Converter(converterAddress);

    return this.resolveTxOnConfirmation({
      tx: contract.methods.removeLiquidity(
        poolToken.tokenContract,
        poolToken.weiAmount,
        miniumReserveReturnWei
      ),
      onHash,
      onConfirmation,
      resolveImmediately
    });
  }

  @action async liquidate({
    converterAddress,
    smartTokenAmount,
    onConfirmation,
    resolveImmediately = false
  }: {
    converterAddress: string;
    smartTokenAmount: string;
    onConfirmation?: (hash: string) => void;
    resolveImmediately: boolean;
  }) {
    const converterContract = buildConverterContract(converterAddress);

    return this.resolveTxOnConfirmation({
      tx: converterContract.methods.liquidate(smartTokenAmount),
      onConfirmation,
      resolveImmediately
    });
  }

  @action async removeLiquidity({
    reserves,
    id: relayId
  }: LiquidityParams): Promise<TxResponse> {
    const relay = await this.relayById(relayId);

    const preV11 = Number(relay.version) < 11;
    if (preV11)
      throw new Error("This Pool is not supported for adding liquidity");

    const postV28 = Number(relay.version) >= 28;

    const withdraw = reserves.find(reserve => reserve.amount)!;
    const converterAddress = relay.contract;

    const onConfirmation = () => {
      const anchorTokens = getAnchorTokenAddresses(relay);

      const tokenAddressesChanged = [
        ...relay.reserves.map(reserve => reserve.contract),
        ...anchorTokens
      ];
      this.spamBalances(tokenAddressesChanged);
    };

    let hash: string;
    if (postV28 && relay.converterType == PoolType.ChainLink) {
      const v2Relay = await this.chainLinkRelayById(relayId);
      const poolToken = findOrThrow(
        v2Relay.anchor.poolTokens,
        poolToken => compareString(poolToken.reserveId, withdraw.id),
        "failed to find pool token"
      );

      const poolTokenWeiAmount = expandToken(
        withdraw.amount,
        poolToken.poolToken.decimals
      );
      const weiPoolTokenBalance = (await this.getUserBalance({
        tokenContractAddress: poolToken.poolToken.contract,
        keepWei: true
      })) as string;

      const roundedWeiAmount = new BigNumber(poolTokenWeiAmount).gt(
        new BigNumber(weiPoolTokenBalance).times(0.995)
      )
        ? weiPoolTokenBalance
        : poolTokenWeiAmount;

      const expectedReserveReturn = await this.removeLiquidityReturn({
        converterAddress: relay.contract,
        poolTokenWei: roundedWeiAmount,
        poolTokenContract: poolToken.poolToken.contract
      });

      hash = await this.removeLiquidityV2({
        converterAddress,
        poolToken: {
          tokenContract: poolToken.poolToken.contract,
          weiAmount: roundedWeiAmount
        },
        miniumReserveReturnWei: await this.weiMinusSlippageTolerance(
          expectedReserveReturn.returnAmountWei
        ),
        onConfirmation,
        resolveImmediately: true
      });
    } else if (postV28 && relay.converterType == PoolType.Traditional) {
      const traditionalRelay = await this.traditionalRelayById(relay.id);
      const { smartTokenAmountWei } = await this.calculateOpposingWithdrawInfo({
        id: relayId,
        reserves,
        changedReserveId: reserves[0].id
      });
      const userPoolBalance = await this.getUserBalancesTraditional({
        relayId,
        smartTokenDec: shrinkToken(
          smartTokenAmountWei.amount,
          traditionalRelay.anchor.decimals
        )
      });
      hash = await this.removeLiquidityV28({
        converterAddress,
        smartTokensWei: smartTokenAmountWei.amount,
        reserveTokens: relay.reserves.map(reserve => {
          const reserveBalances = userPoolBalance.maxWithdrawals;
          return {
            tokenAddress: reserve.contract,
            minimumReturnWei: expandToken(
              new BigNumber(
                reserveBalances.find(balance =>
                  compareString(balance.id, reserve.contract)
                )!.amount
              )
                .times(0.98)
                .toNumber(),
              reserve.decimals
            )
          };
        }),
        onConfirmation,
        resolveImmediately: true
      });
    } else {
      const { smartTokenAmountWei } = await this.calculateOpposingWithdrawInfo({
        id: relayId,
        reserves,
        changedReserveId: reserves[0].id
      });
      hash = await this.liquidate({
        converterAddress,
        smartTokenAmount: smartTokenAmountWei.amount,
        onConfirmation,
        resolveImmediately: true
      });
    }

    return this.createTxResponse(hash);
  }

  @action async mintEthErc(ethDec: string) {
    return new Promise((resolve, reject) => {
      let txHash: string;
      web3.eth
        .sendTransaction({
          from: this.currentUser,
          to: ethErc20WrapperContract,
          value: toHex(toWei(ethDec))
        })
        .on("transactionHash", (hash: string) => {
          txHash = hash;
        })
        .on("confirmation", () => {
          resolve(txHash);
        })
        .on("error", (error: any) => reject(error));
    });
  }

  @action async fundRelay({
    converterAddress,
    fundAmount,
    onHash,
    onConfirmation,
    resolveImmediately = false
  }: {
    converterAddress: string;
    fundAmount: string;
    onHash?: (hash: string) => void;
    onConfirmation?: (hash: string) => void;
    resolveImmediately: boolean;
  }) {
    const converterContract = buildConverterContract(converterAddress);
    return this.resolveTxOnConfirmation({
      tx: converterContract.methods.fund(fundAmount),
      onConfirmation,
      resolveImmediately,
      ...(onHash && { onHash })
    });
  }

  @action async addLiquidityV28({
    converterAddress,
    reserves,
    minimumReturnWei,
    onHash,
    onConfirmation,
    resolveImmediately = false
  }: {
    converterAddress: string;
    reserves: TokenWei[];
    minimumReturnWei: string;
    onHash?: (hash: string) => void;
    onConfirmation?: (hash: string) => void;
    resolveImmediately: boolean;
  }) {
    const contract = buildV28ConverterContract(converterAddress);

    const newEthReserve = reserves.find(reserve =>
      compareString(reserve.tokenContract, ethReserveAddress)
    );

    return this.resolveTxOnConfirmation({
      tx: contract.methods.addLiquidity(
        reserves.map(reserve => reserve.tokenContract),
        reserves.map(reserve => reserve.weiAmount),
        minimumReturnWei
      ),
      onHash,
      onConfirmation,
      resolveImmediately,
      ...(newEthReserve && { value: newEthReserve.weiAmount })
    });
  }

  @action async addLiquidityV2({
    converterAddress,
    reserve,
    poolTokenMinReturnWei = "1",
    onHash,
    onConfirmation,
    resolveImmediately = false
  }: {
    converterAddress: string;
    reserve: TokenWei;
    poolTokenMinReturnWei?: string;
    onHash?: (hash: string) => void;
    onConfirmation?: (hash: string) => void;
    resolveImmediately: boolean;
  }) {
    const contract = buildV2Converter(converterAddress);

    const newEthReserve = compareString(
      reserve.tokenContract,
      ethReserveAddress
    );

    return this.resolveTxOnConfirmation({
      tx: contract.methods.addLiquidity(
        reserve.tokenContract,
        reserve.weiAmount,
        poolTokenMinReturnWei
      ),
      onHash: onHash,
      onConfirmation,
      resolveImmediately: true,
      ...(newEthReserve && { value: reserve.weiAmount })
    });
  }

  @action async removeLiquidityV28({
    converterAddress,
    smartTokensWei,
    reserveTokens,
    onConfirmation,
    resolveImmediately = false
  }: {
    converterAddress: string;
    smartTokensWei: string;
    reserveTokens: { tokenAddress: string; minimumReturnWei: string }[];
    onConfirmation?: (hash: string) => void;
    resolveImmediately: boolean;
  }) {
    const contract = buildV28ConverterContract(converterAddress);

    return this.resolveTxOnConfirmation({
      tx: contract.methods.removeLiquidity(
        smartTokensWei,
        reserveTokens.map(token => token.tokenAddress),
        reserveTokens.map(token => token.minimumReturnWei)
      ),
      onConfirmation,
      resolveImmediately
    });
  }

  @action async weiMinusSlippageTolerance(wei: string): Promise<string> {
    const slippageTolerance = vxm.bancor.slippageTolerance;
    if (typeof slippageTolerance !== "number")
      throw new Error("Error finding slippage tolerance");
    const percent = new BigNumber(1).minus(slippageTolerance);
    const newWei = new BigNumber(wei).times(percent).toFixed(0);
    console.log(newWei, "is new wei");
    return newWei;
  }

  @action async addToken(
    tokenAddress: string
  ): Promise<{
    decimals: number;
    symbol: string;
    tokenAddress: string;
  }> {
    const isAddress = web3.utils.isAddress(tokenAddress);
    if (!isAddress) throw new Error(`${tokenAddress} is not a valid address`);

    const shape = tokenShape(tokenAddress);
    const [[token]] = (await this.multi({ groupsOfShapes: [[shape]] })) as [
      [{ symbol: string; decimals: string; contract: string }]
    ];

    const tokenAddressesMatch = compareString(token.contract, tokenAddress);
    if (!tokenAddressesMatch) throw new Error("RPC return was not expected");

    console.log(token, "was was return");
    if (!(token.symbol && token.decimals))
      throw new Error(
        "Failed parsing token information, please ensure this is an ERC-20 token"
      );

    const metadata = {
      decimals: Number(token.decimals),
      symbol: token.symbol,
      tokenAddress: token.contract
    };

    this.addTokenToMeta(metadata);

    return metadata;
  }

  @mutation addTokenToMeta(token: {
    decimals: number;
    symbol: string;
    tokenAddress: string;
  }) {
    const tokenMetaList = this.tokenMeta;

    const tokenAlreadyExists = this.tokenMeta.some(meta =>
      compareString(meta.contract, token.tokenAddress)
    );
    if (tokenAlreadyExists) return;

    const tokenMeta: TokenMeta = {
      contract: token.tokenAddress,
      id: token.tokenAddress,
      image: defaultImage,
      name: token.symbol,
      symbol: token.symbol,
      precision: token.decimals
    };

    this.tokenMeta = [...tokenMetaList, tokenMeta];
  }

  @action async addLiquidity({
    id: relayId,
    reserves,
    onUpdate
  }: LiquidityParams): Promise<TxResponse> {
    const relay = await this.relayById(relayId);

    const preV11 = Number(relay.version) < 11;
    if (preV11)
      throw new Error("This Pool is not supported for adding liquidity");

    const postV28 = Number(relay.version) >= 28;

    const matchedBalances = reserves
      .filter(reserve => reserve.amount)
      .map(reserve => {
        const relayReserve = findOrThrow(
          relay.reserves,
          relayReserve => compareString(relayReserve.contract, reserve.id),
          "failed to match passed reserves"
        );
        return {
          ...relayReserve,
          amount: reserve.amount
        };
      });

    const syncBalance = () => {
      const anchorTokens = getAnchorTokenAddresses(relay);

      const tokenAddressesChanged = [
        ...matchedBalances.map(x => x.contract),
        ...anchorTokens
      ];
      this.spamBalances(tokenAddressesChanged);
    };

    const steps: Step[] = [
      {
        name: "CheckBalance",
        description: "Updating balance approvals..."
      },
      {
        name: "Funding",
        description: "Now funding..."
      },
      {
        name: "BlockConfirmation",
        description: "Awaiting block confirmation..."
      },
      {
        name: "Done",
        description: "Done!"
      }
    ];

    onUpdate!(0, steps);

    const converterAddress = relay.contract;

    await Promise.all(
      matchedBalances.map(async balance => {
        if (
          compareString(balance.contract, ethErc20WrapperContract) &&
          !postV28
        ) {
          await this.mintEthErc(balance.amount!);
        }
        if (compareString(balance.contract, ethReserveAddress)) return;
        return this.triggerApprovalIfRequired({
          owner: this.currentUser,
          amount: expandToken(balance.amount!, balance.decimals),
          spender: converterAddress,
          tokenAddress: balance.contract
        });
      })
    );

    onUpdate!(1, steps);

    let txHash: string;

    if (postV28 && relay.converterType == PoolType.Traditional) {
      console.log("treating as a traditional relay");
      const {
        smartTokenAmountWei,
        reserveBalancesAboveZero
      } = await this.calculateOpposingDepositInfo({
        id: relay.id,
        reserves,
        changedReserveId: reserves[0].id
      });

      const minimumReturnWei = reserveBalancesAboveZero
        ? await this.weiMinusSlippageTolerance(smartTokenAmountWei.amount)
        : "1";

      txHash = await this.addLiquidityV28({
        converterAddress,
        reserves: matchedBalances
          .filter(balance => new BigNumber(balance.amount).gt(0))
          .map(balance => ({
            tokenContract: balance.contract,
            weiAmount: expandToken(balance.amount, balance.decimals)
          })),
        minimumReturnWei,
        onHash: () => onUpdate!(2, steps),
        onConfirmation: syncBalance,
        resolveImmediately: true
      });
    } else if (postV28 && relay.converterType == PoolType.ChainLink) {
      console.log("treating as a chainlink v2 relay");
      const chainLinkRelay = await this.chainLinkRelayById(relay.id);
      const reserveToken = matchedBalances.map(balance => ({
        tokenContract: balance.contract,
        weiAmount: expandToken(balance.amount, balance.decimals)
      }))[0];
      const poolToken = chainLinkRelay.anchor.poolTokens.find(poolToken =>
        compareString(poolToken.reserveId, reserveToken.tokenContract)
      );
      if (!poolToken)
        throw new Error("Client side error - failed finding pool token");

      const [stakedReserveBalance, poolTokenSupply] = await Promise.all([
        this.fetchStakedReserveBalance({
          converterAddress: chainLinkRelay.contract,
          reserveTokenAddress: reserveToken.tokenContract
        }),
        getTokenSupplyWei(poolToken.poolToken.contract)
      ]);

      const expectedPoolTokenReturnWei = calculateExpectedPoolTokenReturnV2(
        poolTokenSupply,
        stakedReserveBalance,
        reserveToken.weiAmount
      );

      const poolTokenMinReturnWei = await this.weiMinusSlippageTolerance(
        expectedPoolTokenReturnWei
      );

      txHash = await this.addLiquidityV2({
        converterAddress,
        reserve: reserveToken,
        poolTokenMinReturnWei,
        onHash: () => onUpdate!(2, steps),
        onConfirmation: syncBalance,
        resolveImmediately: true
      });
    } else {
      console.log("treating as an old tradtional relay");
      const { smartTokenAmountWei } = await this.calculateOpposingDepositInfo({
        reserves,
        changedReserveId: reserves[0].id,
        id: relayId
      });

      const fundAmount = smartTokenAmountWei;

      txHash = await this.fundRelay({
        converterAddress,
        fundAmount: fundAmount.amount,
        onHash: () => onUpdate!(2, steps),
        onConfirmation: syncBalance,
        resolveImmediately: true
      });
    }

    onUpdate!(3, steps);

    return this.createTxResponse(txHash);
  }

  @action async spamBalances(tokenAddresses: string[]) {
    for (let i = 0; i < 5; i++) {
      await this.fetchAndSetTokenBalances(tokenAddresses);
      await wait(1500);
    }
  }

  @action async fetchContractAddresses(
    contractRegistry: string
  ): Promise<RegisteredContracts> {
    if (!contractRegistry || !web3.utils.isAddress(contractRegistry))
      throw new Error("Must pass valid address");

    const hardCodedBytes: RegisteredContracts = {
      BancorNetwork: asciiToHex("BancorNetwork"),
      BancorConverterRegistry: asciiToHex("BancorConverterRegistry"),
      LiquidityProtectionStore: asciiToHex("LiquidityProtectionStore"),
      LiquidityProtection: asciiToHex("LiquidityProtection"),
      StakingRewards: asciiToHex("StakingRewards")
    };

    const hardCodedShape = (
      contractAddress: string,
      label: string,
      ascii: string
    ) => {
      const contract = buildAddressLookupContract(contractAddress);
      return {
        [label]: contract.methods.addressOf(ascii)
      };
    };

    const arrBytes = toPairs(hardCodedBytes) as [string, string][];

    try {
      const hardCodedShapes = arrBytes.map(([label, ascii]) =>
        hardCodedShape(contractRegistry, label, ascii)
      );
      const [contractAddresses] = await this.multi({
        groupsOfShapes: [hardCodedShapes]
      });

      const registeredContracts = Object.assign(
        {},
        ...contractAddresses
      ) as RegisteredContracts;

      this.setContractAddresses(registeredContracts);
      return registeredContracts;
    } catch (e) {
      throw new Error(e.message);
    }
  }

  @mutation setContractAddresses(contracts: RegisteredContracts) {
    this.contracts = {
      ...this.contracts,
      ...contracts
    };
  }

  @action async warmEthApi() {
    const tokens = await ethBancorApi.getTokens();
    console.log(tokens, "are the tokens");
    this.setBancorApiTokens(tokens);
    return tokens;
  }

  @action async addPossiblePropsFromBancorApi(
    reserveFeeds: ReserveFeed[]
  ): Promise<ReserveFeed[]> {
    try {
      const tokens = this.bancorApiTokens;
      if (!tokens || tokens.length == 0) {
        return reserveFeeds;
        // throw new Error("There are no cached Bancor API tokens.");
      }
      const ethUsdPrice = findOrThrow(
        tokens,
        token => token.code == "ETH",
        "failed finding price of ETH from tokens request"
      ).price;
      console.log(ethUsdPrice, "is the eth USD price");

      const [bancorCovered, notCovered] = partition(reserveFeeds, feed => {
        const inDictionary = ethBancorApiDictionary.find(
          matchReserveFeed(feed)
        );
        if (!inDictionary) return false;
        return tokens.some(token => token.id == inDictionary.tokenId);
      });

      const newBancorCovered = bancorCovered.map(reserveFeed => {
        const dictionary = findOrThrow(
          ethBancorApiDictionary,
          matchReserveFeed(reserveFeed)
        );
        const tokenPrice = findOrThrow(
          tokens,
          token => token.id == dictionary.tokenId
        );

        return {
          ...reserveFeed,
          change24H: tokenPrice.change24h,
          volume24H: tokenPrice.volume24h.USD,
          costByNetworkUsd: reserveFeed.costByNetworkUsd || tokenPrice.price
        };
      });

      return [...newBancorCovered, ...notCovered];
    } catch (e) {
      console.warn(`Failed utilising Bancor API: ${e.message}`);
      return reserveFeeds;
    }
  }

  @action async updateRelayFeeds(suggestedFeeds: ReserveFeed[]) {
    const feeds = suggestedFeeds;

    const potentialRelaysToMutate = this.relaysList.filter(relay =>
      feeds.some(feed => compareString(feed.poolId, relay.id))
    );
    const relaysToMutate = potentialRelaysToMutate.filter(relay =>
      relay.reserves.some(reserve => {
        const feed = feeds.find(feed =>
          compareString(reserve.contract, feed.reserveAddress)
        );
        if (feed && !reserve.reserveFeed) return true;
        if (!feed) return false;
        const existingFeed = reserve.reserveFeed!;
        if (existingFeed) return feed.priority < existingFeed.priority;
      })
    );

    if (relaysToMutate.length > 0) {
      const updatedRelays = relaysToMutate.map(relay => ({
        ...relay,
        reserves: relay.reserves.map(reserve => {
          const feed = feeds.find(
            feed =>
              compareString(feed.reserveAddress, reserve.contract) &&
              compareString(feed.poolId, relay.id)
          );
          return {
            ...reserve,
            reserveFeed: feed
          };
        })
      }));

      this.updateRelays(updatedRelays);
    }
  }

  @action async fetchUsdPriceOfBnt() {
    const price = await vxm.bancor.fetchUsdPriceOfBnt();
    this.setBntUsdPrice(price);
    return price;
  }

  @mutation setBntUsdPrice(usdPrice: number) {
    this.bntUsdPrice = usdPrice;
  }

  @action async fetchStakedReserveBalance({
    converterAddress,
    reserveTokenAddress
  }: {
    converterAddress: string;
    reserveTokenAddress: string;
  }): Promise<string> {
    const contract = buildV2Converter(converterAddress, w3);
    return contract.methods.reserveStakedBalance(reserveTokenAddress).call();
  }

  get loadingTokens() {
    return !this.apiData;
  }

  get moreTokensAvailable() {
    return this.morePoolsAvailable;
  }

  @action async refresh() {
    console.log("refresh called on eth bancor, doing nothing");
  }

  @action async conversionPathFromNetworkContract({
    from,
    to,
    networkContractAddress
  }: {
    from: string;
    to: string;
    networkContractAddress: string;
  }) {
    return conversionPath({
      networkContractAddress,
      from,
      to,
      web3: w3
    });
  }

  @action async relaysRequiredForTrade({
    from,
    to,
    networkContractAddress
  }: {
    from: string;
    to: string;
    networkContractAddress: string;
  }) {
    try {
      const path = await this.conversionPathFromNetworkContract({
        from,
        to,
        networkContractAddress
      });
      const smartTokenAddresses = path.filter((_, index) => isOdd(index));
      if (smartTokenAddresses.length == 0)
        throw new Error("Failed to find any smart token addresses for path.");
      return smartTokenAddresses;
    } catch (e) {
      console.error(`relays required for trade failed ${e.message}`);
      throw new Error(`relays required for trade failed ${e.message}`);
    }
  }

  @action async poolsByPriority({
    anchorAddressess,
    tokenPrices
  }: {
    anchorAddressess: string[];
    tokenPrices?: TokenPrice[];
  }) {
    if (tokenPrices && tokenPrices.length > 0) {
      return sortSmartTokenAddressesByHighestLiquidity(
        tokenPrices,
        anchorAddressess
      );
    } else {
      return sortAlongSide(anchorAddressess, x => x, priorityEthPools);
    }
  }

  @action async bareMinimumPools({
    params,
    networkContractAddress,
    anchorAddressess,
    tokenPrices
  }: {
    params?: ModuleParam;
    networkContractAddress: string;
    anchorAddressess: string[];
    tokenPrices?: TokenPrice[];
  }): Promise<string[]> {
    const fromToken =
      params! && params!.tradeQuery! && params!.tradeQuery!.base!;
    const toToken =
      params! && params!.tradeQuery! && params!.tradeQuery!.quote!;

    const tradeIncluded = fromToken && toToken;
    const poolIncluded = params && params.poolQuery;

    if (tradeIncluded) {
      const res = await this.relaysRequiredForTrade({
        from: fromToken,
        to: toToken,
        networkContractAddress
      });
      return res;
    } else if (poolIncluded) {
      return [poolIncluded];
    } else {
      const allPools = await this.poolsByPriority({
        anchorAddressess,
        tokenPrices
      });
      return allPools.slice(0, 3);
    }
  }

  @action async multi({
    groupsOfShapes,
    blockHeight,
    traditional = false,
    label
  }: {
    groupsOfShapes: ShapeWithLabel[][];
    blockHeight?: number;
    traditional?: boolean;
    label?: string;
  }) {
    const currentNetwork = this.currentNetwork;
    const networkVars = getNetworkVariables(currentNetwork);
    const isMainNet = currentNetwork == EthNetworks.Mainnet;
    // @ts-ignore
    const multi = new MultiCall(w3, networkVars.multiCall, [
      500,
      100,
      50,
      10,
      1
    ]);

    try {
      const res = await multi.all(groupsOfShapes, {
        traditional,
        blockHeight
      });
      return res;
    } catch (e) {
      throw new Error(`Failed eth-multicall fetch ${e} label is ${label}`);
    }
  }

  @action async addPoolsV2(
    convertersAndAnchors: ConverterAndAnchor[]
  ): Promise<V2Response> {
    const smallLoad = convertersAndAnchors.length < 5;

    const timeStart = Date.now();
    console.log(
      "started at",
      parseInt(String(timeStart / 1000)),
      "for",
      convertersAndAnchors.length,
      timeStart
    );

    const allAnchors = convertersAndAnchors.map(item => item.anchorAddress);
    const allConverters = convertersAndAnchors.map(
      item => item.converterAddress
    );

    const groupsOfShapes = [
      allConverters.map(relayShape),
      allAnchors.map(poolTokenShape)
    ];

    const [rawRelays, poolAndSmartTokens] = ((await this.multi({
      groupsOfShapes,
      traditional: smallLoad,
      label: "raw relays fetch"
    })) as [unknown, unknown]) as [AbiRelay[], AbiCentralPoolToken[]];

    const { poolTokenAddresses, smartTokens } = seperateMiniTokens(
      poolAndSmartTokens
    );

    const polished: RefinedAbiRelay[] = await Promise.all(
      rawRelays.filter(hasTwoConnectors).map(
        async half =>
          <RefinedAbiRelay>{
            ...half,
            anchorAddress: findOrThrow(
              convertersAndAnchors,
              item =>
                compareString(item.converterAddress, half.converterAddress),
              "failed to find anchor address"
            ).anchorAddress,
            reserves: [half.connectorToken1, half.connectorToken2] as [
              string,
              string
            ],
            version: Number(half.version),
            converterType: determineConverterType(half.converterType)
          }
      )
    );

    const overWroteVersions = updateArray(
      polished,
      relay =>
        knownVersions.some(r =>
          compareString(r.converterAddress, relay.converterAddress)
        ),
      relay => ({
        ...relay,
        version: knownVersions.find(r =>
          compareString(r.converterAddress, relay.converterAddress)
        )!.version
      })
    );

    const passedFirstHalfs = overWroteVersions
      .filter(hasTwoConnectors)
      .filter(half =>
        poolTokenAddresses.some(poolTokenAddress =>
          compareString(poolTokenAddress.anchorAddress, half.anchorAddress)
        )
          ? poolTokenAddresses.find(poolTokenAddress =>
              compareString(poolTokenAddress.anchorAddress, half.anchorAddress)
            )!.poolTokenAddresses.length == 2
          : true
      );

    const verifiedV1Pools = passedFirstHalfs.filter(
      half => half.converterType == PoolType.Traditional
    );

    const verifiedV2Pools = passedFirstHalfs.filter(
      half => half.converterType == PoolType.ChainLink
    );

    console.log({ verifiedV1Pools, verifiedV2Pools });

    const reserveTokens = uniqWith(
      passedFirstHalfs.flatMap(half => half.reserves),
      compareString
    );

    console.time("secondWaterfall");

    const tokenInMeta = (tokenMeta: TokenMeta[]) => (address: string) =>
      tokenMeta.find(
        meta => compareString(address, meta.contract) && meta.precision
      );

    const allTokensRequired = [
      ...reserveTokens,
      ...poolTokenAddresses.flatMap(pool => pool.poolTokenAddresses)
    ].filter(tokenAddress => !compareString(tokenAddress, ethReserveAddress));

    const tokenAddressesKnown = allTokensRequired.filter(
      tokenInMeta(this.tokenMeta)
    );
    const tokensKnown = tokenAddressesKnown.map(address => {
      const meta = tokenInMeta(this.tokenMeta)(address)!;
      return metaToTokenAssumedPrecision(meta);
    });
    const tokenAddressesMissing = differenceWith(
      allTokensRequired,
      tokenAddressesKnown,
      compareString
    );

    const [
      reserveAndPoolTokensAbi,
      v1ReserveBalances,
      v2PoolReserveBalances
    ] = ((await this.multi({
      groupsOfShapes: [
        tokenAddressesMissing.map(tokenShape),
        verifiedV1Pools.map(v1Pool =>
          reserveBalanceShape(v1Pool.converterAddress, v1Pool.reserves)
        ),
        verifiedV2Pools.map(pool =>
          v2PoolBalanceShape(
            pool.converterAddress,
            pool.reserves[0],
            pool.reserves[1],
            this.currentNetwork
          )
        )
      ],
      label: "to my eyes",
      traditional: smallLoad
    })) as [unknown, unknown, unknown]) as [
      RawAbiToken[],
      RawAbiReserveBalance[],
      RawAbiV2PoolBalances[]
    ];

    const stakedAndReserveWeights = v2PoolReserveBalances.map(
      rawAbiV2ToStacked
    );

    const reserveAndPoolTokens = reserveAndPoolTokensAbi.map(
      (token): Token => ({
        contract: token.contract,
        decimals: Number(token.decimals),
        network: "ETH",
        symbol: token.symbol
      })
    );

    const allTokens = [...reserveAndPoolTokens, ...tokensKnown];

    const polishedReserveAndPoolTokens = polishTokens(
      this.tokenMeta,
      allTokens
    );

    const matched = stakedAndReserveWeights.map(relay => ({
      ...relay,
      anchorAddress: findOrThrow(
        convertersAndAnchors,
        item => compareString(item.converterAddress, relay.converterAddress),
        "failed to match anchor address"
      ).anchorAddress,
      reserves: relay.reserves.map(reserve => ({
        ...reserve,
        token: polishedReserveAndPoolTokens.find(token =>
          compareString(token.contract, reserve.reserveAddress)
        )
      }))
    }));

    const confirmedTokenMatch = matched.filter(match =>
      match.reserves.every(reserve => reserve.token)
    ) as RawV2Pool[];

    const v2RelayFeeds = buildRelayFeedChainkLink({
      relays: confirmedTokenMatch,
      usdPriceOfBnt: this.bntUsdPrice
    });

    console.timeEnd("secondWaterfall");

    const v2Pools = verifiedV2Pools.map(
      (pool): ChainLinkRelay => {
        const rawPool = findOrThrow(
          confirmedTokenMatch,
          match => compareString(match.converterAddress, pool.converterAddress),
          `failed to find raw pool ${pool.converterAddress}`
        );

        return {
          anchor: {
            poolContainerAddress: rawPool.anchorAddress,
            poolTokens: rawPool.reserves.map(reserve => ({
              reserveId: reserve.reserveAddress,
              poolToken: findOrThrow(
                polishedReserveAndPoolTokens,
                token =>
                  compareString(token.contract, reserve.poolTokenAddress),
                `failed to find the pool token for ${reserve.poolTokenAddress}`
              )
            }))
          },
          contract: pool.converterAddress,
          id: rawPool.anchorAddress,
          converterType: PoolType.ChainLink,
          isMultiContract: false,
          network: "ETH",
          reserves: rawPool.reserves.map(reserve => ({
            ...reserve.token,
            reserveWeight:
              typeof reserve.reserveWeight !== "undefined"
                ? Number(reserve.reserveWeight) / oneMillion.toNumber()
                : undefined
          })),
          version: String(pool.version),
          fee: ppmToDec(pool.conversionFee)
        };
      }
    );

    const v1Pools = verifiedV1Pools.map(pool => {
      const smartTokenAddress = pool.anchorAddress;
      const converterAddress = convertersAndAnchors.find(item =>
        compareString(item.anchorAddress, smartTokenAddress)
      )!.converterAddress;
      const polishedHalf = overWroteVersions.find(pol =>
        compareString(pol.converterAddress, converterAddress)
      )!;
      const smartToken = smartTokens.find(token =>
        compareString(token.contract, smartTokenAddress)
      )!;
      const anchorProps = smartTokenAnchor({
        ...smartToken,
        network: "ETH",
        decimals: Number(smartToken.decimals)
      });
      const reserveBalances = v1ReserveBalances.find(reserve =>
        compareString(reserve.converterAddress, converterAddress)
      )!;
      if (!reserveBalances) {
        console.log(
          pool.anchorAddress,
          "was dropped because it has no reserve balances"
        );
        return;
      }
      const zippedReserveBalances = [
        {
          contract: polishedHalf.connectorToken1,
          amount: reserveBalances.reserveOne
        },
        {
          contract: polishedHalf.connectorToken2,
          amount: reserveBalances.reserveTwo
        }
      ];
      const reserveTokens = zippedReserveBalances.map(
        reserve =>
          polishedReserveAndPoolTokens.find(token =>
            compareString(token.contract, reserve.contract)
          )!
      );

      const relay: RelayWithReserveBalances = {
        id: smartTokenAddress,
        reserves: reserveTokens.map(x => ({
          ...x,
          reserveWeight: 0.5,
          decimals: Number(x.decimals)
        })),
        reserveBalances: zippedReserveBalances.map(zip => ({
          amount: zip.amount,
          id: zip.contract
        })),
        contract: converterAddress,
        fee: ppmToDec(polishedHalf.conversionFee),
        isMultiContract: false,
        network: "ETH",
        version: String(polishedHalf.version),
        anchor: anchorProps.anchor,
        converterType: anchorProps.converterType
      };

      return relay;
    });

    const completeV1Pools = (v1Pools.filter(
      Boolean
    ) as RelayWithReserveBalances[]).filter(x => x.reserves.every(Boolean));

    const bntTokenAddress = getNetworkVariables(this.currentNetwork).bntToken;

    const knownPrices = [
      { id: bntTokenAddress, usdPrice: String(this.bntUsdPrice) },
      ...trustedStables(this.currentNetwork)
    ];

    const traditionalRelayFeeds = buildPossibleReserveFeedsTraditional(
      completeV1Pools,
      knownPrices
    );

    const reserveFeeds = [...traditionalRelayFeeds, ...v2RelayFeeds];
    const pools = [...v2Pools, ...completeV1Pools];

    // debug
    const failed = differenceWith(convertersAndAnchors, pools, (a, b) =>
      compareString(a.converterAddress, b.contract)
    );
    if (failed.length > 0) {
      console.warn(failed, "FAILS");
    }

    // end debug

    const timeEnd = Date.now();
    const timeTaken = timeEnd - timeStart;
    console.log(
      timeTaken,
      `was time to load ${convertersAndAnchors.length} finishing with ${
        pools.length
      } in mode ${smallLoad ? "small" : "normal"}`
    );

    return {
      reserveFeeds,
      pools
    };
  }

  @action async add(anchorAddresses: string[]) {
    const converters = await this.fetchConverterAddressesByAnchorAddresses(
      anchorAddresses
    );
    return zipAnchorAndConverters(anchorAddresses, converters);
  }

  previousPoolFeesArr: PreviousPoolFee[] = [];

  get previousPoolFees(): PreviousPoolFee[] {
    return [...this.previousPoolFeesArr, ...previousPoolFees];
  }

  get liquidityHistory(): {
    loading: boolean;
    data: ViewLiquidityEvent<ViewTradeEvent>[];
  } {
    if (!this.apiData)
      return {
        loading: true,
        data: []
      };

    const tokens = this.apiData!.tokens;
    const meta = this.tokenMeta;

    const trades = this.apiData!.swaps.map(
      (x): ViewLiquidityEvent<ViewTradeEvent> => {
        const fromToken = tokens.find(token =>
          compareString(x.source_token_dlt_id, token.dlt_id)
        )!;
        const toToken = tokens.find(token =>
          compareString(x.target_token_dlt_id, token.dlt_id)
        )!;
        const fromMetaToken = meta.find(meta =>
          compareString(meta.contract, x.source_token_dlt_id)
        );
        const toMetaToken = meta.find(meta =>
          compareString(meta.contract, x.target_token_dlt_id)
        );

        return {
          account: x.account_dlt_id,
          accountLink: generateEtherscanAccountLink(x.account_dlt_id),
          data: {
            from: {
              amount: x.input_amount,
              decimals: fromToken.decimals,
              id: x.source_token_dlt_id,
              logo: (fromMetaToken && fromMetaToken.image) || defaultImage,
              symbol: fromToken.symbol
            },
            to: {
              amount: x.output_amount,
              decimals: toToken.decimals,
              id: x.target_token_dlt_id,
              logo: (toMetaToken && toMetaToken.image) || defaultImage,
              symbol: toToken.symbol
            }
          },
          txHash: x.tx_hash,
          id: x.tx_hash,
          txLink: generateEtherscanTxLink(x.tx_hash),
          type: "swap",
          unixTime: x.timestamp / 1000,
          valueTransmitted: new BigNumber(x.input_amount)
            .times(fromToken.rate.usd || 0)
            .toNumber()
        };
      }
    );

    const groupedByHash = groupBy(trades, trade => trade.txHash.toLowerCase());
    const tradesUnderHash = toPairs(groupedByHash)
      .map(([hash, trades]) => ({ hash, trades }))
      .sort((a, b) => b.trades.length - a.trades.length);

    const x = tradesUnderHash
      .flatMap(x => {
        if (x.trades.length == 1) {
          return x.trades[0];
        }
        const tokensTraded = x.trades.reduce(
          (acc, item) => [...acc, item.data.from.id, item.data.to.id],
          [] as string[]
        );
        const firstTo = first(x.trades)!;
        const lastTo = last(x.trades)!;

        const terminatingTrades = [firstTo, lastTo];
        const terminatingTokens = terminatingTrades.map(x => x.data.to.id);

        const sameTerminatingTokens = terminatingTokens.every(
          (token, index, arr) => arr[0] === token
        );
        if (sameTerminatingTokens) return false;

        const uniqueTokens = uniqWith(tokensTraded, compareString);
        const zeroCounts = uniqueTokens.map(token => [token, 0]);
        const zeroCountObject = fromPairs(zeroCounts);

        const tokenCounts = toPairs(
          tokensTraded.reduce(
            (acc, item) => ({ ...acc, [item]: acc[item] + 1 }),
            zeroCountObject
          )
        ) as [string, number][];

        const lowestTwoCounts = tokenCounts
          .sort((a, b) => a[1] - b[1])
          .slice(0, 2);

        const toToken = terminatingTokens.find(token =>
          lowestTwoCounts.some(([t]) => compareString(token, t))
        );
        if (!toToken) {
          console.error("Unable to find terminating token...");
          console.log(lowestTwoCounts, terminatingTokens, terminatingTrades);
          return false;
        }

        const lastTrade = terminatingTrades.find(x =>
          compareString(x.data.to.id, toToken)
        )!;
        const firstTrade = terminatingTrades.find(x => lastTrade.id !== x.id)!;
        if (!firstTrade || !lastTrade) return false;

        return {
          ...firstTrade,
          data: {
            ...firstTrade.data,
            to: lastTrade.data.to
          }
        };
      })
      .filter(Boolean) as ViewLiquidityEvent<ViewTradeEvent>[];

    return {
      loading: false,
      data: x
    };
  }

  get availableBalances(): ViewLockedBalance[] {
    const now = dayjs();
    const bntPrice = this.bntUsdPrice;
    const balances = this.lockedBalancesArr.filter(lockedBalance =>
      dayjs.unix(lockedBalance.expirationTime).isSameOrBefore(now)
    );
    if (balances.length == 0) return [];

    if (balances.length == 1) {
      const balance = balances[0];
      const decBnt = shrinkToken(balance.amountWei, 18);
      const usdValue = new BigNumber(decBnt).times(bntPrice).toNumber();
      return [
        {
          id: String(balance.expirationTime),
          amount: decBnt,
          lockedUntil: balance.expirationTime,
          usdValue
        }
      ];
    }
    return [
      balances
        .map(
          (balance): ViewLockedBalance => {
            const decBnt = shrinkToken(balance.amountWei, 18);
            const usdValue = new BigNumber(decBnt).times(bntPrice).toNumber();
            return {
              id: String(balance.expirationTime),
              amount: decBnt,
              lockedUntil: balance.expirationTime,
              usdValue
            };
          }
        )
        .reduce((acc, item) => ({
          ...item,
          amount: new BigNumber(acc.amount).plus(item.amount).toString()
        }))
    ];
  }

  get lockedBalances(): ViewLockedBalance[] {
    const now = dayjs();
    const bntPrice = this.bntUsdPrice;
    const balances = this.lockedBalancesArr.filter(lockedBalance =>
      dayjs.unix(lockedBalance.expirationTime).isAfter(now)
    );
    return balances.map(
      (balance): ViewLockedBalance => {
        const decBnt = shrinkToken(balance.amountWei, 18);
        const usdValue = new BigNumber(decBnt).times(bntPrice).toNumber();
        return {
          id: String(balance.expirationTime),
          amount: decBnt,
          lockedUntil: balance.expirationTime,
          usdValue: usdValue
        };
      }
    );
  }

  @action async fetchDynamicRelays(
    staticRelays: StaticRelay[]
  ): Promise<NewRelay[]> {
    const relaysShape = staticRelays.map(relay =>
      dynamicRelayShape(relay.converterAddress, reserveContractsInStatic(relay))
    );

    const [rawRelays] = ((await this.multi({
      groupsOfShapes: [relaysShape],
      label: "fetch dynamic relays"
    })) as unknown) as [RawABIDynamicRelay[]];

    const hydratedRelays = rawRelays.map(parseRawDynamic);

    const dynamicRelays = staticRelays.map(relay => {
      try {
        const hydrated = hydratedRelays.find(r =>
          compareString(relay.converterAddress, r.converterAddress)
        )!;
        const hydratedReserves = hydrated.reserves;

        const reserves = relay.reserves.map(reserve => {
          const { reserveBalance } = findOrThrow(
            hydratedReserves,
            ({ reserveAddress }) =>
              compareString(reserveAddress, reserve.contract)
          );
          return {
            ...reserve,
            reserveBalance
          };
        });
        const fee = ppmToDec(hydrated.conversionFee);
        return {
          ...relay,
          reserves,
          fee
        };
      } catch (e) {
        throw new Error(`Failed hydrating static relays ${e}`);
      }
    });
    return dynamicRelays;
  }

  bntSupply: string = "";

  @mutation setBntSupply(weiAmount: string) {
    this.bntSupply = weiAmount;
  }

  @action async fetchAndSetBntSupply(bntTokenAddress: string) {
    const contract = buildTokenContract(bntTokenAddress);
    const weiSupply = await contract.methods.totalSupply().call();
    this.setBntSupply(weiSupply);
  }

  @action async fetchLiquidityProtectionSettingsContract(
    liquidityProtectionContract: string
  ): Promise<string> {
    try {
      const contract = buildLiquidityProtectionContract(
        liquidityProtectionContract
      );
      return contract.methods.settings().call();
    } catch (e) {
      const error = `Failed fetching settings contract via address ${liquidityProtectionContract}`;
      console.error(error);
      throw new Error(error);
    }
  }

  @action async fetchTokens(tokenContracts: string[]): Promise<RawAbiToken[]> {
    const tokenShapes = tokenContracts.map(tokenShape);
    const [res] = await this.multi({
      groupsOfShapes: [tokenShapes],
      label: "fetching tokens"
    });
    return res as RawAbiToken[];
  }

  @action async halfRelayToFullStatic(
    relays: HalfStaticRelay[]
  ): Promise<StaticRelay[]> {
    const cachedTokens = uniqWith(
      moreStaticRelays.flatMap(relay => relay.reserves),
      (a, b) => compareString(a.contract, b.contract)
    );

    const tokenContractsRequired = uniqWith(
      relays.flatMap(relay => relay.reserves),
      compareString
    );

    const [alreadyCovered, notCovered] = partition(
      tokenContractsRequired,
      contract =>
        cachedTokens.some(token => compareString(token.contract, contract))
    );

    const fetchedTokens = await this.fetchTokens(notCovered);
    const alreadyCoveredTokens = alreadyCovered.map(
      contract =>
        cachedTokens.find(token => compareString(contract, token.contract))!
    );

    const tokensRequired = [...fetchedTokens, ...alreadyCoveredTokens];

    return relays.map(
      (relay): StaticRelay => ({
        ...relay,
        reserves: relay.reserves.map(
          reserve =>
            tokensRequired.find(token =>
              compareString(reserve, token.contract)
            )!
        )
      })
    );
  }

  apiData: WelcomeData | undefined = undefined;
  newPools: NewPool[] = [];

  @mutation setApiData(data: WelcomeData) {
    this.apiData = data;
    console.log(data, "data is here!");
  }

  @mutation updatePools(pools: NewPool[]) {
    this.newPools = pools;

    const existingPools = this.newPools;
    const poolsNotBeingUpdated = existingPools.filter(
      pool => !pools.some(p => compareString(p.pool_dlt_id, pool.pool_dlt_id))
    );
    this.newPools = filterAndWarn(
      [...pools, ...poolsNotBeingUpdated],
      pool =>
        pool.reserves.every(reserve => typeof reserve.address == "string") &&
        pool.reserves.length == 2,
      "lost a pool..."
    );
  }

  @action async init() {
    if (this.initiated) {
      return this.refresh();
    }

    BigNumber.config({ EXPONENTIAL_AT: 256 });

    web3.eth
      .getChainId()
      .then(chainId => networkVersionReceiver$.next(chainId));

    web3.eth
      .getBlockNumber()
      .then(number => currentBlockReceiver$.next(number));

    this.warmEthApi();

    currentBlock$
      .pipe(firstItem())
      .subscribe(({ blockNumber }) => currentBlockTwo$.next(blockNumber));

    const anchors$ = bancorConverterRegistry$.pipe(
      filter(() => false),
      switchMap(converterRegistryAddress =>
        this.fetchAnchorAddresses({
          converterRegistryAddress
        })
      ),
      shareReplay(1)
    );

    const anchorAndConverters$ = combineLatest([
      anchors$,
      bancorConverterRegistry$
    ]).pipe(
      mergeMap(([anchorAddresses, converterRegistryAddress]) =>
        (async () => {
          console.log("fetching...", {
            anchorAddresses,
            converterRegistryAddress
          });
          const converters = await getConvertersByAnchors({
            anchorAddresses,
            converterRegistryAddress,
            web3
          });
          const anchorsAndConverters = zipAnchorAndConverters(
            anchorAddresses,
            converters
          );
          return anchorsAndConverters;
        })()
      ),
      distinctArrayItem(knownPools, compareAnchorAndConverter),
      shareReplay<ConverterAndAnchor[]>(3000)
    );

    if (this.currentUser) {
      authenticated$.next(this.currentUser);
    }

    const individualAnchorsAndConverters$ = anchorAndConverters$.pipe(
      mergeMap(x => from(x))
    ) as Observable<ConverterAndAnchor>;

    const [v2Pools$, v1Pools$] = partitionOb(
      individualAnchorsAndConverters$,
      anchorSet =>
        v2Pools.some(anchor => compareString(anchor, anchorSet.anchorAddress))
    );
    v2Pools$.pipe(bufferTime(100)).subscribe(pools => {
      if (pools.length > 0) {
        this.addPoolsBulk(pools);
      }
    });

    const [toLocalLoad$, toRemoteLoad$] = partitionOb(
      v1Pools$,
      anchorAndConverter =>
        moreStaticRelays.some(staticRelay =>
          compareStaticRelayAndSet(staticRelay, anchorAndConverter)
        )
    );

    const staticRelayLocal$ = toLocalLoad$.pipe(
      map(anchorAndConverter =>
        findOrThrow(
          moreStaticRelays,
          staticRelay =>
            compareStaticRelayAndSet(staticRelay, anchorAndConverter),
          "failed to find static relay"
        )
      )
    );

    const staticRelaysRemote$ = toRemoteLoad$.pipe(
      bufferTime(100),
      map(pairs => [
        pairs.map(pair => pair.converterAddress).map(staticRelayShape),
        pairs.map(pair => pair.anchorAddress).map(poolTokenShape)
      ]),
      concatMap(groupsOfShapes => this.multi({ groupsOfShapes })),
      map(
        ([staticRelays, poolTokens]) =>
          zip(staticRelays, poolTokens) as [
            AbiStaticRelay,
            AbiCentralPoolToken
          ][]
      ),
      mergeMap(zipped => from(zipped)),
      map(([relay, poolToken]) => ({ relay, poolToken })),
      map(set => ({
        ...set,
        relay: {
          ...set.relay,
          version:
            knownVersions.find(version =>
              compareString(
                version.converterAddress,
                set.relay.converterAddress
              )
            )?.version || Number(set.relay.version)
        }
      })),
      filter(({ relay }) => !!relay.connectorToken2),
      map(
        ({ relay, poolToken }): HalfStaticRelay => ({
          ...relay,
          poolToken,
          reserves: [relay.connectorToken1, relay.connectorToken2] as [
            string,
            string
          ],
          version: Number(relay.version),
          converterType: determineConverterType(relay.converterType)
        })
      ),
      bufferTime<HalfStaticRelay>(50),
      mergeMap(relays => this.halfRelayToFullStatic(relays)),
      mergeMap(relays => from(relays))
    ) as Observable<StaticRelay>;

    try {
      const staticRelays$ = merge(staticRelayLocal$, staticRelaysRemote$).pipe(
        filter(
          relay =>
            true ||
            !v2Pools.some(r => compareString(relay.poolToken.contract, r))
        )
      );

      const dynamicRelayRemote$ = staticRelays$.pipe(
        bufferTime(100),
        filter(staticRelays => staticRelays && staticRelays.length > 0),
        mergeMap(x => this.fetchDynamicRelays(x).catch(e => false)),
        // @ts-ignore
        filter(x => Boolean(x)),
        share<NewRelay[]>()
      );

      const fullRelays$ = dynamicRelayRemote$.pipe(
        map(relays =>
          filterAndWarn(relays, x =>
            x.reserves.every(reserve => reserve.symbol)
          )
        ),
        map(relays => relays.map(newRelayToRelayWithBalances))
      );

      const emittedRelays$ = combineLatest([
        fullRelays$,
        usdPriceOfBnt$,
        networkVersion$
      ]).pipe(
        map(([relay, usdPriceOfBnt, currentNetwork]) => {
          const bntTokenAddress = getNetworkVariables(currentNetwork).bntToken;

          const knownPrices = [
            ...trustedStables(this.currentNetwork),
            { id: bntTokenAddress, usdPrice: String(usdPriceOfBnt) }
          ];
          const reserveFeeds = buildPossibleReserveFeedsTraditional(
            relay,
            knownPrices
          );
          return {
            relay,
            reserveFeeds
          };
        })
      );

      const finalRelays$ = emittedRelays$.pipe(
        bufferTime(50),
        filter(x => x && x.length > 0),
        map(x => {
          const allReserveFeeds = x.flatMap(x => x.reserveFeeds);
          const relays = x.flatMap(x => x.relay);
          return { allReserveFeeds, relays };
        }),
        tap(x => {
          this.addThePools({
            pools: x.relays,
            reserveFeeds: x.allReserveFeeds
          });
        }),
        share()
      );

      combineLatest([poolPrograms$, finalRelays$, liquidityProtectionStore$])
        .pipe(
          mergeMap(([poolPrograms, relays, protectionStoreAddress]) =>
            this.fetchPooLiqMiningApr({
              poolPrograms,
              relays: relays.relays,
              protectionStoreAddress
            })
          )
        )
        .subscribe(liqMiningApr => this.updateLiqMiningApr(liqMiningApr));

      tokenMeta$.subscribe(meta => this.setTokenMeta(meta));
      await combineLatest([apiData$, tokenMeta$])
        .pipe(
          switchMap(([apiData, tokenMeta]) => {
            const pools = apiData.pools;
            const tokens = apiData.tokens;

            const betterPools = pools.map(pool => {
              const reserveTokens = pool.reserves
                .map(
                  (reserve): TokenMetaWithReserve => {
                    const meta = tokenMeta.find(meta =>
                      compareString(meta.contract, reserve.address)
                    );
                    const token = findOrThrow(
                      tokens,
                      token => compareString(token.dlt_id, reserve.address),
                      "was expecting a token for a known reserve in API data"
                    );

                    return {
                      id: reserve.address,
                      contract: reserve.address,
                      reserveWeight: ppmToDec(reserve.weight),
                      decBalance: reserve.balance,
                      name: token.symbol,
                      symbol: token.symbol,
                      image: (meta && meta.image) || defaultImage,
                      precision: token.decimals
                    };
                  }
                )
                .filter(pool => pool.contract);
              const decFee = ppmToDec(pool.fee);
              return {
                ...pool,
                decFee,
                reserveTokens
              };
            });

            const passedPools = filterAndWarn(
              betterPools,
              pool => pool.reserveTokens.length == 2,
              "lost pools due to lack of meta data"
            ) as NewPool[];

            return passedPools;
          }),
          bufferTime(50),
          filter(x => x.length > 0),
          firstItem(),
          tap(pools => {
            this.updatePools(pools);
          })
        )
        .toPromise();
    } catch (e) {
      console.error("thrown in x", e);
    }
  }

  @action async fetchPooLiqMiningApr({
    poolPrograms,
    relays,
    protectionStoreAddress
  }: {
    relays: RelayWithReserveBalances[];
    protectionStoreAddress: string;
    poolPrograms: PoolProgram[];
  }): Promise<PoolLiqMiningApr[]> {
    const highTierPools = relays.filter(relay =>
      poolPrograms.some(poolProgram =>
        compareString(relay.id, poolProgram.poolToken)
      )
    );

    if (highTierPools.length == 0) return [];

    const storeAddress = protectionStoreAddress;

    const protectedShapes = highTierPools.map(pool => {
      const [reserveOne, reserveTwo] = pool.reserves;
      return protectedReservesShape(
        storeAddress,
        pool.id,
        reserveOne.contract,
        reserveTwo.contract
      );
    });

    const [protectedReserves] = ((await this.multi({
      groupsOfShapes: [protectedShapes],
      label: "pool mining"
    })) as unknown[]) as {
      anchorAddress: string;
      reserveOneAddress: string;
      reserveTwoAddress: string;
      reserveOneProtected: string;
      reserveTwoProtected: string;
    }[][];

    const zippedProtectedReserves = protectedReserves.map(protectedReserve => ({
      anchorAddress: protectedReserve.anchorAddress,
      reserves: [
        {
          contract: protectedReserve.reserveOneAddress,
          amount: protectedReserve.reserveOneProtected
        },
        {
          contract: protectedReserve.reserveTwoAddress,
          amount: protectedReserve.reserveTwoProtected
        }
      ]
    }));

    const res = zippedProtectedReserves.map(pool => {
      const poolProgram: PoolProgram = findOrThrow(poolPrograms, pp =>
        compareString(pool.anchorAddress, pp.poolToken)
      );

      const poolReserveBalances = findOrThrow(highTierPools, p =>
        compareString(pool.anchorAddress, p.id)
      );

      const networkToken =
        this.liquidityProtectionSettings.networkToken ||
        "0x1F573D6Fb3F13d689FF844B4cE37794d79a7FF1C";

      const [
        bntReserve,
        tknReserve
      ] = sortAlongSide(
        poolReserveBalances.reserveBalances,
        reserve => reserve.id,
        [networkToken]
      );

      const [bntProtected, tknProtected] = sortAlongSide(
        pool.reserves,
        reserve => reserve.contract,
        [networkToken]
      );

      const [
        bntProtectedShare,
        tknProtectedShare
      ] = sortAlongSide(poolProgram.reserves, reserve => reserve.reserveId, [
        networkToken
      ]);

      const poolRewardRate = poolProgram.rewardRate;

      const bntReward = miningBntReward(
        bntProtected.amount,
        poolRewardRate,
        ppmToDec(bntProtectedShare.rewardShare)
      );

      const tknReward = miningTknReward(
        tknReserve.amount,
        bntReserve.amount,
        tknProtected.amount,
        poolRewardRate,
        ppmToDec(tknProtectedShare.rewardShare)
      );

      return {
        ...pool,
        bntReward,
        tknReward,
        endTime: poolProgram.endTimes
      };
    });

    const liqMiningApr: PoolLiqMiningApr[] = res.map(calculated => {
      const [bntReserve, tknReserve] = sortAlongSide(
        calculated.reserves,
        reserve => reserve.contract,
        [this.liquidityProtectionSettings.networkToken]
      );
      const fullTknReserve = findOrThrow(
        highTierPools.flatMap(pool => pool.reserves),
        reserve => compareString(reserve.contract, tknReserve.contract),
        "failed to find reserve"
      );

      return {
        poolId: calculated.anchorAddress,
        endTime: Number(calculated.endTime),
        rewards: [
          {
            address: bntReserve.contract,
            amount: bntReserve.amount,
            symbol: "BNT",
            reward: calculated.bntReward
          },
          {
            address: tknReserve.contract,
            amount: tknReserve.amount,
            symbol: fullTknReserve.symbol,
            reward: calculated.tknReward
          }
        ]
      };
    });

    return liqMiningApr;
  }

  poolLiqMiningAprs: PoolLiqMiningApr[] = [];

  @mutation updateLiqMiningApr(liqMiningApr: PoolLiqMiningApr[]) {
    if (liqMiningApr.length == 0) return;
    const existing = this.poolLiqMiningAprs;
    const withoutOld = existing.filter(
      apr => !liqMiningApr.some(a => compareString(a.poolId, apr.poolId))
    );
    this.poolLiqMiningAprs = [...withoutOld, ...liqMiningApr];
  }

  poolAprs: PoolApr[] = [];

  @mutation updatePoolAprs(newPoolAprs: PoolApr[]) {
    const existing = this.poolAprs;
    const withoutOld = existing.filter(
      apr => !newPoolAprs.some(a => compareString(apr.poolId, a.poolId))
    );
    this.poolAprs = [...withoutOld, ...newPoolAprs];
  }

  @action async addAprsToPools() {
    const whitelistedPools = this.whiteListedPools
      .map(anchor =>
        this.relaysList.find(relay => compareString(relay.id, anchor))
      )
      .filter(Boolean) as Relay[];

    const poolsToCalculate = whitelistedPools.filter(
      pool => !this.poolAprs.some(apr => compareString(pool.id, apr.poolId))
    );

    const currentBlock = await w3.eth.getBlockNumber();
    const weekAgo = rewindBlocksByDays(currentBlock, 7);

    const reservesShapes = poolsToCalculate.map(pool =>
      reserveBalanceShape(
        pool.contract,
        pool.reserves.map(reserve => reserve.contract)
      )
    );

    const [tokenSupplys, reserveBalances] = ((await this.multi({
      groupsOfShapes: [
        poolsToCalculate.map(pool =>
          tokenSupplyShape(pool.id, this.currentNetwork)
        ),
        reservesShapes
      ],
      blockHeight: weekAgo
    })) as [unknown, unknown]) as [
      {
        tokenContract: string;
        supply: string;
      }[],
      RawAbiReserveBalance[]
    ];

    console.log(poolsToCalculate, "are pools to calculate");
    const [passedReserveBalances, failedReserveBalances] = partition(
      reserveBalances,
      balance => balance.reserveOne && balance.reserveTwo
    );

    console.log({ failedReserveBalances });

    const poolRoiShapes = tokenSupplys
      .filter(supply => {
        const pool = findOrThrow(poolsToCalculate, pool =>
          compareString(pool.id, supply.tokenContract)
        );
        const found = passedReserveBalances.some(reserve =>
          compareString(pool.contract, reserve.converterAddress)
        );
        return found;
      })
      .map(supply => {
        const anchor = supply.tokenContract;

        const pool = findOrThrow(
          poolsToCalculate as RelayWithReserveBalances[],
          pool => compareString(pool.id, anchor),
          "failed finding pool for pool shape"
        );

        const converterAddress = pool.contract;
        const poolTokenSupply = supply.supply;
        const reserves = findOrThrow(reserveBalances, balance =>
          compareString(balance.converterAddress, converterAddress)
        );

        return dualPoolRoiShape(
          this.contracts.LiquidityProtection,
          supply.tokenContract,
          [
            {
              tokenContract: reserves.reserveOneAddress,
              weiAmount: reserves.reserveOne
            },
            {
              tokenContract: reserves.reserveTwoAddress,
              weiAmount: reserves.reserveTwo
            }
          ],
          poolTokenSupply
        );
      });

    try {
      const [poolRois] = ((await this.multi({
        groupsOfShapes: [poolRoiShapes]
      })) as [unknown]) as [
        {
          anchor: string;
          onePrimary: string;
          oneRoi: string;
          twoPrimary: string;
          twoRoi: string;
        }[]
      ];
      console.log("PoolROI Success:", poolRois);

      const successfulPoolRois = poolRois
        .filter(roi => roi.oneRoi && roi.twoRoi)
        .map(roi => ({
          ...roi,
          oneRoiCalculated: new BigNumber(roi.oneRoi)
            .div(1000000)
            .minus(1)
            .times(52)
            .toString(),
          twoRoiCalculated: new BigNumber(roi.twoRoi)
            .div(1000000)
            .minus(1)
            .times(52)
            .toString()
        }))
        .map(roi => ({
          ...roi,
          mean: calculateMean(roi.oneRoiCalculated, roi.twoRoiCalculated)
        }));

      console.log(
        successfulPoolRois,
        "allROIS",
        successfulPoolRois.map(x => x.anchor),
        "anchors"
      );
      this.updatePoolAprs(
        successfulPoolRois.map(
          (x): PoolApr => ({ poolId: x.anchor, oneWeekApr: x.mean })
        )
      );
    } catch (e) {
      console.error("PoolROI Failure:", e.message, poolRoiShapes);
    }
  }

  @action async checkFees(pools: Relay[]) {
    const convertersAndAnchors: ConverterAndAnchor[] = pools.map(relay => ({
      anchorAddress: relay.id,
      converterAddress: relay.contract
    }));
    convertersAndAnchors.forEach(converterAndAnchor =>
      convertersAndAnchors$.next(converterAndAnchor)
    );
  }

  @action async addThePools({
    pools,
    reserveFeeds
  }: {
    pools: RelayWithReserveBalances[];
    reserveFeeds: ReserveFeed[];
  }) {
    this.updateRelays(pools);
    this.updateRelayFeeds(
      await this.addPossiblePropsFromBancorApi(reserveFeeds)
    );

    const allTokens = pools.flatMap(tokensInRelay);
    const contracts = allTokens.map(token => token.contract);

    void this.checkFees(pools);
    return contracts;
  }

  @action async addPoolsBulk(convertersAndAnchors: ConverterAndAnchor[]) {
    console.log(
      "bulkGot",
      convertersAndAnchors.length,
      "at",
      parseInt(String(Date.now() / 1000)),
      Date.now()
    );
    if (!convertersAndAnchors || convertersAndAnchors.length == 0) return;

    const { pools, reserveFeeds } = await this.addPoolsV2(convertersAndAnchors);

    const allPools = [...pools];
    const allReserveFeeds = [...reserveFeeds];

    const poolsFailed = differenceWith(convertersAndAnchors, allPools, (a, b) =>
      compareString(a.anchorAddress, b.id)
    );
    this.updateFailedPools(
      poolsFailed.map(failedPool => failedPool.anchorAddress)
    );

    this.updateRelays(allPools);
    this.updateRelayFeeds(
      await this.addPossiblePropsFromBancorApi(allReserveFeeds)
    );

    const tokenAddresses = pools
      .flatMap(tokensInRelay)
      .map(token => token.contract);

    console.log(
      "bulkGotResolved",
      convertersAndAnchors.length,
      "at",
      parseInt(String(Date.now() / 1000)),
      Date.now()
    );
    void this.checkFees(allPools);

    return tokenAddresses;
  }

  @action async fetchAndSetTokenBalances(tokenContractAddresses: string[]) {
    if (!this.currentUser) return;

    const governanceToken =
      web3.utils.isAddress(this.liquidityProtectionSettings.govToken) &&
      this.liquidityProtectionSettings.govToken;

    if (governanceToken) {
      tokenContractAddresses.push(this.liquidityProtectionSettings.govToken);
    }

    const uniqueAddresses = uniqWith(
      tokenContractAddresses.filter(web3.utils.isAddress),
      compareString
    );

    const ethAddresses = [
      ethReserveAddress,
      "0xc0829421C1d260BD3cB3E0F06cfE2D52db2cE315"
    ];
    const includesEth = uniqueAddresses.some(address =>
      ethAddresses.some(a => compareString(address, a))
    );
    const withoutEth = uniqueAddresses.filter(
      address => !ethAddresses.some(a => compareString(address, a))
    );

    const [balances, ethBalance] = await Promise.all([
      this.fetchTokenBalances(withoutEth),
      (async () => {
        if (!includesEth) return;
        const weiBalance = await web3.eth.getBalance(this.currentUser);
        return fromWei(weiBalance);
      })()
    ]);

    if (ethBalance) {
      this.updateUserBalances([
        ...balances,
        { id: ethReserveAddress, balance: ethBalance }
      ]);
    } else {
      this.updateUserBalances(balances);
    }
  }

  @action async fetchConverterAddressesByAnchorAddresses(
    anchorAddresses: string[]
  ) {
    return getConvertersByAnchors({
      anchorAddresses,
      converterRegistryAddress: this.contracts.BancorConverterRegistry,
      web3: w3
    });
  }

  @action async fetchAnchorAddresses({
    converterRegistryAddress
  }: {
    converterRegistryAddress: string;
  }): Promise<string[]> {
    try {
      const anchors = await getAnchors(converterRegistryAddress, w3);
      return anchors;
    } catch (e) {
      throw new Error(`Failed to fetch Anchors ${e}`);
    }
  }

  @mutation updateRelays(relays: Relay[]) {
    const allReserves = this.relaysList
      .concat(relays)
      .flatMap(relay => relay.reserves);
    const uniqueTokens = uniqWith(allReserves, (a, b) =>
      compareString(a.contract, b.contract)
    );

    const decimalUniformityBetweenTokens = uniqueTokens.every(token => {
      const allReservesTokenFoundIn = allReserves.filter(reserve =>
        compareString(token.contract, reserve.contract)
      );
      return allReservesTokenFoundIn.every(
        (reserve, _, arr) => reserve.decimals == arr[0].decimals
      );
    });
    if (!decimalUniformityBetweenTokens) {
      console.error(
        `There is a mismatch of decimals between relays of the same token, will not store ${relays.length} new relays`
      );
      return;
    }

    const meshedRelays = uniqWith(
      [...relays, ...this.relaysList],
      compareRelayById
    ).map(relay => ({
      ...relay,
      reserves: sortByNetworkTokens(
        updateArray(
          relay.reserves,
          reserve => !reserve.meta,
          reserve => {
            const meta = this.tokenMeta.find(meta =>
              compareString(reserve.contract, meta.contract)
            );
            return {
              ...reserve,
              meta: {
                logo: (meta && meta.image) || defaultImage,
                ...(meta && meta!.name && { name: meta.name })
              }
            };
          }
        ),
        reserve => reserve.symbol
      )
    }));

    const bntSupply = this.bntSupply;
    const bntTokenAddress = getNetworkVariables(this.currentNetwork).bntToken;

    const totalBntInRelays = meshedRelays
      .filter(relay =>
        relay.reserves.some(reserve => reserve.contract, bntTokenAddress)
      )
      .reduce((acc, relay) => {
        const relayBalances = relay as RelayWithReserveBalances;
        const bntReserveBalance =
          relayBalances.reserveBalances?.find(reserve =>
            compareString(reserve.id, bntTokenAddress)
          )?.amount || "0";
        return new BigNumber(acc).plus(bntReserveBalance).toString();
      }, "0");

    const percent = new BigNumber(totalBntInRelays).div(bntSupply).toNumber();

    this.stakedBntPercent = percent;
    this.relaysList = Object.freeze(meshedRelays);
  }

  stakedBntPercent: number = 0;

  @mutation wipeTokenBalances() {
    this.tokenBalances = [];
  }

  @action async onAuthChange(userAddress: string) {
    this.wipeTokenBalances();
    if (userAddress) {
      Sentry.setUser({ id: userAddress.toLowerCase() });
      const govAddress = web3.utils.isAddress(
        this.liquidityProtectionSettings.govToken
      );
      if (govAddress) {
        this.fetchAndSetTokenBalances([
          this.liquidityProtectionSettings.govToken
        ]);
      }
      authenticated$.next(userAddress);
      if (this.apiData && this.apiData.tokens) {
        const uniqueTokenAddresses = uniqWith(
          [
            ...this.apiData.tokens.map(token => token.dlt_id),
            ...this.apiData.pools.map(pool => pool.pool_dlt_id)
          ],
          compareString
        );
        this.fetchAndSetTokenBalances(uniqueTokenAddresses);
      }
    } else {
      Sentry.configureScope(scope => scope.setUser(null));
    }
  }

  @action async focusSymbol(id: string) {
    if (this.currentUser) {
      this.fetchTokenBalances([id]);
    }
  }

  @action async refreshBalances(symbols?: BaseToken[]) {
    if (symbols) {
      symbols.forEach(symbol => this.focusSymbol(symbol.symbol));
    } else if (this.currentUser && this.apiData) {
      const tokenAddresses = [
        ...this.apiData.tokens.map(token => token.dlt_id),
        ...this.apiData.pools.map(pool => pool.pool_dlt_id)
      ];
      this.fetchAndSetTokenBalances(tokenAddresses);
    }
  }

  @action async tokenById(id: string) {
    return findOrThrow(
      this.tokens,
      token => compareString(token.id, id),
      `tokenById failed to find token with ID ${id} `
    );
  }

  @action async tokensById(ids: string[]) {
    return Promise.all(ids.map(id => this.tokenById(id)));
  }

  @action async findPath({
    fromId,
    toId,
    relays
  }: {
    fromId: string;
    toId: string;
    relays: readonly MinimalRelay[];
  }) {
    const lowerCased = relays.map(relay => ({
      ...relay,
      reserves: relay.reserves.map(reserve => ({
        ...reserve,
        contract: reserve.contract.toLowerCase()
      }))
    }));
    const path = await findNewPath(
      fromId.toLowerCase(),
      toId.toLowerCase(),
      lowerCased,
      relay => [relay.reserves[0].contract, relay.reserves[1].contract]
    );

    const flattened = path.hops.flatMap(hop => hop[0]);
    return flattened.map(flat =>
      findOrThrow(
        relays,
        relay => compareString(relay.contract, flat.contract),
        "failed to find relays used in pathing"
      )
    );
  }

  @action async convert({
    from,
    to,
    onUpdate
  }: ProposedConvertTransaction): Promise<TxResponse> {
    if (compareString(from.id, to.id))
      throw new Error("Cannot convert a token to itself.");
    const [fromToken, toToken] = await this.tokensById([from.id, to.id]);
    const fromIsEth = compareString(fromToken.symbol, "eth");

    const steps: Section[] = [
      {
        name: "Pathing",
        description: "Finding path..."
      },
      {
        name: "SetApprovalAmount",
        description: "Setting approval amount..."
      },
      {
        name: "ConvertProcessing",
        description: "Processing conversion..."
      },
      {
        name: "WaitingTxConf",
        description: "Awaiting block confirmation..."
      },
      {
        name: "Done",
        description: "Done!"
      }
    ];

    onUpdate!(0, steps);

    const fromTokenDecimals = await this.getDecimalsByTokenAddress(
      fromToken.id
    );
    const toTokenDecimals = await this.getDecimalsByTokenAddress(toToken.id);

    const minimalRelays = await this.winningMinimalRelays();

    const relays = await this.findPath({
      relays: minimalRelays,
      fromId: from.id,
      toId: to.id
    });

    const fromAmount = from.amount;
    const fromSymbol = fromToken.symbol;
    const fromTokenContract = fromToken.id;
    const toTokenContract = toToken.id;

    const ethPath = generateEthPath(fromSymbol, relays);

    const fromWei = expandToken(fromAmount, fromTokenDecimals);

    if (!fromIsEth) {
      onUpdate!(1, steps);
      await this.triggerApprovalIfRequired({
        owner: this.currentUser,
        amount: fromWei,
        spender: this.contracts.BancorNetwork,
        tokenAddress: fromTokenContract
      });
    }

    onUpdate!(2, steps);

    const networkContract = buildNetworkContract(this.contracts.BancorNetwork);

    const expectedReturn = to.amount;
    const expectedReturnWei = expandToken(expectedReturn, toTokenDecimals);

    const confirmedHash = await this.resolveTxOnConfirmation({
      tx: networkContract.methods.convertByPath(
        ethPath,
        fromWei,
        await this.weiMinusSlippageTolerance(expectedReturnWei),
        zeroAddress,
        zeroAddress,
        0
      ),
      onConfirmation: () =>
        this.spamBalances([fromTokenContract, toTokenContract]),
      resolveImmediately: true,
      ...(fromIsEth && { value: fromWei }),
      onHash: () => onUpdate!(3, steps)
    });
    onUpdate!(4, steps);

    return this.createTxResponse(confirmedHash);
  }

  @action async triggerApprovalIfRequired({
    owner,
    spender,
    amount,
    tokenAddress
  }: {
    owner: string;
    spender: string;
    tokenAddress: string;
    amount: string;
  }) {
    const currentApprovedBalance = await getApprovedBalanceWei({
      owner,
      spender,
      tokenAddress
    });

    const sufficientBalanceAlreadyApproved = new BigNumber(
      currentApprovedBalance
    ).isGreaterThanOrEqualTo(amount);

    if (sufficientBalanceAlreadyApproved) return;

    const isNullApprovalTokenContract = nullApprovals.some(contract =>
      compareString(tokenAddress, contract)
    );

    const nullingTxRequired =
      fromWei(currentApprovedBalance) !== "0" && isNullApprovalTokenContract;

    if (nullingTxRequired) {
      await this.approveTokenWithdrawals([
        { approvedAddress: spender, amount: toWei("0"), tokenAddress }
      ]);
    }

    try {
      await this.approveTokenWithdrawals([
        { approvedAddress: spender, amount, tokenAddress }
      ]);
    } catch (e) {
      const isTxDenial = (e.message as string).toLowerCase().includes("denied");
      if (!isTxDenial) {
        nullApprovals.push(tokenAddress);
        console.error(
          "Approval had failed, forcing a zero approval in case required",
          e.message
        );
      }
      throw new Error(e.message);
    }
  }

  @action async getReturnByPath({
    path,
    amount
  }: {
    path: string[];
    amount: string;
  }): Promise<string> {
    return getReturnByPath({
      networkContract: this.contracts.BancorNetwork,
      path,
      amount,
      web3: w3
    });
  }

  @action async winningMinimalRelays(): Promise<MinimalRelay[]> {
    const relaysByLiqDepth = this.relays.sort(sortByLiqDepth);
    const winningRelays = uniqWith(relaysByLiqDepth, compareRelayByReserves);

    const relaysWithConverterAddress = winningRelays.map(relay => {
      const apiRelay = findOrThrow(this.apiData!.pools, pool =>
        compareString(pool.pool_dlt_id, relay.id)
      );
      return {
        ...relay,
        converterAddress: apiRelay.converter_dlt_id
      };
    });

    const minimalRelays = relaysWithConverterAddress.map(
      viewRelayConverterToMinimal
    );
    return minimalRelays;
  }

  @action async getDecimalsByTokenAddress(
    tokenAddress: string
  ): Promise<number> {
    if (compareString(tokenAddress, ethReserveAddress)) return 18;
    const token = findOrThrow(
      this.apiData!.tokens,
      token => compareString(token.dlt_id, tokenAddress),
      "failed to find token for decimals"
    );
    return token.decimals;
  }

  @action async calculateSingleWithdraw({
    id,
    decPercent
  }: {
    id: string;
    decPercent: number;
  }): Promise<{
    outputs: ViewAmountDetail[];
    expectedValue: ViewAmountDetail;
  }> {
    const [, posId] = id.split(":");
    const ppm = new BigNumber(decPercent).times(oneMillion).toString();
    const res = await getRemoveLiquidityReturn(
      this.contracts.LiquidityProtection,
      posId,
      ppm,
      dayjs().unix(),
      w3
    );

    const position = findOrThrow(
      this.protectedPositionsArr,
      pos => compareString(pos.id, posId),
      "failed finding protected position"
    );
    const { reserveToken } = position;

    const reserveTokenObj = findOrThrow(this.apiData!.tokens, token =>
      compareString(reserveToken, token.dlt_id)
    );

    return {
      outputs: [
        {
          amount: shrinkToken(res.baseAmount, reserveTokenObj.decimals),
          id: reserveToken,
          symbol: reserveTokenObj.symbol
        },
        {
          amount: shrinkToken(res.networkAmount, 18),
          id: this.liquidityProtectionSettings.networkToken,
          symbol: "BNT"
        }
      ].filter(output => new BigNumber(output.amount).isGreaterThan(0)),
      expectedValue: {
        amount: shrinkToken(res.targetAmount, reserveTokenObj.decimals),
        id: reserveToken,
        symbol: reserveTokenObj.symbol
      }
    };
  }

  @action async getReturn({
    from,
    toId
  }: ProposedFromTransaction): Promise<ConvertReturn> {
    if (compareString(from.id, toId))
      throw new Error("Cannot convert a token to itself.");
    const [fromToken, toToken] = await this.tokensById([from.id, toId]);

    const [fromTokenContract, toTokenContract] = [fromToken.id, toToken.id];
    const amount = from.amount;

    const fromTokenDecimals = await this.getDecimalsByTokenAddress(
      fromTokenContract
    );
    const toTokenDecimals = await this.getDecimalsByTokenAddress(
      toTokenContract
    );

    const minimalRelays = await this.winningMinimalRelays();

    const relays = await this.findPath({
      fromId: from.id,
      toId,
      relays: minimalRelays
    });

    const path = generateEthPath(fromToken.symbol, relays);

    console.log(path, "is the path");

    const fromWei = expandToken(amount, fromTokenDecimals);
    try {
      const wei = await this.getReturnByPath({
        path,
        amount: fromWei
      });

      const weiNumber = new BigNumber(wei);

      const userReturnRate = buildRate(new BigNumber(fromWei), weiNumber);

      let slippage: number | undefined;
      try {
        const contract = buildConverterContract(relays[0].contract, w3);
        const fromReserveBalanceWei = await contract.methods
          .getConnectorBalance(fromTokenContract)
          .call();

        const smallPortionOfReserveBalance = new BigNumber(
          fromReserveBalanceWei
        ).times(0.00001);

        if (smallPortionOfReserveBalance.isLessThan(fromWei)) {
          const smallPortionOfReserveBalanceWei = smallPortionOfReserveBalance.toFixed(
            0
          );

          const smallPortionReturn = await this.getReturnByPath({
            path,
            amount: smallPortionOfReserveBalanceWei
          });

          const tinyReturnRate = buildRate(
            new BigNumber(smallPortionOfReserveBalanceWei),
            new BigNumber(smallPortionReturn)
          );

          const slippageNumber = calculateSlippage(
            tinyReturnRate,
            userReturnRate
          );
          slippage = slippageNumber.toNumber();
        }
      } catch (e) {
        console.warn("Failed calculating slippage", e.message);
      }

      return {
        amount: shrinkToken(wei, toTokenDecimals),
        slippage
      };
    } catch (e) {
      console.log(e, "was caught in here...");
      if (
        e.message.includes(
          `Returned values aren't valid, did it run Out of Gas? You might also see this error if you are not using the correct ABI for the contract you are retrieving data from`
        )
      ) {
        const relayBalances = await Promise.all(
          relays.map(async relay => ({
            relay,
            balances: await this.fetchRelayBalances({
              poolId: relay.anchorAddress
            })
          }))
        );
        const relaysWithNoBalances = relayBalances.filter(
          relay =>
            !relay.balances.reserves.every(reserve => reserve.weiAmount !== "0")
        );
        console.log(relayBalances, "is the relay balances");
        if (relaysWithNoBalances.length > 0) {
          const moreThanOne = relayBalances.length > 1;
          throw new Error(
            moreThanOne
              ? "Pool does not have sufficient reserve balances"
              : "Pool does not have a sufficient reserve balance"
          );
        } else {
          throw new Error(e);
        }
      } else {
        throw new Error(e);
      }
    }
  }

  // @ts-ignore
  @action async getCost({ fromId, to }: ProposedToTransaction) {
    if (compareString(fromId, to.id)) {
      throw new Error("Cannot convert a token to itself.");
    }
    throw new Error("Fetching the cost of this token is not yet supported.");
  }
}<|MERGE_RESOLUTION|>--- conflicted
+++ resolved
@@ -1476,37 +1476,6 @@
     this.whiteListedPools = anchors;
   }
 
-<<<<<<< HEAD
-=======
-  @mutation setWhiteListedPoolsLoading(state: boolean) {
-    this.whiteListedPoolsLoading = state;
-  }
-
-  @action async fetchWhiteListedV1Pools(
-    liquidityProtectionSettingsAddress: string
-  ) {
-    try {
-      const contractAddress = liquidityProtectionSettingsAddress;
-      const liquidityProtection = buildLiquidityProtectionSettingsContract(
-        contractAddress,
-        w3
-      );
-      const whiteListedPools = await liquidityProtection.methods
-        .poolWhitelist()
-        .call();
-
-      console.log(whiteListedPools, "are the white listed pools");
-
-      return whiteListedPools;
-    } catch (e) {
-      console.error("Failed fetching whitelisted pools");
-      throw new Error(`Failed to fetch whitelisted pools ${e}`);
-    } finally {
-      this.setWhiteListedPoolsLoading(false);
-    }
-  }
-
->>>>>>> 0c0d6ac3
   @action async protectLiquidityTx({
     anchorAddress,
     amountWei,
@@ -1592,76 +1561,9 @@
     blockNumberNow: number;
     supportedAnchors: string[];
   }) {
-<<<<<<< HEAD
     try {
       const currentBlockNumber = blockNumberNow;
 
-=======
-    const liquidityStore =
-      storeAddress || this.contracts.LiquidityProtectionStore;
-
-    const isValidAddress = web3.utils.isAddress(liquidityStore);
-    if (!isValidAddress) {
-      console.error(
-        `Failed to find liquidity store address of ${storeAddress}`
-      );
-      this.setLoadingPositions(false);
-      throw new Error(`Invalid liquidity store address of ${storeAddress}`);
-    }
-
-    if (!this.currentUser) {
-      this.setLoadingPositions(false);
-      return;
-    }
-    try {
-      const contract = buildLiquidityProtectionStoreContract(
-        liquidityStore,
-        w3
-      );
-      const owner = userAddress || this.currentUser;
-      console.time("time to get ID count");
-      console.log("getting id count", owner, "was the owner");
-      const idCount = Number(
-        await contract.methods.protectedLiquidityCount(owner).call()
-      );
-      console.log("got id count", idCount);
-      console.timeEnd("time to get ID count");
-      if (idCount == 0) {
-        this.setLoadingPositions(false);
-        return;
-      }
-      console.time("timeToGetIds");
-      const positionIds = await contract.methods
-        .protectedLiquidityIds(owner)
-        .call();
-      console.timeEnd("timeToGetIds");
-
-      const [rawPositions, currentBlockNumber] = await Promise.all([
-        this.fetchPositionsMulti({
-          positionIds,
-          liquidityStore
-        }),
-        (async () => {
-          return blockNumberNow || w3.eth.getBlockNumber();
-        })()
-      ]);
-
-      if (rawPositions.length !== idCount) {
-        this.setLoadingPositions(false);
-        throw new Error("ID count does not match returned positions");
-      }
-
-      const theSupportedAnchors =
-        supportedAnchors ||
-        (this.apiData && this.apiData.pools.map(pool => pool.pool_dlt_id));
-      if (!theSupportedAnchors) {
-        throw new Error("ID count does not match returned positions");
-        throw new Error(
-          "Race condition error, unable to determine supported anchors"
-        );
-      }
-
->>>>>>> 0c0d6ac3
       const allPositions = filterAndWarn(
         rawPositions,
         pos =>
@@ -1909,12 +1811,7 @@
 
       return positions;
     } catch (e) {
-<<<<<<< HEAD
       throw new Error(`Failed building full positions ${e}`);
-=======
-      console.error("Failed fetching protection positions", e.message);
-      this.setLoadingPositions(false);
->>>>>>> 0c0d6ac3
     }
   }
 
@@ -3158,18 +3055,10 @@
         ) &&
         relay.reserveTokens.length == 2 &&
         relay.reserveTokens.every(reserve => reserve.reserveWeight == 0.5) &&
-<<<<<<< HEAD
-        whitelisted;
-
-      const bntReserve = relay.reserves.find(reserve =>
-        compareString(reserve.address, liquidityProtectionNetworkToken)
-      );
-=======
         whitelisted &&
         limit &&
         limit.isLessThan(bntReserve!.balance);
 
->>>>>>> 0c0d6ac3
       const addProtectionSupported = liquidityProtection && bntReserve;
 
       const apr = aprs.find(apr =>
