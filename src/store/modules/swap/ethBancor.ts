--- conflicted
+++ resolved
@@ -157,13 +157,9 @@
   miningBntReward,
   miningTknReward
 } from "@/api/pureHelpers";
-<<<<<<< HEAD
-import Web3 from "web3";
-
-let w3: Web3 = web3;
-=======
 import { Subject, combineLatest } from "rxjs";
 import { concatMap, filter } from "rxjs/operators";
+import Web3 from "web3";
 
 const currentBlock$ = new Subject<number>();
 const convertersAndAnchors$ = new Subject<ConverterAndAnchor>();
@@ -185,7 +181,8 @@
   .subscribe(fees => {
     vxm.ethBancor.updateHistoricPoolFees(fees);
   });
->>>>>>> 48d5ef58
+
+let w3: Web3 = web3;
 
 const protectedPositionShape = (storeAddress: string, protectionId: string) => {
   const contract = buildLiquidityProtectionStoreContract(storeAddress);
@@ -6540,28 +6537,12 @@
       relaysByLiqDepth.map(relay => relay.id)
     );
 
-<<<<<<< HEAD
-    const historicFees: PreviousPoolFee[] = [];
-    const { blockHoursAgo } = await blockNumberHoursAgo(24, w3);
-
-    for (const relay of relaysList) {
-      historicFees.push(
-        ...(await getHistoricFees(w3, relay.id, relay.contract, blockHoursAgo))
-      );
-    }
-
-    if (historicFees.length > 0) {
-      console.log("historic fees", historicFees);
-      this.setHistoricFees([...this.previousPoolFees, ...historicFees]);
-    }
-=======
     const convertersAndAnchors: ConverterAndAnchor[] = relaysList.map(
       relay => ({ anchorAddress: relay.id, converterAddress: relay.contract })
     );
     convertersAndAnchors.forEach(converterAndAnchor =>
       convertersAndAnchors$.next(converterAndAnchor)
     );
->>>>>>> 48d5ef58
   }
 
   @action async addPoolsBulk(convertersAndAnchors: ConverterAndAnchor[]) {
