--- conflicted
+++ resolved
@@ -19,7 +19,6 @@
 import "@firebase/analytics";
 import VueGtag from "vue-gtag";
 
-<<<<<<< HEAD
 const appVersion = JSON.parse(
   unescape(escape(JSON.stringify(require("../package.json"))))
 ).version;
@@ -41,21 +40,6 @@
     }),
     new Integrations.BrowserTracing()
   ],
-=======
-// Sentry.init({
-//   dsn:
-//     "https://fc7323571bfc4b8c8aa158e071a9b907@o465012.ingest.sentry.io/5476475",
-//   integrations: [
-//     new VueIntegration({
-//       Vue,
-//       tracing: true,
-//       tracingOptions: {
-//         trackComponents: true
-//       }
-//     }),
-//     new Integrations.BrowserTracing()
-//   ],
->>>>>>> 1594cbcb
 
 //   // We recommend adjusting this value in production, or using tracesSampler
 //   // for finer control
