<template>
  <div
    v-if="loading"
    class="loading d-flex justify-content-center align-items-center"
    :class="darkMode ? 'bg-body-dark' : 'bg-body-light'"
  >
    <div class="text-center mb-5">
      <img
        v-if="darkMode"
        src="@/assets/media/logos/bancor-white2.png"
        height="85px"
      />
      <img v-else src="@/assets/media/logos/bancor-black2.png" height="85px" />
      <div class="d-flex justify-content-center align-items-center my-5">
        <b-spinner
          style="display: block; width: 2rem; height: 2rem;"
          class="align-self-center align-middle"
          :class="darkMode ? 'text-primary' : 'text-primary'"
          label="Loading..."
        ></b-spinner>
        <h5
          class="m-0 ml-3"
          :class="darkMode ? 'text-body-dark' : 'text-muted-light'"
        >
          Just a moment ...
        </h5>
      </div>
    </div>
  </div>

  <div
    v-else-if="error"
    class="loading page-header-fixed align-items-center"
    :class="darkMode ? 'bg-body-dark' : 'bg-body-light'"
  >
    <div class="d-flex justify-content-center align-items-center mb-3">
      <div>
        <h2 class="text-white">{{ error }}</h2>
      </div>
    </div>
  </div>

  <div
    v-else
    id="page-container"
    :class="
      darkMode ? 'bg-body-dark text-body-dark' : 'bg-body-light text-body-light'
    "
  >
    <div
      class="d-block mb-0 py-2 bg-primary text-white text-center font-size-12 font-w600"
    >
      This interface is in beta. Use it at your own risk.
    </div>
    <div name="MainLayout" class="main-layout">
      <div
        name="side-bar"
        class="side-bar"
        :class="darkMode ? 'side-bar-dark' : ''"
      >
        <b-navbar-brand class="pb-1 brand-icon">
          <router-link
            :to="{ name: 'Swap', params: { service: selectedNetwork } }"
          >
            <img
              v-if="darkMode"
              src="@/assets/media/logos/bancor-white.png"
              height="35px"
              class="mb-1"
            />
            <img
              v-else
              src="@/assets/media/logos/bancor-black.png"
              height="35px"
              class="mb-1"
            />
          </router-link>
        </b-navbar-brand>
        <div class="side-bar-links">
          <div
            v-for="link in links"
            :key="link.key"
            @click="sideLinkClicked(link.key)"
            class="side-bar-link"
            :class="
              $route.name === link.route
                ? darkMode
                  ? 'clicked-link-dark'
                  : 'clicked-link'
                : darkMode
                ? 'side-bar-link-dark'
                : 'side-bar-link'
            "
          >
            <img
              class="side-bar-link-icon"
              :src="require(`@/assets/media/icons/${link.key}.svg`)"
            />
            <span>{{ link.label }}</span>
          </div>
        </div>
        <div class="middle-space" />
        <p class="tm-text">© Bancor 2020</p>
      </div>
      <main
        id="main-container"
        :class="
          darkMode
            ? 'bg-body-dark text-body-dark main-container'
            : 'bg-body-light text-body-light main-container'
        "
        style="flex-grow: 1"
      >
        <router-view name="Nav" />
        <b-container fluid="xl" class="pt-1">
          <b-row class="d-flex justify-content-center">
            <b-col cols="12" style="max-width: 460px">
              <router-view name="Hero"></router-view>
            </b-col>
          </b-row>
        </b-container>
        <router-view />
      </main>
    </div>
    <div>
      <modal-login />
    </div>
  </div>
</template>

<script lang="ts">
import { Component, Vue, Watch } from "vue-property-decorator";
import ModalLogin from "@/components/modals/ModalLogin.vue";
import { vxm } from "@/store/";
import { WalletProvider } from "eos-transit";
import wait from "waait";

@Component({
  components: {
    ModalLogin
  }
})
export default class App extends Vue {
  loading = true;
  error = false;
  selectedLink = "swap";
  links = [
    { route: "DataSummary", key: "data", label: "Data", newTab: false },
    { route: "Swap", key: "swap", label: "Swap" },
    {
      route: "GovernancePage",
      key: "governance",
      label: "Governance",
      newTab: false
    },
    // { route: "swap", key: "governance", label: "Governance" },
    // { route: "LiqProtection", key: "liquidity", label: "Liquidity" },
    {
      route: "https://x.bancor.network/",
      key: "bancorx",
      label: "Bancor X",
      newTab: true
    },
    {
      route: "https://bancor.network/",
      key: "bancor",
      label: "Bancor Wallet",
      newTab: true
    }
  ];

  get selectedNetwork() {
    return vxm.bancor.currentNetwork;
  }
  get darkMode() {
    return vxm.general.darkMode;
  }

  async loadBancor() {
    console.log("feature:", this.$route.meta.feature);
    console.log("service:", this.$route.params.service);
    console.log("query:", this.$route.query);
    const trade = this.$route.meta.feature == "Trade";

    const service = this.$route.params && this.$route.params.service;
    const pool = this.$route.params && this.$route.params.account;
    const feature = this.$route.meta && this.$route.meta.feature;
    const query = this.$route.query;
    const paramsSatisfied = service && feature && query;

    const initParams = {
      initialChain: this.$route.params.service,
      ...(paramsSatisfied && {
        initialModuleParam: {
          [trade ? "tradeQuery" : "poolQuery"]: trade ? this.$route.query : pool
        }
      })
    };

    console.log({ service, feature, query, initParams, paramsSatisfied });
    try {
      await vxm.bancor.init(initParams);
      this.loading = false;
      // @ts-ignore
      this.$gtag.event("initBancor", {
        event_category: this.$route.params.service
      });
    } catch (e) {
      await wait(1000);
      try {
        await vxm.bancor.init(initParams);
      } catch (e) {
        this.loading = false;
        this.error = e.message;
        throw new Error(e);
      }
    }
  }

  openUrl(url: string) {
    window.open(url, "_blank");
  }

  sideLinkClicked(newSelected: string) {
    if (this.selectedLink == newSelected) return;
    const link = this.links.find(x => x.key === newSelected);
    if (link && !link.newTab) {
      this.$router.push({ name: link.route });
      this.selectedLink = newSelected;
    } else if (link) {
      this.openUrl(link.route);
    }
<<<<<<< HEAD
    const currentService = this.$route.params.service;
    const path =
      window.location.protocol +
      "//" +
      window.location.hostname +
      `:${window.location.port}` +
      `/${currentService}`;
    if (newSelected == "swap") {
      this.openUrl(`https://swap.bancor.network/`);
    } else if (newSelected == "bancorx") {
      this.openUrl("https://x.bancor.network/");
    } else if (newSelected == "bancor") {
      this.openUrl("https://bancor.network/");
    } else if (newSelected == "data") {
      this.openUrl(`https://data.bancor.network/`);
    } else if (newSelected == "governance") {
      this.$router.push({ name: "GovernancePage" });
    }
    return;
    // const linkSelected = this.links.find(link => link.key == newSelected)!;
    // this.$router.push({
    // name: linkSelected.route,
    // params: { service: this.$route.params.service }
    // });
    // this.selectedLink = newSelected;
=======
>>>>>>> ce2aa01e
  }

  async created() {
    console.log(this.$route, "initial route on render");
    const darkMode = localStorage.getItem("darkMode") === "true";
    if (darkMode) vxm.general.toggleDarkMode();

    const autoLogin = localStorage.getItem("autoLogin");
    if (autoLogin) {
      const provider = vxm.eosWallet.walletProviders.find(
        (p: WalletProvider) => p.id === autoLogin
      );
      // if (provider) vxm.eosWallet.initLogin(provider);
    }
    vxm.general.setLanguage();
    vxm.general.getUserCountry();
    await this.loadBancor();

    if (this.$route.name === "404") this.loading = false;
  }

  @Watch("$route.params.service")
  async onServiceChange() {
    await this.loadBancor();
  }
  @Watch("$route")
  async onRouteChange() {
    const path = this.$route.fullPath;
    if (path.includes("swap")) this.selectedLink = "swap";
    if (path.includes("pool")) this.selectedLink = "swap";
    if (path.includes("data")) this.selectedLink = "data";
  }
}
</script>
<style scoped lang="scss">
h2 {
  padding: 25px;
}

#page-container {
  display: flex;
  flex-direction: column;
  justify-content: space-between;
  height: 100%;
}

.loading {
  height: 100%;
}

.fade-enter-active,
.fade-leave-active {
  transition: opacity 0.5s;
}

.fade-enter,
.fade-leave-to
/* .fade-leave-active below version 2.1.8 */ {
  opacity: 0;
}
.main-layout {
  display: flex;
  flex-direction: row;
  height: 100%;
  flex-grow: 1;
  overflow: hidden;
}
.main-container {
  overflow-y: auto;
  overflow-x: auto;
  padding: 12px;
}
.side-bar {
  overflow: hidden;
  display: flex;
  flex-direction: column;
  min-width: 230px;
  background-color: #e6ebf2;
  z-index: 10;
  @media (max-width: 450px) {
    position: fixed;
    overflow: hidden;
    top: calc(100vh - 56px);
    left: 0;
    width: 100%;
    height: 56px;
    background-color: white;
    border-top: 1px solid #e6ebf2;
  }
  .brand-icon {
    @media (max-width: 450px) {
      display: none;
    }
    margin-top: 18px;
    margin-left: 25px;
    width: 80.9px;
    height: 22px;
    object-fit: contain;
  }
  .side-bar-links {
    margin-top: 28px;
    @media (max-width: 450px) {
      width: 100%;
      height: 56px;
      align-items: center;
      margin-top: 0px;
      display: flex;
      flex-direction: row;
      justify-content: space-around;
    }
  }
  .side-bar-link {
    padding-left: 25px;
    width: 100%;
    cursor: pointer;
    height: 40px;
    position: relative;
    @media (max-width: 450px) {
      padding-left: 0px;
      display: flex;
      flex-direction: column;
    }
    span {
      height: 40px;
      display: inline-flex;
      align-items: center;
      font-family: Inter;
      font-size: 14px;
      font-weight: 500;
      font-stretch: normal;
      font-style: normal;
      line-height: normal;
      letter-spacing: normal;
      color: #6b7c93;
      @media (max-width: 450px) {
        align-self: center;
        font-size: 10px;
      }
    }
    .side-bar-link-icon {
      align-self: center;
      width: 14px;
      height: 14px;
      margin-right: 12px;
      @media (max-width: 450px) {
        width: 32px;
        height: 32px;
        margin-right: 0px;
      }
    }
  }
  .middle-space {
    flex-grow: 1;
  }
  .tm-text {
    width: 88px;
    height: 15px;
    font-family: Inter;
    font-size: 12px;
    font-weight: normal;
    font-stretch: normal;
    font-style: normal;
    line-height: normal;
    letter-spacing: normal;
    color: #97a5b8;
    margin-left: 25px;
    @media (max-width: 450px) {
      display: none;
    }
  }
  .clicked-link {
    span {
      color: #0f59d1;
    }
    img {
      filter: invert(0.6) sepia(1) saturate(5) hue-rotate(195deg)
        brightness(0.7);
      color: #0f59d1;
    }
    @media (min-width: 450px) {
      background-color: #f8f9fd;
      border-left: 2px solid #0f59d1;
      &::before {
        content: "";
        position: absolute;
        left: 202px;
        top: -26px;
        width: 26px;
        height: 26px;
        background-color: transparent;
        border-bottom-right-radius: 14px;
        box-shadow: 0 11px 0 0 #f8f9fd;
      }
      &::after {
        content: "";
        position: absolute;
        left: 202px;
        top: 40px;
        width: 26px;
        height: 26px;
        background-color: transparent;
        border-top-right-radius: 14px;
        box-shadow: 0 -11px 0 0 #f8f9fd;
      }
    }
  }
}
.side-bar-dark {
  background-color: #0a2540;
}
.side-bar-link-dark {
  span {
    color: #aaa !important;
  }
}
.clicked-link-dark {
  span {
    color: #fff !important;
  }
  img {
    filter: invert(0.2) saturate(5) brightness(1);
    color: #0f59d1;
  }
  @media (min-width: 450px) {
    background-color: #1c344e;
    border-left: 2px solid #0f59d1;
    &::before {
      content: "";
      position: absolute;
      left: 202px;
      top: -26px;
      width: 26px;
      height: 26px;
      background-color: transparent;
      border-bottom-right-radius: 14px;
      box-shadow: 0 11px 0 0 #1c344e;
    }
    &::after {
      content: "";
      position: absolute;
      left: 202px;
      top: 40px;
      width: 26px;
      height: 26px;
      background-color: transparent;
      border-top-right-radius: 14px;
      box-shadow: 0 -11px 0 0 #1c344e;
    }
  }
}
</style><|MERGE_RESOLUTION|>--- conflicted
+++ resolved
@@ -230,34 +230,6 @@
     } else if (link) {
       this.openUrl(link.route);
     }
-<<<<<<< HEAD
-    const currentService = this.$route.params.service;
-    const path =
-      window.location.protocol +
-      "//" +
-      window.location.hostname +
-      `:${window.location.port}` +
-      `/${currentService}`;
-    if (newSelected == "swap") {
-      this.openUrl(`https://swap.bancor.network/`);
-    } else if (newSelected == "bancorx") {
-      this.openUrl("https://x.bancor.network/");
-    } else if (newSelected == "bancor") {
-      this.openUrl("https://bancor.network/");
-    } else if (newSelected == "data") {
-      this.openUrl(`https://data.bancor.network/`);
-    } else if (newSelected == "governance") {
-      this.$router.push({ name: "GovernancePage" });
-    }
-    return;
-    // const linkSelected = this.links.find(link => link.key == newSelected)!;
-    // this.$router.push({
-    // name: linkSelected.route,
-    // params: { service: this.$route.params.service }
-    // });
-    // this.selectedLink = newSelected;
-=======
->>>>>>> ce2aa01e
   }
 
   async created() {
