--- conflicted
+++ resolved
@@ -221,15 +221,10 @@
       this.openUrl(`https://swap.bancor.network/`);
     } else if (newSelected == "bancorx") {
       this.openUrl("https://x.bancor.network/");
-<<<<<<< HEAD
     } else if (newSelected == "data") {
-      this.openUrl(`${path}/data`);
+      this.openUrl(`https://data.bancor.network/`);
     } else if (newSelected == "governance") {
       this.$router.push({ name: "GovernancePage" });
-=======
-    } else {
-      this.openUrl(`https://data.bancor.network/`);
->>>>>>> 6ee2912e
     }
     return;
     // const linkSelected = this.links.find(link => link.key == newSelected)!;
