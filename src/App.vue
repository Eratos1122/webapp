--- conflicted
+++ resolved
@@ -145,15 +145,10 @@
   error = false;
   selectedLink = "swap";
   links = [
-<<<<<<< HEAD
-    { route: "Data", key: "data", label: "Data" },
+    { route: "DataSummary", key: "data", label: "Data", newTab: false },
     { route: "Swap", key: "swap", label: "Swap" },
-    { route: "GovernancePage", key: "governance", label: "Governance" },
-=======
-    { route: "DataSummary", key: "data", label: "Data", newTab: false },
-    { route: "Swap", key: "swap", label: "Swap", newTab: false },
+    { route: "GovernancePage", key: "governance", label: "Governance", newTab: false },
     // { route: "swap", key: "governance", label: "Governance" },
->>>>>>> 16e1d0a3
     // { route: "LiqProtection", key: "liquidity", label: "Liquidity" },
     { route: "swap", key: "bancorx", label: "Bancor X", newTab: true },
     { route: "swap", key: "bancor", label: "Bancor Wallet", newTab: true }
@@ -234,13 +229,9 @@
       this.openUrl(`https://swap.bancor.network/`);
     } else if (newSelected == "bancorx") {
       this.openUrl("https://x.bancor.network/");
-<<<<<<< HEAD
-    } else if (newSelected == "data") {
-=======
     } else if (newSelected == "bancor") {
       this.openUrl("https://bancor.network/");
-    } else {
->>>>>>> 16e1d0a3
+    } else if (newSelected == "data") {
       this.openUrl(`https://data.bancor.network/`);
     } else if (newSelected == "governance") {
       this.$router.push({ name: "GovernancePage" });
